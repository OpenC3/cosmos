--- conflicted
+++ resolved
@@ -346,13 +346,12 @@
       runner_path = File.join(RAILS_ROOT, 'scripts', 'run_script.rb')
     end
 
-<<<<<<< HEAD
     running_script_id = OpenC3::Store.incr('running-script-id')
+
     # Open Source full name (EE has the actual name)
     username ||= 'Anonymous'
-=======
+
     # COSMOS Core full name (Enterprise has the actual name)
->>>>>>> a79c1b30
     user_full_name ||= 'Anonymous'
     start_time = Time.now.utc.iso8601
 
