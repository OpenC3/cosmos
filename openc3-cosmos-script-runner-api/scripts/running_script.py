# Copyright 2023 OpenC3, Inc.
# All Rights Reserved.
#
# This program is free software; you can modify and/or redistribute it
# under the terms of the GNU Affero General Public License
# as published by the Free Software Foundation; version 3 with
# attribution addendums as found in the LICENSE.txt
#
# This program is distributed in the hope that it will be useful,
# but WITHOUT ANY WARRANTY; without even the implied warranty of
# MERCHANTABILITY or FITNESS FOR A PARTICULAR PURPOSE.  See the
# GNU Affero General Public License for more details.
#
# This file may also be used under the terms of a commercial license
# if purchased from OpenC3, Inc.

# Override openc3_script_sleep first thing so everyone uses the right one
import openc3.utilities.script_shared
from openc3.script.suite_runner import SuiteRunner
from openc3.utilities.string import build_timestamped_filename
from openc3.utilities.bucket_utilities import BucketUtilities
import re
import linecache


# sleep in a script - returns true if canceled mid sleep
def openc3_script_sleep(sleep_time=None):
    if RunningScript.disconnect:
        return True

    Store.publish(
        f"script-api:running-script-channel:{RunningScript.instance.id}",
        json.dumps(
            {
                "type": "line",
                "filename": RunningScript.instance.current_filename,
                "line_no": RunningScript.instance.current_line_number,
                "state": "waiting",
            }
        ),
    )

    if not sleep_time:  # Handle infinite wait
        sleep_time = 30000000
    if sleep_time > 0.0:
        end_time = time.time() + sleep_time
        count = 0
        while time.time() < end_time:
            time.sleep(0.01)
            count += 1
            if (count % 100) == 0:  # Approximately Every Second
                Store.publish(
                    f"script-api:running-script-channel:{RunningScript.instance.id}",
                    json.dumps(
                        {
                            "type": "line",
                            "filename": RunningScript.instance.current_filename,
                            "line_no": RunningScript.instance.current_line_number,
                            "state": "waiting",
                        }
                    ),
                )

            if RunningScript.instance.pause:
                RunningScript.instance.perform_pause()
                return True

            if RunningScript.instance.check_and_clear_go():
                return True

            if RunningScript.instance.stop:
                raise StopScript
    return False


openc3.utilities.script_shared.openc3_script_sleep = openc3_script_sleep

import os
from io import StringIO
from inspect import getsourcefile
import ast
import json
import uuid
import re
import time
import socket
import sys
import traceback
import threading
from datetime import datetime
from threading import Lock
from openc3.environment import *
from openc3.utilities.store import Store
from openc3.utilities.sleeper import Sleeper
from openc3.utilities.message_log import MessageLog
from openc3.utilities.logger import Logger
from openc3.utilities.target_file import TargetFile
from openc3.io.stdout import Stdout
from openc3.io.stderr import Stderr
from openc3.top_level import kill_thread
from openc3.script.exceptions import StopScript, SkipScript
from script_instrumentor import ScriptInstrumentor

##################################################################
# Override openc3.utilities.script_shared functions when running in ScriptRunner
##################################################################

# Define all the user input methods used in scripting which we need to broadcast to the frontend
# Note: This list matches the list in run_script.rb:135
SCRIPT_METHODS = [
    "ask",
    "ask_string",
    "message_box",
    "vertical_message_box",
    "combo_box",
    "prompt",
    "prompt_for_hazardous",
    "metadata_input",
    "open_file_dialog",
    "open_files_dialog",
]


def running_script_method(method, *args, **kwargs):
    while True:
        if RunningScript.instance:
            RunningScript.instance.scriptrunner_puts(f"{method}({', '.join(args)})")
            prompt_id = str(uuid.uuid1())
            RunningScript.instance.perform_wait(
                {"method": method, "id": prompt_id, "args": args, "kwargs": kwargs}
            )
            input = RunningScript.instance.user_input
            # All ask and prompt dialogs should include a 'Cancel' button
            # If they cancel we wait so they can potentially stop
            if input == "Cancel":
                RunningScript.instance.perform_pause()
            else:
                if "open_file" in method:
                    files = []
                    for filename in input:
                        # TODO file = _get_storage_file(f"tmp/{filename}", scope = RunningScript.instance.scope)
                        # Set filename method we added to Tempfile in the core_ext
                        # file.filename = filename
                        # files.append(file)
                        pass
                    if method == "open_file_dialog":  # Simply return the only file
                        files = files[0]
                    return files
                else:
                    return input
        else:
            raise RuntimeError("Script input method called outside of running script")


for method in SCRIPT_METHODS:
    code = f"def {method}(*args, **kwargs):\n    return running_script_method('{method}', *args, **kwargs)"
    function = compile(code, "<string>", "exec")
    exec(function, globals())
    setattr(openc3.utilities.script_shared, method, globals()[method])

import openc3.script

RAILS_ROOT = os.path.abspath(os.path.join(__file__, "../.."))


class StopScript(Exception):
    pass


class SkipScript(Exception):
    pass


class RunningScript:
    # Matches the following test cases:
    # class MySuite(TestSuite)
    # class MySuite(Suite)
    PYTHON_SUITE_REGEX = re.compile("\s*class\s+\w+\s*\(\s*(Suite|TestSuite)\s*\)")

    instance = None
    id = None
    my_message_log = None
    run_thread = None
    breakpoints = {}
    line_delay = 0.1
    max_output_characters = 50000
    instrumented_cache = {}
    file_cache = {}
    output_thread = None
    pause_on_error = True
    error = None
    output_sleeper = Sleeper()
    cancel_output = False
    manual = True
    disconnect = False

    @classmethod
    def message_log(cls):
        if cls.my_message_log:
            return cls.my_message_log

        if cls.instance:
            scope = cls.instance.scope
            basename = os.path.splitext(os.path.basename(cls.instance.filename))[0]
            regex = re.compile("(\s|\W)")
            tags = [re.sub(regex, "_", basename)]
        else:
            scope = OPENC3_SCOPE
            tags = []
        cls.my_message_log = MessageLog(
            "sr", os.path.join(RAILS_ROOT, "log"), tags=tags, scope=scope
        )
        return cls.my_message_log

    # Parameters are passed to RunningScript.new as strings because
    # RunningScript.spawn must pass strings to ChildProcess.build
    def __init__(self, id, scope, name, disconnect):
        RunningScript.instance = self
        RunningScript.id = id
        self.scope = scope
        self.name = name
        self.filename = name
        self.user_input = ""
        self.prompt_id = None
        self.line_offset = 0
        self.output_io = StringIO("")
        self.output_io_mutex = Lock()
        self.allow_start = True
        self.continue_after_error = True
        self.debug_text = None
        self.debug_history = []
        self.debug_code_completion = None
        self.top_level_instrumented_cache = None
        self.output_time = datetime.now().isoformat(" ")
        self.state = "init"
        self.script_globals = globals()
        RunningScript.disconnect = disconnect

        self.initialize_variables()
        self.redirect_io()  # Redirect stdout and stderr
        self.mark_breakpoints(self.filename)
        if disconnect:
            openc3.script.disconnect_script()

        # Get details from redis

        details = Store.get(f"running-script:{RunningScript.id}")
        if details:
            self.details = json.loads(details)
        else:
            # Create as much details as we know
            self.details = {
                "id": RunningScript.id,
                "name": self.filename,
                "scope": self.scope,
                "start_time": self.output_time,
                "update_time": self.output_time,
            }

        # Update details in redis
        self.details["hostname"] = socket.gethostname()
        self.details["state"] = self.state
        self.details["line_no"] = 1
        self.details["update_time"] = self.output_time
        Store.set(f"running-script:{RunningScript.id}", json.dumps(self.details))

        # Retrieve file
        self.body = TargetFile.body(self.scope, self.name)
        if not self.body:
            raise RuntimeError(f"Unable to retrieve: {self.name} in scope {self.scope}")
        else:
            self.body = self.body.decode()
        breakpoints = []
        if self.filename in RunningScript.breakpoints:
            my_breakpoints = RunningScript.breakpoints[self.filename]
            for key in my_breakpoints:
                breakpoints.append(key - 1)  # -1 because frontend lines are 0-indexed
        Store.publish(
            f"script-api:running-script-channel:{RunningScript.id}",
            json.dumps(
                {
                    "type": "file",
                    "filename": self.filename,
                    "scope": self.scope,
                    "text": self.body,
                    "breakpoints": breakpoints,
                }
            ),
        )
        if self.PYTHON_SUITE_REGEX.findall(self.body):
            # Call load_utility to parse the suite and allow for individual methods to be executed
            load_utility(name)

            # Process the suite file in this context so we can load it
            SuiteRunner.build_suites(from_globals=globals())

    def parse_options(self, options):
        settings = {}
        if "manual" in options:
            settings["Manual"] = True
            RunningScript.manual = True
        else:
            settings["Manual"] = False
            RunningScript.manual = False

        if "pauseOnError" in options:
            settings["Pause on Error"] = True
            RunningScript.pause_on_error = True
        else:
            settings["Pause on Error"] = False
            RunningScript.pause_on_error = False

        if "continueAfterError" in options:
            settings["Continue After Error"] = True
            self.continue_after_error = True
        else:
            settings["Continue After Error"] = False
            self.continue_after_error = False

        if "abortAfterError" in options:
            settings["Abort After Error"] = True
            # TODO: Test.abort_on_exception = True
        else:
            settings["Abort After Error"] = False
            # TODO: Test.abort_on_exception = False

        if "loop" in options:
            settings["Loop"] = True
        else:
            settings["Loop"] = False

        if "breakLoopOnError" in options:
            settings["Break Loop On Error"] = True
        else:
            settings["Break Loop On Error"] = False

        SuiteRunner.settings = settings

    # Let the script continue pausing if in step mode (continue cannot be method name)
    def do_continue(self):
        self.go = True
        if self.step:
            self.pause = True

    # Sets step mode and lets the script continue but with pause set
    def do_step(self):
        Store.publish(
            f"script-api:running-script-channel:{RunningScript.id}",
            json.dumps(
                {
                    "type": "step",
                    "filename": self.current_filename,
                    "line_no": self.current_line_number,
                    "state": self.state,
                }
            ),
        )
        self.step = True
        self.go = True
        self.pause = True

    # Clears step mode and lets the script continue
    def do_go(self):
        self.step = False
        self.go = True
        self.pause = False

    def check_and_clear_go(self):
        temp = self.go
        self.go = False
        return temp

    def do_pause(self):
        self.pause = True
        self.go = False

    def do_stop(self):
        if RunningScript.run_thread:
            self.stop = True
            kill_thread(self, RunningScript.run_thread)
            RunningScript.run_thread = None

    def clear_prompt(self):
        # Allow things to continue once the prompt is cleared
        Store.publish(
            f"script-api:running-script-channel:{RunningScript.id}",
            json.dumps({"type": "script", "prompt_complete": self.prompt_id}),
        )
        self.prompt_id = None

    def as_json(self):
        return {
            "id": RunningScript.id,
            "state": self.state,
            "filename": self.current_filename,
            "line_no": self.current_line_no,
        }

    # Private methods

    def graceful_kill(self):
        self.stop = True

    def initialize_variables(self):
        RunningScript.error = None
        self.go = False
        self.pause = False
        self.step = False
        self.stop = False
        self.retry_needed = False
        self.use_instrumentation = True
        self.call_stack = []
        self.pre_line_time = time.time()
        self.current_file = self.filename
        self.exceptions = None
        self.script_binding = [{}, {}]
        self.inline_eval = None
        self.current_filename = None
        self.current_line_number = 0
        self.call_stack.append(self.current_file)

    def unique_filename(self):
        if self.filename and not self.filename == "":
            return self.filename
        else:
            return "Untitled" + str(RunningScript.id)

    def stop_message_log(self):
        metadata = {"scriptname": self.unique_filename()}
        if RunningScript.my_message_log:
            RunningScript.my_message_log.stop(True, metadata=metadata)
        RunningScript.my_message_log = None

    def set_filename(self, filename):
        # Stop the message log so a new one will be created with the new filename
        self.stop_message_log()
        self.filename = filename

        # Deal with breakpoints created under the previous filename.
        bkpt_filename = self.unique_filename()
        if not bkpt_filename in RunningScript.breakpoints:
            RunningScript.breakpoints[bkpt_filename] = RunningScript.breakpoints[
                self.filename
            ]
        if bkpt_filename != self.filename:
            del RunningScript.breakpoints[self.filename]
            self.filename = bkpt_filename
        self.scopemark_breakpoints(self.filename)

    def text(self):
        return self.body

    def set_text(self, text, filename=""):
        if not self.running():
            self.filename = filename
            self.mark_breakpoints(self.filename)
            self.body = text

    def running(self):
        if RunningScript.run_thread:
            return True
        else:
            return False

    def do_retry_needed(self):
        self.retry_needed = True

    def run(self):
        if not self.running():
            self.run_text(self.body)

    def run_and_close_on_complete(self, text_binding=None):
        self.run_text(self.body, 0, text_binding, True)

    @classmethod
    def instrument_script(cls, text, filename):
        if filename and not filename == "":
            cls.file_cache[filename] = text

        parsed = ast.parse(text)
        tree = ScriptInstrumentor(filename).visit(parsed)
        result = compile(tree, filename=filename, mode="exec")
        return result

    def pre_line_instrumentation(
        self, filename, line_number, global_variables, local_variables
    ):
        self.script_binding = [global_variables, local_variables]
        self.current_filename = filename
        self.current_line_number = line_number
        if self.use_instrumentation:
            # Clear go
            self.go = False

            # Handle stopping mid-script if necessary
            if self.stop:
                raise StopScript

            self.handle_potential_tab_change(filename)

            # Adjust line number for offset in main script
            line_number = line_number + self.line_offset
            detail_string = None
            if filename:
                detail_string = os.path.basename(filename) + ":" + str(line_number)
                Logger.detail_string = detail_string

            Store.publish(
                f"script-api:running-script-channel:{RunningScript.id}",
                json.dumps(
                    {
                        "type": "line",
                        "filename": self.current_filename,
                        "line_no": self.current_line_number,
                        "state": "running",
                    }
                ),
            )
            self.handle_pause(filename, line_number)
            self.handle_line_delay()

    def post_line_instrumentation(self, filename, line_number):
        if self.use_instrumentation:
            line_number = line_number + self.line_offset
            self.handle_output_io(filename, line_number)

    def exception_instrumentation(self, filename, line_number):
        exc_type, error, exc_tb = sys.exc_info()
        if (
            issubclass(error.__class__, StopScript)
            or issubclass(error.__class__, SkipScript)
            or not self.use_instrumentation
        ):
            raise error
        elif not error == RunningScript.error:
            line_number = line_number + self.line_offset
            return self.handle_exception(error, False, filename, line_number)

    def perform_wait(self, prompt):
        self.mark_waiting()
        self.wait_for_go_or_stop(prompt=prompt)

    def perform_pause(self):
        self.mark_paused()
        self.wait_for_go_or_stop()

    def perform_breakpoint(self, filename, line_number):
        self.mark_breakpoint()
        self.scriptrunner_puts(f"Hit Breakpoint at {filename}:{line_number}")
        self.handle_output_io(filename, line_number)
        self.wait_for_go_or_stop()

    def debug(self, debug_text):
        try:
            self.handle_output_io()
            if not self.running():
                # Capture STDOUT and STDERR
                sys.stdout.add_stream(self.output_io)
                sys.stderr.add_stream(self.output_io)

            if self.script_binding:
                # Check for accessing an instance variable or local
                if debug_text in self.script_binding[1]:  # In local variables
                    debug_text = (
                        f"print({debug_text})"  # Automatically add print to print it
                    )
                exec(
                    debug_text,
                    self.script_binding[0],
                    self.script_binding[1],
                )
            else:
                exec(debug_text, self.script_globals)

            self.handle_output_io()
        except Exception as error:
            Logger.error(error.__class__.__name__ + " : " + str(error))
            self.handle_output_io()
        finally:
            if not self.running():
                # Capture STDOUT and STDERR
                sys.stdout.remove_stream(self.output_io)
                sys.stderr.remove_stream(self.output_io)

    @classmethod
    def set_breakpoint(cls, filename, line_number):
        if not filename in cls.breakpoints:
            cls.breakpoints[filename] = {}
        cls.breakpoints[filename][line_number] = True

    @classmethod
    def clear_breakpoint(cls, filename, line_number):
        if not filename in cls.breakpoints:
            cls.breakpoints[filename] = {}
        if line_number in cls.breakpoints[filename]:
            del cls.breakpoints[filename][line_number]

    @classmethod
    def clear_breakpoints(cls, filename=None):
        if filename == None or filename == "":
            cls.breakpoints = {}
        else:
            if filename in cls.breakpoints:
                del cls.breakpoints[filename]

    def current_backtrace(self):
        trace = []
        if RunningScript.run_thread:
            for filename, lineno, name, line in traceback.extract_stack(
                sys._current_frames()[RunningScript.run_thread.ident]
            ):
                # next if line.include?(OpenC3::PATH)    # Ignore OpenC3 internals
                # next if line.include?('lib/ruby/gems') # Ignore system gems
                # next if line.include?('app/models/running_script') # Ignore this file
                trace.append(f"{filename}:{lineno}:{name}:{line}")
        return trace

    def scriptrunner_puts(self, string, color="BLACK"):
        line_to_write = datetime.now().isoformat(" ") + " (SCRIPTRUNNER): " + string
        Store.publish(
            f"script-api:running-script-channel:{RunningScript.id}",
            json.dumps({"type": "output", "line": line_to_write, "color": color}),
        )

    @classmethod
    def script_get_breakpoints(cls, scope, name):
        breakpoints = Store.hget(
            f"{scope}__script-breakpoints", name.split("*")[0]
        )  # Split '*' that indicates modified
        if breakpoints:
            return json.loads(breakpoints)
        return []

    def handle_output_io(self, filename=None, line_number=None):
        if not filename:
            filename = self.current_filename
        if not line_number:
            line_number = self.current_line_number
        self.output_time = datetime.now().isoformat(" ")
        string = self.output_io.getvalue()
        self.output_io.truncate(0)
        self.output_io.seek(0)
        if len(string) > 0 and string[-1] == "\n":
            time_formatted = self.output_time
            color = "BLACK"
            lines_to_write = ""
            out_line_number = str(line_number)
            if filename:
                out_filename = os.path.basename(filename)

            # Build each line to write
            line_count = 0
            for out_line in string.splitlines():
                out_line = out_line.rstrip()
                try:
                    json_hash = json.loads(out_line)
                    if "@timestamp" in json_hash:
                        time_formatted = json_hash["@timestamp"]
                    if "log" in json_hash:
                        out_line = json_hash["log"]
                except:
                    # Regular output
                    pass

                if (
                    len(out_line) >= 25
                    and out_line[0:2] == "20"
                    and out_line[10] == " "
                    and out_line[26:28] == " ("
                ):
                    line_to_write = out_line
                else:
                    if filename:
                        line_to_write = (
                            time_formatted
                            + f" ({out_filename}:{out_line_number}): "
                            + out_line
                        )
                    else:
                        line_to_write = time_formatted + " (SCRIPTRUNNER): " + out_line
                        color = "BLUE"
                lines_to_write = lines_to_write + line_to_write + "\n"
                line_count += 1

            if len(lines_to_write) > RunningScript.max_output_characters:
                # We want the full @@max_output_characters so don't subtract the additional "ERROR: ..." text
                published_lines = lines_to_write[
                    0 : RunningScript.max_output_characters
                ]
                published_lines = (
                    published_lines
                    + f"\nERROR: Too much to publish. Truncating {len(lines_to_write)} characters of output to {RunningScript.max_output_characters} characters.\n"
                )
            else:
                published_lines = lines_to_write

            Store.publish(
                f"script-api:running-script-channel:{RunningScript.id}",
                json.dumps({"type": "output", "line": published_lines, "color": color}),
            )
            # Add to the message log
            self.message_log().write(lines_to_write)

    def graceful_kill(self):
        # Just to avoid warning
        pass

    def wait_for_go_or_stop(self, error=None, prompt=None):
        count = -1
        self.go = False
        if prompt:
            self.prompt_id = prompt["id"]
        while not self.go and not self.stop:
            time.sleep(0.01)
            count += 1
            if count % 100 == 0:  # Approximately Every Second
                Store.publish(
                    f"script-api:running-script-channel:{RunningScript.id}",
                    json.dumps(
                        {
                            "type": "line",
                            "filename": self.current_filename,
                            "line_no": self.current_line_number,
                            "state": self.state,
                        }
                    ),
                )
                if prompt:
                    Store.publish(
                        f"script-api:running-script-channel:{RunningScript.id}",
                        json.dumps(
                            {
                                "type": "script",
                                "method": prompt["method"],
                                "prompt_id": prompt["id"],
                                "args": prompt["args"],
                                "kwargs": prompt["kwargs"],
                            }
                        ),
                    )
        if prompt:
            self.clear_prompt()
        RunningScript.instance.prompt_id = None
        self.go = False
        self.mark_running()
        if self.stop:
            raise StopScript
        if error and not self.continue_after_error:
            raise error

    def wait_for_go_or_stop_or_retry(self, error=None):
        count = 0
        self.go = False
        while not self.go and not self.stop and not self.retry_needed:
            time.sleep(0.01)
            count += 1
            if (count % 100) == 0:  # Approximately Every Second
                Store.publish(
                    f"script-api:running-script-channel:{RunningScript.id}",
                    json.dumps(
                        {
                            "type": "line",
                            "filename": self.current_filename,
                            "line_no": self.current_line_number,
                            "state": self.state,
                        }
                    ),
                )
        self.go = False
        self.mark_running()
        if self.stop:
            raise StopScript
        if error and not self.continue_after_error:
            raise error

    def mark_running(self):
        self.state = "running"
        Store.publish(
            f"script-api:running-script-channel:{RunningScript.id}",
            json.dumps(
                {
                    "type": "line",
                    "filename": self.current_filename,
                    "line_no": self.current_line_number,
                    "state": self.state,
                }
            ),
        )

    def mark_paused(self):
        self.state = "paused"
        Store.publish(
            f"script-api:running-script-channel:{RunningScript.id}",
            json.dumps(
                {
                    "type": "line",
                    "filename": self.current_filename,
                    "line_no": self.current_line_number,
                    "state": self.state,
                }
            ),
        )

    def mark_waiting(self):
        self.state = "waiting"
        Store.publish(
            f"script-api:running-script-channel:{RunningScript.id}",
            json.dumps(
                {
                    "type": "line",
                    "filename": self.current_filename,
                    "line_no": self.current_line_number,
                    "state": self.state,
                }
            ),
        )

    def mark_error(self):
        self.state = "error"
        Store.publish(
            f"script-api:running-script-channel:{RunningScript.id}",
            json.dumps(
                {
                    "type": "line",
                    "filename": self.current_filename,
                    "line_no": self.current_line_number,
                    "state": self.state,
                }
            ),
        )

    def mark_fatal(self):
        self.state = "fatal"
        Store.publish(
            f"script-api:running-script-channel:{RunningScript.id}",
            json.dumps(
                {
                    "type": "line",
                    "filename": self.current_filename,
                    "line_no": self.current_line_number,
                    "state": self.state,
                }
            ),
        )

    def mark_stopped(self):
        self.state = "stopped"
        Store.publish(
            f"script-api:running-script-channel:{RunningScript.id}",
            json.dumps(
                {
                    "type": "line",
                    "filename": self.current_filename,
                    "line_no": self.current_line_number,
                    "state": self.state,
                }
            ),
        )
<<<<<<< HEAD
        # TODO
        # if OpenC3::SuiteRunner.suite_results
        #     OpenC3::SuiteRunner.suite_results.complete
        #     OpenC3::Store.publish(["script-api", "running-script-channel:#{@id}"].compact.join(":"), JSON.generate({ type: :report, report: OpenC3::SuiteRunner.suite_results.report }))
        #     # Write out the report to a local file
        #     log_dir = File.join(RAILS_ROOT, 'log')
        #     filename = File.join(log_dir, File.build_timestamped_filename(['sr', 'report']))
        #     File.open(filename, 'wb') do |file|
        #       file.write(OpenC3::SuiteRunner.suite_results.report)
        #     # Generate the bucket key by removing the date underscores in the filename to create the bucket file structure
        #     bucket_key = File.join("#{@scope}/tool_logs/sr/", File.basename(filename)[0..9].gsub("_", ""), File.basename(filename))
        #     metadata = {
        #       # Note: The text 'Script Report' is used by RunningScripts.vue to differentiate between script logs
        #       "scriptname" => "#{@current_filename} (Script Report)"
        #     }
        #     thread = OpenC3::BucketUtilities.move_log_file_to_bucket(filename, bucket_key, metadata: metadata)
        #     # Wait for the file to get moved to S3 because after this the process will likely die
        #     thread.join()
=======
        if SuiteRunner.suite_results:
            SuiteRunner.suite_results.complete()
            Store.publish(
                f"script-api:running-script-channel:{self.id}",
                json.dumps(
                    {"type": "report", "report": SuiteRunner.suite_results.report()}
                ),
            )
            # Write out the report to a local file
            log_dir = os.path.join(RAILS_ROOT, "log")
            filename = os.path.join(
                log_dir, build_timestamped_filename(["sr", "report"])
            )
            with open(filename, "wb") as file:
                file.write(SuiteRunner.suite_results.report().encode())
            # Generate the bucket key by removing the date underscores in the filename to create the bucket file structure
            bucket_key = os.path.join(
                f"{self.scope}/tool_logs/sr/",
                re.sub("_", "", os.path.basename(filename)[0:10]),
                os.path.basename(filename),
            )
            metadata = {
                # Note: The text 'Script Report' is used by RunningScripts.vue to differentiate between script logs
                "scriptname": f"{self.current_filename} (Script Report)"
            }
            thread = BucketUtilities.move_log_file_to_bucket(
                filename, bucket_key, metadata=metadata
            )
            # Wait for the file to get moved to S3 because after this the process will likely die
            thread.join()
>>>>>>> 3d920237
        Store.publish(
            f"script-api:cmd-running-script-channel:{RunningScript.id}",
            json.dumps("shutdown"),
        )

    def mark_breakpoint(self):
        self.state = "breakpoint"
        Store.publish(
            f"script-api:running-script-channel:{RunningScript.id}",
            json.dumps(
                {
                    "type": "line",
                    "filename": self.current_filename,
                    "line_no": self.current_line_number,
                    "state": self.state,
                }
            ),
        )

    def run_thread_body(
        self,
        text,
        line_offset,
        text_binding,
        close_on_complete,
        saved_instance,
        saved_run_thread,
        initial_filename=None,
    ):
        uncaught_exception = False
        try:
            # Capture STDOUT and STDERR
            sys.stdout.add_stream(self.output_io)
            sys.stderr.add_stream(self.output_io)

            if not close_on_complete:
                output = f"Starting script: {os.path.basename(self.filename)}"
                if RunningScript.disconnect:
                    output += " in DISCONNECT mode"
                self.scriptrunner_puts(output)
            self.handle_output_io()

            # Start Output Thread
            if not RunningScript.output_thread:
                RunningScript.output_thread = threading.Thread(
                    target=RunningScript.output_thread, daemon=True
                )
                RunningScript.output_thread.start()

            instrumented_text = None
            if initial_filename:
                linecache.cache[initial_filename] = (
                    len(text),
                    None,
                    text.splitlines(keepends=True),
                    initial_filename,
                )
                instrumented_script = self.instrument_script(text, initial_filename)
            else:
                linecache.cache[self.filename] = (
                    len(text),
                    None,
                    text.splitlines(keepends=True),
                    self.filename,
                )
                instrumented_script = self.instrument_script(text, self.filename)

            # Execute the script
            self.pre_line_time = time.time()
            if text_binding:
                exec(instrumented_script, text_binding[0], text_binding[1])
            else:
                exec(instrumented_script, self.script_globals)

            self.handle_output_io()
            if not close_on_complete:
                self.scriptrunner_puts(
                    f"Script completed: {os.path.basename(self.filename)}"
                )

        except Exception as error:
            if issubclass(error.__class__, StopScript) or issubclass(
                error.__class__, SkipScript
            ):
                self.handle_output_io()
                self.scriptrunner_puts(
                    f"Script stopped: {os.path.basename(self.filename)}"
                )
            else:
                uncaught_exception = True
                exc_type, exc_value, exc_traceback = sys.exc_info()
                filename = exc_traceback.tb_frame.f_code.co_filename
                line_number = exc_traceback.tb_lineno
                self.handle_exception(error, True, filename, line_number)
                self.handle_output_io()
                self.scriptrunner_puts(
                    f"Exception in Control Statement - Script stopped: {os.path.basename(self.filename)}"
                )
                self.mark_fatal()
        finally:
            # Stop Capturing STDOUT and STDERR
            # Check for remove_stream because if the tool is quitting the
            # OpenC3::restore_io may have been called which sets stdout and
            # stderr to the IO constant
            if hasattr(sys.stdout, "remove_stream"):
                sys.stdout.remove_stream(self.output_io)
            if hasattr(sys.stderr, "remove_stream"):
                sys.stderr.remove_stream(self.output_io)

            # Clear run thread and instance to indicate we are no longer running
            RunningScript.instance = saved_instance
            RunningScript.run_thread = saved_run_thread
            self.script_binding = None
            # Set the current_filename to the original file and the current_line_number to 0
            # so the mark_stopped method will signal the frontend to reset to the original
            self.current_filename = self.filename
            self.current_line_number = 0
            if RunningScript.output_thread and not RunningScript.instance:
                RunningScript.cancel_output = True
                RunningScript.output_sleeper.cancel()
                kill_thread(self, RunningScript.output_thread)
                RunningScript.output_thread = None
            self.mark_stopped()
            self.current_filename = None

    def run_text(
        self,
        text,
        line_offset=0,
        text_binding=None,
        close_on_complete=False,
        initial_filename=None,
    ):
        self.initialize_variables()
        self.line_offset = line_offset
        saved_instance = RunningScript.instance
        saved_run_thread = RunningScript.run_thread
        RunningScript.instance = self
        if initial_filename:
            Store.publish(
                f"script-api:running-script-channel:{RunningScript.id}",
                json.dumps(
                    {
                        "type": "file",
                        "filename": initial_filename,
                        "scope": self.scope,
                        "text": text,
                        "breakpoints": [],
                    }
                ),
            )
        RunningScript.run_thread = threading.Thread(
            target=self.run_thread_body,
            args=[
                text,
                line_offset,
                text_binding,
                close_on_complete,
                saved_instance,
                saved_run_thread,
                initial_filename,
            ],
            daemon=True,
        )
        RunningScript.run_thread.start()

    def handle_potential_tab_change(self, filename):
        # Make sure the correct file is shown in script runner
        if self.current_file != filename:
            if not filename in self.call_stack:
                self.call_stack.append(filename)
                self.load_file_into_script(filename)
            self.current_file = filename

    def handle_pause(self, filename, line_number):
        breakpoint = False
        if (
            filename in RunningScript.breakpoints
            and line_number in RunningScript.breakpoints[filename]
        ):
            breakpoint = True

        filename = os.path.basename(filename)
        if self.pause:
            if not self.step:
                self.pause = False
            if breakpoint:
                self.perform_breakpoint(filename, line_number)
            else:
                self.perform_pause()
        elif breakpoint:
            self.perform_breakpoint(filename, line_number)

    def handle_line_delay(self):
        if RunningScript.line_delay > 0.0:
            sleep_time = RunningScript.line_delay - (time.time() - self.pre_line_time)
            if sleep_time > 0.0:
                time.sleep(sleep_time)
        self.pre_line_time = time.time()

    def handle_exception(self, error, fatal, filename=None, line_number=0):
        self.exceptions = self.exceptions or []
        self.exceptions.append(error)
        RunningScript.error = error

        if error.__class__.__name__ == "DRbConnError":
            Logger.error("Error Connecting to Command and Telemetry Server")
        else:
            # Logger.error(repr(error))
            exc_type, exc_value, exc_tb = sys.exc_info()
            Logger.error(
                "".join(traceback.format_exception(exc_type, exc_value, exc_tb))
            )
        self.handle_output_io(filename, line_number)

        if (
            not RunningScript.pause_on_error
            and not self.continue_after_error
            and not fatal
        ):
            raise error

        if not fatal and RunningScript.pause_on_error:
            self.mark_error()
            self.wait_for_go_or_stop_or_retry(error)

        if self.retry_needed:
            self.retry_needed = False
            return True
        else:
            return False

    def load_file_into_script(self, filename):
        self.mark_breakpoints(filename)
        breakpoints = []
        if filename in RunningScript.breakpoints:
            my_breakpoints = RunningScript.breakpoints[filename]
            for key in my_breakpoints:
                breakpoints.append(key - 1)  # -1 because frontend lines are 0-indexed
        cached = None
        if filename in RunningScript.file_cache:
            cached = RunningScript.file_cache[filename]
        if cached:
            self.body = cached
        else:
            text = TargetFile.body(self.scope, filename)
            if not text:
                raise RuntimeError(
                    f"Unable to retrieve: {filename} in scope {self.scope}"
                )
            else:
                text = text.decode()
            RunningScript.file_cache[filename] = text
            self.body = text
        Store.publish(
            f"script-api:running-script-channel:{RunningScript.id}",
            json.dumps(
                {
                    "type": "file",
                    "filename": filename,
                    "text": self.body,
                    "breakpoints": breakpoints,
                }
            ),
        )

    def mark_breakpoints(self, filename):
        breakpoints = []
        if filename in RunningScript.breakpoints:
            breakpoints = RunningScript.breakpoints[filename]
        if breakpoints:
            for line_number, present in breakpoints.items():
                if present:
                    RunningScript.set_breakpoint(filename, line_number)
        else:
            for line_number in self.script_get_breakpoints(self.scope, filename):
                RunningScript.set_breakpoint(filename, line_number + 1)

    def redirect_io(self):
        # Redirect Standard Output and Standard Error
        sys.stdout = Stdout.instance()
        sys.stderr = Stderr.instance()
        Logger.stdout = True
        Logger.level = Logger.INFO

    def output_thread(self):
        RunningScript.cancel_output = False
        RunningScript.output_sleeper = Sleeper()
        while True:
            if RunningScript.cancel_output:
                break
            if (time.time() - self.output_time) > 5.0:
                self.handle_output_io()
            if RunningScript.cancel_output:
                break
            if RunningScript.output_sleeper.sleep(1.0):
                break


openc3.script.RUNNING_SCRIPT = RunningScript


def step_mode():
    RunningScript.instance.step()


setattr(openc3.script, "step_mode", step_mode)


def run_mode():
    RunningScript.instance.go()


setattr(openc3.script, "run_mode", run_mode)


def start(procedure_name):
    path = procedure_name

    # Check RAM based instrumented cache
    breakpoints = []
    if path in RunningScript.breakpoints:
        my_breakpoints = RunningScript.breakpoints[path]
        for key in my_breakpoints:
            breakpoints.append(key - 1)  # -1 because frontend lines are 0-indexed

    instrumented_script = None
    instrumented_cache = None
    text = None
    if path in RunningScript.instrumented_cache:
        instrumented_cache, text = RunningScript.instrumented_cache[path]

    if instrumented_cache:
        # Use cached instrumentation
        instrumented_script = instrumented_cache
        cached = True
        Store.publish(
            f"script-api:running-script-channel:{RunningScript.instance.id}",
            json.dumps(
                {
                    "type": "file",
                    "filename": procedure_name,
                    "text": text,
                    "breakpoints": breakpoints,
                }
            ),
        )
    else:
        # Retrieve file
        text = TargetFile.body(RunningScript.instance.scope, procedure_name)
        if not text:
            raise RuntimeError(
                f"Unable to retrieve: {procedure_name} in scope {RunningScript.instance.scope}"
            )
        else:
            text = text.decode()
        Store.publish(
            f"script-api:running-script-channel:{RunningScript.instance.id}",
            json.dumps(
                {
                    "type": "file",
                    "filename": procedure_name,
                    "text": text,
                    "breakpoints": breakpoints,
                }
            ),
        )

        # Cache instrumentation into RAM
        instrumented_script = RunningScript.instrument_script(text, path)
        RunningScript.instrumented_cache[path] = [instrumented_script, text]
        cached = False

    linecache.cache[path] = (
        len(text),
        None,
        text.splitlines(keepends=True),
        path,
    )
    exec(instrumented_script, RunningScript.instance.script_globals)

    # Return whether we had to load and instrument this file, i.e. it was not cached
    return not cached


setattr(openc3.script, "start", start)


# Require an additional ruby file
def load_utility(procedure_name):
    # Ensure require_utility works like require where you don't need the .rb extension
    extension = os.path.splitext(procedure_name)[1]
    if extension != ".py":
        procedure_name += ".py"
    not_cached = False
    if RunningScript.instance:
        saved = RunningScript.instance.use_instrumentation
        try:
            RunningScript.instance.use_instrumentation = False
            not_cached = start(procedure_name)
        finally:
            RunningScript.instance.use_instrumentation = saved
    else:  # Just call require
        # TODO
        # importlib.import_module(module)
        # importlib.reload(module)
        # not_cached = require(procedure_name)
        pass
    # Return whether we had to load and instrument this file, i.e. it was not cached
    # This is designed to match the behavior of Ruby's require and load keywords
    return not_cached


setattr(openc3.script, "load_utility", load_utility)
setattr(openc3.script, "require_utility", load_utility)


def display_screen(target_name, screen_name, x=None, y=None, scope=OPENC3_SCOPE):
    definition = openc3.script.get_screen_definition(
        target_name, screen_name, scope=scope
    )
    Store.publish(
        f"script-api:running-script-channel:{RunningScript.instance.id}",
        json.dumps(
            {
                "type": "screen",
                "target_name": target_name,
                "screen_name": screen_name,
                "definition": definition,
                "x": x,
                "y": y,
            }
        ),
    )


setattr(openc3.script, "display_screen", display_screen)


def clear_screen(target_name, screen_name):
    Store.publish(
        f"script-api:running-script-channel:{RunningScript.instance.id}",
        json.dumps(
            {
                "type": "clearscreen",
                "target_name": target_name,
                "screen_name": screen_name,
            }
        ),
    )


setattr(openc3.script, "clear_screen", clear_screen)


def clear_all_screens():
    Store.publish(
        f"script-api:running-script-channel:{RunningScript.instance.id}",
        json.dumps({"type": "clearallscreens"}),
    )


setattr(openc3.script, "clear_all_screens", clear_all_screens)


def local_screen(screen_name, definition, x=None, y=None):
    Store.publish(
        f"script-api:running-script-channel:{RunningScript.instance.id}",
        json.dumps(
            {
                "type": "screen",
                "target_name": "LOCAL",
                "screen_name": screen_name,
                "definition": definition,
                "x": x,
                "y": y,
            }
        ),
    )


setattr(openc3.script, "local_screen", local_screen)


def download_file(file_or_path):
    if hasattr(file_or_path, "read") and callable(file_or_path.read):
        data = file_or_path.read()
        if hasattr(file_or_path, "name") and callable(file_or_path.name):
            filename = os.path.basename(file_or_path.name)
        else:
            filename = "unnamed_file.bin"
    else:  # path
        data = TargetFile.body(RunningScript.instance.scope, file_or_path)
        if not data:
            raise RuntimeError(
                f"Unable to retrieve: {file_or_path} in scope {RunningScript.instance.scope}"
            )
        else:
            data = data.decode()
        filename = os.path.basename(file_or_path)
    Store.publish(
        f"script-api:running-script-channel:#{RunningScript.instance.id}",
        json.dumps({"type": "downloadfile", "filename": filename, "text": data}),
    )


setattr(openc3.script, "download_file", download_file)<|MERGE_RESOLUTION|>--- conflicted
+++ resolved
@@ -498,7 +498,7 @@
 
             self.handle_potential_tab_change(filename)
 
-            # Adjust line number for offset in main script
+
             line_number = line_number + self.line_offset
             detail_string = None
             if filename:
@@ -856,26 +856,6 @@
                 }
             ),
         )
-<<<<<<< HEAD
-        # TODO
-        # if OpenC3::SuiteRunner.suite_results
-        #     OpenC3::SuiteRunner.suite_results.complete
-        #     OpenC3::Store.publish(["script-api", "running-script-channel:#{@id}"].compact.join(":"), JSON.generate({ type: :report, report: OpenC3::SuiteRunner.suite_results.report }))
-        #     # Write out the report to a local file
-        #     log_dir = File.join(RAILS_ROOT, 'log')
-        #     filename = File.join(log_dir, File.build_timestamped_filename(['sr', 'report']))
-        #     File.open(filename, 'wb') do |file|
-        #       file.write(OpenC3::SuiteRunner.suite_results.report)
-        #     # Generate the bucket key by removing the date underscores in the filename to create the bucket file structure
-        #     bucket_key = File.join("#{@scope}/tool_logs/sr/", File.basename(filename)[0..9].gsub("_", ""), File.basename(filename))
-        #     metadata = {
-        #       # Note: The text 'Script Report' is used by RunningScripts.vue to differentiate between script logs
-        #       "scriptname" => "#{@current_filename} (Script Report)"
-        #     }
-        #     thread = OpenC3::BucketUtilities.move_log_file_to_bucket(filename, bucket_key, metadata: metadata)
-        #     # Wait for the file to get moved to S3 because after this the process will likely die
-        #     thread.join()
-=======
         if SuiteRunner.suite_results:
             SuiteRunner.suite_results.complete()
             Store.publish(
@@ -906,7 +886,7 @@
             )
             # Wait for the file to get moved to S3 because after this the process will likely die
             thread.join()
->>>>>>> 3d920237
+
         Store.publish(
             f"script-api:cmd-running-script-channel:{RunningScript.id}",
             json.dumps("shutdown"),
