--- conflicted
+++ resolved
@@ -20,11 +20,6 @@
 require 'open-uri'
 require 'nokogiri'
 require 'httpclient'
-<<<<<<< HEAD
-=======
-require 'cosmos/utilities/s3'
-require 'cosmos/utilities/process_manager'
->>>>>>> 41572985
 require 'rubygems'
 require 'rubygems/uninstaller'
 require 'tempfile'
@@ -67,11 +62,7 @@
           rubys3_client.put_object(bucket: 'gems', key: gem_filename, body: file)
         end
         if gem_install
-<<<<<<< HEAD
-          result = ProcessManager.instance.spawn(["ruby", "/cosmos/bin/cosmos", "geminstall", gem_filename], "gem_install", gem_filename, Time.now + 1.hour, scope: scope)
-=======
           result = Cosmos::ProcessManager.instance.spawn(["ruby", "/cosmos/bin/cosmos", "geminstall", gem_filename], "gem_install", gem_filename, Time.now + 3600.0, scope: scope)
->>>>>>> 41572985
           return result
         end
       else
