# encoding: ascii-8bit

# Copyright 2021 Ball Aerospace & Technologies Corp.
# All Rights Reserved.
#
# This program is free software; you can modify and/or redistribute it
# under the terms of the GNU Affero General Public License
# as published by the Free Software Foundation; version 3 with
# attribution addendums as found in the LICENSE.txt
#
# This program is distributed in the hope that it will be useful,
# but WITHOUT ANY WARRANTY; without even the implied warranty of
# MERCHANTABILITY or FITNESS FOR A PARTICULAR PURPOSE.  See the
# GNU Affero General Public License for more details.
#
# This program may also be used under the terms of a commercial or
# enterprise edition license of COSMOS if purchased from the
# copyright holder

require 'cosmos/models/model'
require 'cosmos/models/microservice_model'
require 'cosmos/topics/limits_event_topic'
require 'cosmos/system'
require 'cosmos/utilities/s3'
require 'cosmos/utilities/zip'
require 'fileutils'
require 'tmpdir'

module Cosmos
  # Manages the target in Redis. It stores the target itself under the
  # <SCOPE>__cosmos_targets key under the target name field. All the command packets
  # in the target are stored under the <SCOPE>__cosmoscmd__<TARGET NAME> key and the
  # telemetry under the <SCOPE>__cosmostlm__<TARGET NAME> key. Any new limits sets
  # are merged into the <SCOPE>__limits_sets key as fields. Any new limits groups are
  # created under <SCOPE>__limits_groups with field name. These Redis key/fields are
  # all removed when the undeploy method is called.
  class TargetModel < Model
    PRIMARY_KEY = 'cosmos_targets'
    VALID_TYPES = %i(CMD TLM)

    attr_accessor :folder_name
    attr_accessor :requires
    attr_accessor :ignored_parameters
    attr_accessor :ignored_items
    attr_accessor :limits_groups
    attr_accessor :cmd_tlm_files
    attr_accessor :cmd_unique_id_mode
    attr_accessor :tlm_unique_id_mode
    attr_accessor :id
    attr_accessor :cmd_log_cycle_time
    attr_accessor :cmd_log_cycle_size
    attr_accessor :cmd_decom_log_cycle_time
    attr_accessor :cmd_decom_log_cycle_size
    attr_accessor :tlm_log_cycle_time
    attr_accessor :tlm_log_cycle_size
    attr_accessor :tlm_decom_log_cycle_time
    attr_accessor :tlm_decom_log_cycle_size

    # NOTE: The following three class methods are used by the ModelController
    # and are reimplemented to enable various Model class methods to work
    def self.get(name:, scope:)
      super("#{scope}__#{PRIMARY_KEY}", name: name)
    end

    def self.names(scope:)
      super("#{scope}__#{PRIMARY_KEY}")
    end

    def self.all(scope:)
      super("#{scope}__#{PRIMARY_KEY}")
    end

    # @return [Hash] Packet hash or raises an exception
    def self.packet(target_name, packet_name, type: :TLM, scope:)
      raise "Unknown type #{type} for #{target_name} #{packet_name}" unless VALID_TYPES.include?(type)

      # Assume it exists and just try to get it to avoid an extra call to Store.exist?
      json = Store.hget("#{scope}__cosmos#{type.to_s.downcase}__#{target_name}", packet_name)
      raise "Packet '#{target_name} #{packet_name}' does not exist" if json.nil?

      JSON.parse(json)
    end

    # @return [Array>Hash>] All packet hashes under the target_name
    def self.packets(target_name, type: :TLM, scope:)
      raise "Unknown type #{type} for #{target_name}" unless VALID_TYPES.include?(type)
      raise "Target '#{target_name}' does not exist" unless get(name: target_name, scope: scope)

      result = []
      packets = Store.hgetall("#{scope}__cosmos#{type.to_s.downcase}__#{target_name}")
      packets.sort.each do |packet_name, packet_json|
        result << JSON.parse(packet_json)
      end
      result
    end

    def self.set_packet(target_name, packet_name, packet, type: :TLM, scope:)
      raise "Unknown type #{type} for #{target_name} #{packet_name}" unless VALID_TYPES.include?(type)

      Store.hset("#{scope}__cosmostlm__#{target_name}", packet_name, JSON.generate(packet.as_json))
    end

    # @return [Hash] Item hash or raises an exception
    def self.packet_item(target_name, packet_name, item_name, type: :TLM, scope:)
      packet = packet(target_name, packet_name, type: type, scope: scope)
      item = packet['items'].find { |item| item['name'] == item_name.to_s }
      raise "Item '#{packet['target_name']} #{packet['packet_name']} #{item_name}' does not exist" unless item

      item
    end

    # @return [Array<Hash>] Item hash array or raises an exception
    def self.packet_items(target_name, packet_name, items, type: :TLM, scope:)
      packet = packet(target_name, packet_name, type: type, scope: scope)
      found = packet['items'].find_all { |item| items.map(&:to_s).include?(item['name']) }
      if found.length != items.length # we didn't find them all
        found_items = found.collect { |item| item['name'] }
        not_found = []
        (items - found_items).each do |item|
          not_found << "'#{target_name} #{packet_name} #{item}'"
        end
        # 'does not exist' not gramatically correct but we use it in every other exception
        raise "Item(s) #{not_found.join(', ')} does not exist"
      end
      found
    end

    # @return [Hash{String => Array<Array<String, String, String>>}]
    def self.limits_groups(scope:)
      groups = Store.hgetall("#{scope}__limits_groups")
      if groups
        groups.map { |group, items| [group, JSON.parse(items)] }.to_h
      else
        {}
      end
    end

    # Called by the PluginModel to allow this class to validate it's top-level keyword: "TARGET"
    def self.handle_config(parser, keyword, parameters, plugin: nil, scope:)
      case keyword
      when 'TARGET'
        usage = "#{keyword} <TARGET FOLDER NAME> <TARGET NAME>"
        parser.verify_num_parameters(2, 2, usage)
        return self.new(name: parameters[1].to_s.upcase, folder_name: parameters[0].to_s.upcase, plugin: plugin, scope: scope)
      else
        raise ConfigParser::Error.new(parser, "Unknown keyword and parameters for Target: #{keyword} #{parameters.join(" ")}")
      end
    end

    def initialize(
      name:,
      folder_name: nil,
      requires: [],
      ignored_parameters: [],
      ignored_items: [],
      limits_groups: [],
      cmd_tlm_files: [],
      cmd_unique_id_mode: false,
      tlm_unique_id_mode: false,
      id: nil,
      updated_at: nil,
      plugin: nil,
      cmd_log_cycle_time: 600,
      cmd_log_cycle_size: 50_000_000,
      cmd_decom_log_cycle_time: 600,
      cmd_decom_log_cycle_size: 50_000_000,
      tlm_log_cycle_time: 600,
      tlm_log_cycle_size: 50_000_000,
      tlm_decom_log_cycle_time: 600,
      tlm_decom_log_cycle_size: 50_000_000,
      scope:
    )
      super("#{scope}__#{PRIMARY_KEY}", name: name, plugin: plugin, updated_at: updated_at,
        cmd_log_cycle_time: cmd_log_cycle_time, cmd_log_cycle_size: cmd_log_cycle_size,
        cmd_decom_log_cycle_time: cmd_decom_log_cycle_time, cmd_decom_log_cycle_size: cmd_decom_log_cycle_size,
        tlm_log_cycle_time: tlm_log_cycle_time, tlm_log_cycle_size: tlm_log_cycle_size,
        tlm_decom_log_cycle_time: tlm_decom_log_cycle_time, tlm_decom_log_cycle_size: tlm_decom_log_cycle_size,
        scope: scope)
      @folder_name = folder_name
      @requires = requires
      @ignored_parameters = ignored_parameters
      @ignored_items = ignored_items
      @limits_groups = limits_groups
      @cmd_tlm_files = cmd_tlm_files
      @cmd_unique_id_mode = cmd_unique_id_mode
      @tlm_unique_id_mode = tlm_unique_id_mode
      @id = id
      @cmd_log_cycle_time = cmd_log_cycle_time
      @cmd_log_cycle_size = cmd_log_cycle_size
      @cmd_decom_log_cycle_time = cmd_decom_log_cycle_time
      @cmd_decom_log_cycle_size = cmd_decom_log_cycle_size
      @tlm_log_cycle_time = tlm_log_cycle_time
      @tlm_log_cycle_size = tlm_log_cycle_size
      @tlm_decom_log_cycle_time = tlm_decom_log_cycle_time
      @tlm_decom_log_cycle_size = tlm_decom_log_cycle_size
    end

    def as_json
      {
        'name' => @name,
        'folder_name' => @folder_name,
        'requires' => @requires,
        'ignored_parameters' => @ignored_parameters,
        'ignored_items' => @ignored_items,
        'limits_groups' => @limits_groups,
        'cmd_tlm_files' => @cmd_tlm_files,
        'cmd_unique_id_mode' => cmd_unique_id_mode,
        'tlm_unique_id_mode' => @tlm_unique_id_mode,
        'id' => @id,
        'updated_at' => @updated_at,
        'plugin' => @plugin,
        'cmd_log_cycle_time' => @cmd_log_cycle_time,
        'cmd_log_cycle_size' => @cmd_log_cycle_size,
        'cmd_decom_log_cycle_time' => @cmd_decom_log_cycle_time,
        'cmd_decom_log_cycle_size' => @cmd_decom_log_cycle_size,
        'tlm_log_cycle_time' => @tlm_log_cycle_time,
        'tlm_log_cycle_size' => @tlm_log_cycle_size,
        'tlm_decom_log_cycle_time' => @tlm_decom_log_cycle_time,
        'tlm_decom_log_cycle_size' => @tlm_decom_log_cycle_size,
      }
    end

    def as_config
      "TARGET #{@folder_name} #{@name}\n"
    end

    # Handles Target specific configuration keywords
    def handle_config(parser, keyword, parameters)
      case keyword
      when 'CMD_LOG_CYCLE_TIME'
        parser.verify_num_parameters(1, 1, "#{keyword} <Maximum time between files in seconds>")
        @cmd_log_cycle_time = parameters[0].to_i
      when 'CMD_LOG_CYCLE_SIZE'
        parser.verify_num_parameters(1, 1, "#{keyword} <Maximum file size in bytes>")
        @cmd_log_cycle_size = parameters[0].to_i
      when 'CMD_DECOM_LOG_CYCLE_TIME'
        parser.verify_num_parameters(1, 1, "#{keyword} <Maximum time between files in seconds>")
        @cmd_decom_log_cycle_time = parameters[0].to_i
      when 'CMD_DECOM_LOG_CYCLE_SIZE'
        parser.verify_num_parameters(1, 1, "#{keyword} <Maximum file size in bytes>")
        @cmd_decom_log_cycle_size = parameters[0].to_i
      when 'TLM_LOG_CYCLE_TIME'
        parser.verify_num_parameters(1, 1, "#{keyword} <Maximum time between files in seconds>")
        @tlm_log_cycle_time = parameters[0].to_i
      when 'TLM_LOG_CYCLE_SIZE'
        parser.verify_num_parameters(1, 1, "#{keyword} <Maximum file size in bytes>")
        @tlm_log_cycle_size = parameters[0].to_i
      when 'TLM_DECOM_LOG_CYCLE_TIME'
        parser.verify_num_parameters(1, 1, "#{keyword} <Maximum time between files in seconds>")
        @tlm_decom_log_cycle_time = parameters[0].to_i
      when 'TLM_DECOM_LOG_CYCLE_SIZE'
        parser.verify_num_parameters(1, 1, "#{keyword} <Maximum file size in bytes>")
        @tlm_decom_log_cycle_size = parameters[0].to_i
      else
        raise ConfigParser::Error.new(parser, "Unknown keyword and parameters for Target: #{keyword} #{parameters.join(" ")}")
      end
      return nil
    end

    def deploy(gem_path, variables)
      rubys3_client = Aws::S3::Client.new
      variables["target_name"] = @name
      start_path = "/targets/#{@folder_name}/"
      temp_dir = Dir.mktmpdir
      found = false
      begin
        target_path = gem_path + start_path + "**/*"
        Dir.glob(target_path) do |filename|
          next if filename == '.' or filename == '..' or File.directory?(filename)

          path = filename.split(gem_path)[-1]
          target_folder_path = path.split(start_path)[-1]
          key = "#{@scope}/targets/#{@name}/" + target_folder_path

          # Load target files
          @filename = filename # For render
          data = File.read(filename, mode: "rb")
          begin
            data = ERB.new(data).result(binding.set_variables(variables)) if data.is_printable? and File.basename(filename)[0] != '_'
          rescue => error
            raise "ERB error parsing: #{filename}: #{error.formatted}"
          end
          local_path = File.join(temp_dir, @name, target_folder_path)
          FileUtils.mkdir_p(File.dirname(local_path))
          File.open(local_path, 'wb') { |file| file.write(data) }
          found = true
          rubys3_client.put_object(bucket: 'config', key: key, body: data)
        end
        raise "No target files found at #{target_path}" unless found

        target_folder = File.join(temp_dir, @name)
        build_target_archive(rubys3_client, temp_dir, target_folder)
        system = update_store(temp_dir)
        deploy_microservices(gem_path, variables, system)
      ensure
        FileUtils.remove_entry(temp_dir) if temp_dir and File.exist?(temp_dir)
      end
    end

    def undeploy
      rubys3_client = Aws::S3::Client.new
      prefix = "#{@scope}/targets/#{@name}/"
      rubys3_client.list_objects(bucket: 'config', prefix: prefix).contents.each do |object|
        rubys3_client.delete_object(bucket: 'config', key: object.key)
      end

      self.class.get_model(name: @name, scope: @scope).limits_groups.each do |group|
        Store.hdel("#{@scope}__limits_groups", group)
      end
      self.class.packets(@name, type: :CMD, scope: @scope).each do |packet|
        Store.del("#{@scope}__COMMAND__{#{@name}}__#{packet['packet_name']}")
        Store.del("#{@scope}__DECOMCMD__{#{@name}}__#{packet['packet_name']}")
      end
      self.class.packets(@name, scope: @scope).each do |packet|
        Store.del("#{@scope}__TELEMETRY__{#{@name}}__#{packet['packet_name']}")
        Store.del("#{@scope}__DECOM__{#{@name}}__#{packet['packet_name']}")
        LimitsEventTopic.delete(@name, packet['packet_name'], scope: @scope)
      end
      Store.del("#{@scope}__cosmostlm__#{@name}")
      Store.del("#{@scope}__cosmoscmd__#{@name}")

      model = MicroserviceModel.get_model(name: "#{@scope}__DECOM__#{@name}", scope: @scope)
      model.destroy if model
      model = MicroserviceModel.get_model(name: "#{@scope}__COMMANDLOG__#{@name}", scope: @scope)
      model.destroy if model
      model = MicroserviceModel.get_model(name: "#{@scope}__DECOMCMDLOG__#{@name}", scope: @scope)
      model.destroy if model
      model = MicroserviceModel.get_model(name: "#{@scope}__PACKETLOG__#{@name}", scope: @scope)
      model.destroy if model
      model = MicroserviceModel.get_model(name: "#{@scope}__DECOMLOG__#{@name}", scope: @scope)
      model.destroy if model
<<<<<<< HEAD
      model = MicroserviceModel.get_model(name: "#{@scope}__REDUCER__#{@name}", scope: @scope)
      model.destroy if model
      model = MicroserviceModel.get_model(name: "#{@scope}__MINLOG__#{@name}", scope: @scope)
      model.destroy if model
      model = MicroserviceModel.get_model(name: "#{@scope}__HOURLOG__#{@name}", scope: @scope)
      model.destroy if model
      model = MicroserviceModel.get_model(name: "#{@scope}__DAYLOG__#{@name}", scope: @scope)
      model.destroy if model
=======
      # model = MicroserviceModel.get_model(name: "#{@scope}__REDUCER__#{@name}", scope: @scope)
      # model.destroy if model
>>>>>>> 7059dfdd
    end

    ##################################################
    # The following methods are implementation details
    ##################################################

    # Called by the ERB template to render a partial
    def render(template_name, options = {})
      raise Error.new(self, "Partial name '#{template_name}' must begin with an underscore.") if File.basename(template_name)[0] != '_'

      b = binding
      b.local_variable_set(:target_name, @name)
      if options[:locals]
        options[:locals].each { |key, value| b.local_variable_set(key, value) }
      end

      # Assume the file is there. If not we raise a pretty obvious error
      if File.expand_path(template_name) == template_name # absolute path
        path = template_name
      else # relative to the current @filename
        path = File.join(File.dirname(@filename), template_name)
      end

      begin
        return ERB.new(File.read(path)).result(b)
      rescue => error
        raise "ERB error parsing: #{path}: #{error.formatted}"
      end
    end

    def build_target_archive(rubys3_client, temp_dir, target_folder)
      target_files = []
      Find.find(target_folder) { |file| target_files << file }
      target_files.sort!
      hash = Cosmos.hash_files(target_files, nil, 'SHA256').hexdigest
      File.open(File.join(target_folder, 'target_id.txt'), 'wb') { |file| file.write(hash) }
      key = "#{@scope}/targets/#{@name}/target_id.txt"
      rubys3_client.put_object(bucket: 'config', key: key, body: hash)

      # Create target archive zip file
      prefix = File.dirname(target_folder) + '/'
      output_file = File.join(temp_dir, @name + '_' + hash + '.zip')
      Zip.continue_on_exists_proc = true
      Zip::File.open(output_file, Zip::File::CREATE) do |zipfile|
        target_files.each do |target_file|
          zip_file_path = target_file.delete_prefix(prefix)
          if File.directory?(target_file)
            zipfile.mkdir(zip_file_path)
          else
            zipfile.add(zip_file_path, target_file)
          end
        end
      end

      # Write Target Archive to S3 Bucket
      File.open(output_file, 'rb') do |file|
        s3_key = key = "#{@scope}/target_archives/#{@name}/#{@name}_current.zip"
        rubys3_client.put_object(bucket: 'config', key: s3_key, body: file)
      end
      File.open(output_file, 'rb') do |file|
        s3_key = key = "#{@scope}/target_archives/#{@name}/#{@name}_#{hash}.zip"
        rubys3_client.put_object(bucket: 'config', key: s3_key, body: file)
      end
    end

    def update_store(temp_dir)
      # Build a System for just this target
      system = System.new([@name], temp_dir)
      target = system.targets[@name]

      # Add in the information from the target and update
      @requires = target.requires
      @ignored_parameters = target.ignored_parameters
      @ignored_items = target.ignored_items
      @cmd_tlm_files = target.cmd_tlm_files
      @cmd_unique_id_mode = target.cmd_unique_id_mode
      @tlm_unique_id_mode = target.tlm_unique_id_mode
      @id = target.id
      @limits_groups = system.limits.groups.keys
      update()

      # Store Packet Definitions
      system.telemetry.all.each do |target_name, packets|
        Store.del("#{@scope}__cosmostlm__#{target_name}")
        packets.each do |packet_name, packet|
          Logger.info "Configuring tlm packet: #{target_name} #{packet_name}"
          Store.hset("#{@scope}__cosmostlm__#{target_name}", packet_name, JSON.generate(packet.as_json))
        end
      end
      system.commands.all.each do |target_name, packets|
        Store.del("#{@scope}__cosmoscmd__#{target_name}")
        packets.each do |packet_name, packet|
          Logger.info "Configuring cmd packet: #{target_name} #{packet_name}"
          Store.hset("#{@scope}__cosmoscmd__#{target_name}", packet_name, JSON.generate(packet.as_json))
        end
      end
      # Store Limits Groups
      system.limits.groups.each do |group, items|
        Store.hset("#{@scope}__limits_groups", group, JSON.generate(items))
      end
      # Merge in Limits Sets
      sets = Store.hgetall("#{@scope}__limits_sets")
      sets ||= {}
      system.limits.sets.each do |set|
        sets[set.to_s] = "false" unless sets.key?(set.to_s)
      end
      Store.hmset("#{@scope}__limits_sets", *sets)

      return system
    end

    def deploy_microservices(gem_path, variables, system)
      command_topic_list = []
      decom_command_topic_list = []
      packet_topic_list = []
      decom_topic_list = []
      reduced_min_list = []
      reduced_hour_list = []
      reduced_day_list = []
      begin
        system.commands.packets(@name).each do |packet_name, packet|
          command_topic_list << "#{@scope}__COMMAND__{#{@name}}__#{packet_name}"
          decom_command_topic_list << "#{@scope}__DECOMCMD__{#{@name}}__#{packet_name}"
        end
      rescue
        # No command packets for this target
      end
      begin
        system.telemetry.packets(@name).each do |packet_name, packet|
          packet_topic_list << "#{@scope}__TELEMETRY__{#{@name}}__#{packet_name}"
          decom_topic_list  << "#{@scope}__DECOM__{#{@name}}__#{packet_name}"
          # NOTE: ideally use the constants defined in reducer_microservice.rb but that
          # leads to a circular dependency so just use the names
          reduced_min_list  << "#{@scope}__REDUCED_MINUTE__{#{@name}}__#{packet_name}"
          reduced_hour_list << "#{@scope}__REDUCED_HOUR__{#{@name}}__#{packet_name}"
          reduced_day_list  << "#{@scope}__REDUCED_DAY__{#{@name}}__#{packet_name}"
        end
      rescue
        # No telemetry packets for this target
      end
      # It's ok to call this with an empty array
      Store.initialize_streams(command_topic_list)
      Store.initialize_streams(decom_command_topic_list)
      # Might as well return if there are no packets
      return unless packet_topic_list.length > 0

      Store.initialize_streams(packet_topic_list)
      Store.initialize_streams(decom_topic_list)

      # Decommutation Microservice
      microservice_name = "#{@scope}__DECOM__#{@name}"
      microservice = MicroserviceModel.new(
        name: microservice_name,
        folder_name: @folder_name,
        cmd: ["ruby", "decom_microservice.rb", microservice_name],
        work_dir: '/cosmos/lib/cosmos/microservices',
        topics: packet_topic_list,
        target_names: [@name],
        plugin: plugin,
        scope: @scope
      )
      microservice.create
      microservice.deploy(gem_path, variables)
      Logger.info "Configured microservice #{microservice_name}"

      # TODO: Removed pending new reducer implementation to avoid run-away streams
      # # Reducer Microservice
      # microservice_name = "#{@scope}__REDUCER__#{@name}"
      # microservice = MicroserviceModel.new(
      #   name: microservice_name,
      #   folder_name: @folder_name,
      #   cmd: ["ruby", "reducer_microservice.rb", microservice_name],
      #   work_dir: '/cosmos/lib/cosmos/microservices',
      #   topics: decom_topic_list,
      #   plugin: plugin,
      #   scope: @scope
      # )
      # microservice.create
      # microservice.deploy(gem_path, variables)
      # Logger.info "Configured microservice #{microservice_name}"

      # CommandLog Microservice
      microservice_name = "#{@scope}__COMMANDLOG__#{@name}"
      microservice = MicroserviceModel.new(
        name: microservice_name,
        folder_name: @folder_name,
        cmd: ["ruby", "log_microservice.rb", microservice_name],
        work_dir: '/cosmos/lib/cosmos/microservices',
        options: [
          ["LOG_TYPE", "RAW"],
          ["CMD_OR_TLM", "CMD"],
          ["CYCLE_TIME", @cmd_log_cycle_time],
          ["CYCLE_SIZE", @cmd_log_cycle_size]
        ],
        topics: command_topic_list,
        target_names: [@name],
        plugin: plugin,
        scope: @scope
      )
      microservice.create
      microservice.deploy(gem_path, variables)
      Logger.info "Configured microservice #{microservice_name}"

      # DecomCmdLog Microservice
      microservice_name = "#{@scope}__DECOMCMDLOG__#{@name}"
      microservice = MicroserviceModel.new(
        name: microservice_name,
        folder_name: @folder_name,
        cmd: ["ruby", "log_microservice.rb", microservice_name],
        work_dir: '/cosmos/lib/cosmos/microservices',
        options: [
          ["LOG_TYPE", "DECOM"],
          ["CMD_OR_TLM", "CMD"],
          ["CYCLE_TIME", @cmd_decom_log_cycle_time],
          ["CYCLE_SIZE", @cmd_decom_log_cycle_size]
        ],
        topics: decom_command_topic_list,
        target_names: [@name],
        plugin: plugin,
        scope: @scope
      )
      microservice.create
      microservice.deploy(gem_path, variables)
      Logger.info "Configured microservice #{microservice_name}"

      # PacketLog Microservice
      microservice_name = "#{@scope}__PACKETLOG__#{@name}"
      microservice = MicroserviceModel.new(
        name: microservice_name,
        folder_name: @folder_name,
        cmd: ["ruby", "log_microservice.rb", microservice_name],
        work_dir: '/cosmos/lib/cosmos/microservices',
        options: [
          ["LOG_TYPE", "RAW"],
          ["CMD_OR_TLM", "TLM"],
          ["CYCLE_TIME", @tlm_log_cycle_time],
          ["CYCLE_SIZE", @tlm_log_cycle_size]
        ],
        topics: packet_topic_list,
        target_names: [@name],
        plugin: plugin,
        scope: @scope
      )
      microservice.create
      microservice.deploy(gem_path, variables)
      Logger.info "Configured microservice #{microservice_name}"

      # DecomLog Microservice
      microservice_name = "#{@scope}__DECOMLOG__#{@name}"
      microservice = MicroserviceModel.new(
        name: microservice_name,
        folder_name: @folder_name,
        cmd: ["ruby", "log_microservice.rb", microservice_name],
        work_dir: '/cosmos/lib/cosmos/microservices',
        options: [
          ["LOG_TYPE", "DECOM"],
          ["CMD_OR_TLM", "TLM"],
          ["CYCLE_TIME", @tlm_decom_log_cycle_time],
          ["CYCLE_SIZE", @tlm_decom_log_cycle_size]
        ],
        topics: decom_topic_list,
        target_names: [@name],
        plugin: plugin,
        scope: @scope
      )
      microservice.create
      microservice.deploy(gem_path, variables)
      Logger.info "Configured microservice #{microservice_name}"

      # Reduced Minute Log Microservice
      microservice_name = "#{@scope}__MINLOG__#{@name}"
      microservice = MicroserviceModel.new(
        name: microservice_name,
        folder_name: @folder_name,
        cmd: ["ruby", "log_microservice.rb", microservice_name],
        work_dir: '/cosmos/lib/cosmos/microservices',
        options: [
          ["LOG_TYPE", "REDUCED"],
          ["CMD_OR_TLM", "TLM"],
          ["CYCLE_TIME", 3600], # 1 hr
          ["CYCLE_SIZE", @tlm_decom_log_cycle_size]
        ],
        topics: reduced_min_list,
        target_names: [@name],
        plugin: plugin,
        scope: @scope
      )
      microservice.create
      microservice.deploy(gem_path, variables)
      Logger.info "Configured microservice #{microservice_name}"

      # Reduced Hour Log Microservice
      microservice_name = "#{@scope}__HOURLOG__#{@name}"
      microservice = MicroserviceModel.new(
        name: microservice_name,
        folder_name: @folder_name,
        cmd: ["ruby", "log_microservice.rb", microservice_name],
        work_dir: '/cosmos/lib/cosmos/microservices',
        options: [
          ["LOG_TYPE", "REDUCED"],
          ["CMD_OR_TLM", "TLM"],
          ["CYCLE_TIME", 86400], # 1 day
          ["CYCLE_SIZE", @tlm_decom_log_cycle_size]
        ],
        topics: reduced_hour_list,
        target_names: [@name],
        plugin: plugin,
        scope: @scope
      )
      microservice.create
      microservice.deploy(gem_path, variables)
      Logger.info "Configured microservice #{microservice_name}"

      # Reduced Day Log Microservice
      microservice_name = "#{@scope}__DAYLOG__#{@name}"
      microservice = MicroserviceModel.new(
        name: microservice_name,
        folder_name: @folder_name,
        cmd: ["ruby", "log_microservice.rb", microservice_name],
        work_dir: '/cosmos/lib/cosmos/microservices',
        options: [
          ["LOG_TYPE", "REDUCED"],
          ["CMD_OR_TLM", "TLM"],
          ["CYCLE_TIME", 86400 * 14], # 2 weeks
          ["CYCLE_SIZE", @tlm_decom_log_cycle_size]
        ],
        topics: reduced_day_list,
        target_names: [@name],
        plugin: plugin,
        scope: @scope
      )
      microservice.create
      microservice.deploy(gem_path, variables)
      Logger.info "Configured microservice #{microservice_name}"
    end
  end
end<|MERGE_RESOLUTION|>--- conflicted
+++ resolved
@@ -329,19 +329,8 @@
       model.destroy if model
       model = MicroserviceModel.get_model(name: "#{@scope}__DECOMLOG__#{@name}", scope: @scope)
       model.destroy if model
-<<<<<<< HEAD
       model = MicroserviceModel.get_model(name: "#{@scope}__REDUCER__#{@name}", scope: @scope)
       model.destroy if model
-      model = MicroserviceModel.get_model(name: "#{@scope}__MINLOG__#{@name}", scope: @scope)
-      model.destroy if model
-      model = MicroserviceModel.get_model(name: "#{@scope}__HOURLOG__#{@name}", scope: @scope)
-      model.destroy if model
-      model = MicroserviceModel.get_model(name: "#{@scope}__DAYLOG__#{@name}", scope: @scope)
-      model.destroy if model
-=======
-      # model = MicroserviceModel.get_model(name: "#{@scope}__REDUCER__#{@name}", scope: @scope)
-      # model.destroy if model
->>>>>>> 7059dfdd
     end
 
     ##################################################
@@ -507,21 +496,20 @@
       microservice.deploy(gem_path, variables)
       Logger.info "Configured microservice #{microservice_name}"
 
-      # TODO: Removed pending new reducer implementation to avoid run-away streams
-      # # Reducer Microservice
-      # microservice_name = "#{@scope}__REDUCER__#{@name}"
-      # microservice = MicroserviceModel.new(
-      #   name: microservice_name,
-      #   folder_name: @folder_name,
-      #   cmd: ["ruby", "reducer_microservice.rb", microservice_name],
-      #   work_dir: '/cosmos/lib/cosmos/microservices',
-      #   topics: decom_topic_list,
-      #   plugin: plugin,
-      #   scope: @scope
-      # )
-      # microservice.create
-      # microservice.deploy(gem_path, variables)
-      # Logger.info "Configured microservice #{microservice_name}"
+      # Reducer Microservice
+      microservice_name = "#{@scope}__REDUCER__#{@name}"
+      microservice = MicroserviceModel.new(
+        name: microservice_name,
+        folder_name: @folder_name,
+        cmd: ["ruby", "reducer_microservice.rb", microservice_name],
+        work_dir: '/cosmos/lib/cosmos/microservices',
+        topics: decom_topic_list,
+        plugin: plugin,
+        scope: @scope
+      )
+      microservice.create
+      microservice.deploy(gem_path, variables)
+      Logger.info "Configured microservice #{microservice_name}"
 
       # CommandLog Microservice
       microservice_name = "#{@scope}__COMMANDLOG__#{@name}"
