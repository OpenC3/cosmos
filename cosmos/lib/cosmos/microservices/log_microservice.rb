# encoding: ascii-8bit

# Copyright 2021 Ball Aerospace & Technologies Corp.
# All Rights Reserved.
#
# This program is free software; you can modify and/or redistribute it
# under the terms of the GNU Affero General Public License
# as published by the Free Software Foundation; version 3 with
# attribution addendums as found in the LICENSE.txt
#
# This program is distributed in the hope that it will be useful,
# but WITHOUT ANY WARRANTY; without even the implied warranty of
# MERCHANTABILITY or FITNESS FOR A PARTICULAR PURPOSE.  See the
# GNU Affero General Public License for more details.
#
# This program may also be used under the terms of a commercial or
# enterprise edition license of COSMOS if purchased from the
# copyright holder

require 'cosmos/microservices/microservice'
require 'cosmos/topics/topic'

module Cosmos

  class LogMicroservice < Microservice

    def initialize(name)
      super(name)
      @config['options'].each do |option|
        case option[0].upcase
        when 'RAW_OR_DECOM'
          @raw_or_decom = option[1].intern
        when 'CMD_OR_TLM'
          @cmd_or_tlm = option[1].intern
        when 'CYCLE_TIME' # Maximum time between log files
          @cycle_time = option[1].to_i
        when 'CYCLE_SIZE' # Maximum size of a log file
          @cycle_size = option[1].to_i
        else
          Logger.error("Unknown option passed to microservice #{@name}: #{option}")
        end
      end

      raise "Microservice #{@name} not fully configured" unless @raw_or_decom and @cmd_or_tlm
      
      # These settings limit the log file to 10 minutes or 50MB of data, whichever comes first
      @cycle_time = 600 unless @cycle_time # 10 minutes
      @cycle_size = 50_000_000 unless @cycle_size # ~50 MB
    end

    def run
      plws = setup_plws
      while true
        break if @cancel_thread
        Topic.read_topics(@topics) do |topic, msg_id, msg_hash, redis|
          break if @cancel_thread
          log_data(plws, topic, msg_id, msg_hash, redis)
        end
      end
    end

    def setup_plws
      plws = {}
      @topics.each do |topic|
        topic_split = topic.gsub(/{|}/, '').split("__") # Remove the redis hashtag curly braces
        scope = topic_split[0]
        target_name = topic_split[2]
        packet_name = topic_split[3]
        type = @raw_or_decom.to_s.downcase
        remote_log_directory = "#{scope}/#{type}logs/#{@cmd_or_tlm.to_s.downcase}/#{target_name}/#{packet_name}"
        rt_label = "#{scope}__#{target_name}__#{packet_name}__rt__#{type}"
        stored_label = "#{scope}__#{target_name}__#{packet_name}__stored__#{type}"
        plws[topic] = {
<<<<<<< HEAD
          :RT => PacketLogWriter.new(remote_log_directory, rt_label, true, @cycle_time, @cycle_size),
          :STORED => PacketLogWriter.new(remote_log_directory, stored_label, true, @cycle_time, @cycle_size)
=======
          :RT => PacketLogWriter.new(remote_log_directory, rt_label, true, cycle_time, cycle_size, redis_topic: topic),
          :STORED => PacketLogWriter.new(remote_log_directory, stored_label, true, cycle_time, cycle_size, redis_topic: topic)
>>>>>>> dae2df78
        }
      end
      return plws
    end

    def log_data(plws, topic, msg_id, msg_hash, redis)
      start = Process.clock_gettime(Process::CLOCK_MONOTONIC)
      topic_split = topic.gsub(/{|}/, '').split("__") # Remove the redis hashtag curly braces
      target_name = topic_split[2]
      packet_name = topic_split[3]
      rt_or_stored = ConfigParser.handle_true_false(msg_hash["stored"]) ? :STORED : :RT
      packet_type = nil
      data_key = nil
      if @raw_or_decom == :RAW
        packet_type = :RAW_PACKET
        data_key = "buffer"
      else # :DECOM
        packet_type = :JSON_PACKET
        data_key = "json_data"
      end
      plws[topic][rt_or_stored].write(packet_type, @cmd_or_tlm, target_name, packet_name, msg_hash["time"].to_i, rt_or_stored == :STORED, msg_hash[data_key], nil, msg_id)
      @count += 1
      diff = Process.clock_gettime(Process::CLOCK_MONOTONIC) - start # seconds as a float
      metric_labels = { "packet" => packet_name, "target" => target_name }
      @metric.add_sample(name: "#{@raw_or_decom.to_s.downcase}_#{@cmd_or_tlm.to_s.downcase}_log_duration_seconds", value: diff, labels: metric_labels)
    rescue => err
      @error = err
      Logger.error("#{@name} error: #{err.formatted}")
    end

  end
end

Cosmos::LogMicroservice.run if __FILE__ == $0<|MERGE_RESOLUTION|>--- conflicted
+++ resolved
@@ -71,13 +71,8 @@
         rt_label = "#{scope}__#{target_name}__#{packet_name}__rt__#{type}"
         stored_label = "#{scope}__#{target_name}__#{packet_name}__stored__#{type}"
         plws[topic] = {
-<<<<<<< HEAD
-          :RT => PacketLogWriter.new(remote_log_directory, rt_label, true, @cycle_time, @cycle_size),
-          :STORED => PacketLogWriter.new(remote_log_directory, stored_label, true, @cycle_time, @cycle_size)
-=======
-          :RT => PacketLogWriter.new(remote_log_directory, rt_label, true, cycle_time, cycle_size, redis_topic: topic),
-          :STORED => PacketLogWriter.new(remote_log_directory, stored_label, true, cycle_time, cycle_size, redis_topic: topic)
->>>>>>> dae2df78
+          :RT => PacketLogWriter.new(remote_log_directory, rt_label, true, @cycle_time, @cycle_size, redis_topic: topic),
+          :STORED => PacketLogWriter.new(remote_log_directory, stored_label, true, @cycle_time, @cycle_size, redis_topic: topic)
         }
       end
       return plws
