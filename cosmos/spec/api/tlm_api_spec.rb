# encoding: ascii-8bit

# Copyright 2021 Ball Aerospace & Technologies Corp.
# All Rights Reserved.
#
# This program is free software; you can modify and/or redistribute it
# under the terms of the GNU Affero General Public License
# as published by the Free Software Foundation; version 3 with
# attribution addendums as found in the LICENSE.txt
#
# This program is distributed in the hope that it will be useful,
# but WITHOUT ANY WARRANTY; without even the implied warranty of
# MERCHANTABILITY or FITNESS FOR A PARTICULAR PURPOSE.  See the
# GNU Affero General Public License for more details.
#
# This program may also be used under the terms of a commercial or
# enterprise edition license of COSMOS if purchased from the
# copyright holder

require 'spec_helper'
require 'cosmos/api/tlm_api'
require 'cosmos/microservices/interface_microservice'
require 'cosmos/microservices/decom_microservice'
require 'cosmos/microservices/cvt_microservice'
require 'cosmos/script/extract'
require 'cosmos/utilities/authorization'
require 'cosmos/models/target_model'

module Cosmos
  describe Api do
    class ApiTest
      include Extract
      include Api
      include Authorization
    end

    before(:each) do
      mock_redis()
      setup_system()
      %w(INST SYSTEM).each do |target|
        model = TargetModel.new(folder_name: target, name: target, scope: "DEFAULT")
        model.create
        model.update_store(File.join(SPEC_DIR, 'install', 'config', 'targets'))
      end

      @cm = CvtMicroservice.new("DEFAULT__CVT__INST_INT")
      @cm.instance_variable_set("@topics", %w(DEFAULT__DECOM__INST__HEALTH_STATUS DEFAULT__DECOM__INST__IMAGE DEFAULT__DECOM__INST__ADCS))
      @cm_thead = Thread.new { @cm.run }
      sleep(0.01) # Allow the thread to run

      packet = System.telemetry.packet('INST', 'HEALTH_STATUS')
      packet.received_time = Time.now.sys
      packet.stored = false
      packet.check_limits
      TelemetryDecomTopic.write_packet(packet, scope: "DEFAULT")
      sleep(0.01) # Allow the write to happen
      @api = ApiTest.new
    end

    after(:each) do
      @cm.shutdown
      Thread.list.each do |t|
        t.join if t != Thread.current
      end
    end

    def test_tlm_unknown(method)
      expect { @api.send(method, "BLAH HEALTH_STATUS COLLECTS") }.to raise_error(/does not exist/)
      expect { @api.send(method, "INST UNKNOWN COLLECTS") }.to raise_error(/does not exist/)
      expect { @api.send(method, "INST HEALTH_STATUS BLAH") }.to raise_error(/does not exist/)
      expect { @api.send(method, "BLAH", "HEALTH_STATUS", "COLLECTS") }.to raise_error(/does not exist/)
      expect { @api.send(method, "INST", "UNKNOWN", "COLLECTS") }.to raise_error(/does not exist/)
      expect { @api.send(method, "INST", "HEALTH_STATUS", "BLAH") }.to raise_error(/does not exist/)
    end

    describe "tlm" do
      it "complains about unknown targets, commands, and parameters" do
        test_tlm_unknown(:tlm)
      end

      it "processes a string" do
        expect(@api.tlm("INST HEALTH_STATUS TEMP1")).to eql(-100.0)
      end

      it "returns the value using LATEST" do
        time = Time.now.sys
        packet = System.telemetry.packet('INST', 'IMAGE')
        packet.received_time = time
        packet.write('CCSDSVER', 1)
        TelemetryDecomTopic.write_packet(packet, scope: "DEFAULT")
        packet = System.telemetry.packet('INST', 'ADCS')
        packet.received_time = time + 1
        packet.write('CCSDSVER', 2)
        TelemetryDecomTopic.write_packet(packet, scope: "DEFAULT")
        sleep(0.1) # Allow the writes to happen
        expect(@api.tlm("INST LATEST CCSDSVER")).to eql 2
      end

      it "processes parameters" do
        expect(@api.tlm("INST", "HEALTH_STATUS", "TEMP1")).to eql(-100.0)
      end

      it "complains if too many parameters" do
        expect { @api.tlm("INST", "HEALTH_STATUS", "TEMP1", "TEMP2") }.to raise_error(/Invalid number of arguments/)
      end
    end

    describe "tlm_raw" do
      it "complains about unknown targets, commands, and parameters" do
        test_tlm_unknown(:tlm_raw)
      end

      it "processes a string" do
        expect(@api.tlm_raw("INST HEALTH_STATUS TEMP1")).to eql 0
      end

      it "returns the value using LATEST" do
        expect(@api.tlm_raw("INST LATEST TEMP1")).to eql 0
      end

      it "processes parameters" do
        expect(@api.tlm_raw("INST", "HEALTH_STATUS", "TEMP1")).to eql 0
      end
    end

    describe "tlm_formatted" do
      it "complains about unknown targets, commands, and parameters" do
        test_tlm_unknown(:tlm_formatted)
      end

      it "processes a string" do
        expect(@api.tlm_formatted("INST HEALTH_STATUS TEMP1")).to eql "-100.000"
      end

      it "returns the value using LATEST" do
        expect(@api.tlm_formatted("INST LATEST TEMP1")).to eql "-100.000"
      end

      it "processes parameters" do
        expect(@api.tlm_formatted("INST", "HEALTH_STATUS", "TEMP1")).to eql "-100.000"
      end
    end

    describe "tlm_with_units" do
      it "complains about unknown targets, commands, and parameters" do
        test_tlm_unknown(:tlm_with_units)
      end

      it "processes a string" do
        expect(@api.tlm_with_units("INST HEALTH_STATUS TEMP1")).to eql "-100.000 C"
      end

      it "returns the value using LATEST" do
        expect(@api.tlm_with_units("INST LATEST TEMP1")).to eql "-100.000 C"
      end

      it "processes parameters" do
        expect(@api.tlm_with_units("INST", "HEALTH_STATUS", "TEMP1")).to eql "-100.000 C"
      end
    end

    describe "tlm_variable" do
      it "complains about unknown targets, commands, and parameters" do
        expect { @api.tlm_variable("BLAH HEALTH_STATUS COLLECTS",:RAW) }.to raise_error(/does not exist/)
        expect { @api.tlm_variable("INST UNKNOWN COLLECTS",:RAW) }.to raise_error(/does not exist/)
        expect { @api.tlm_variable("INST HEALTH_STATUS BLAH",:RAW) }.to raise_error(/does not exist/)
        expect { @api.tlm_variable("BLAH", "HEALTH_STATUS", "COLLECTS",:RAW) }.to raise_error(/does not exist/)
        expect { @api.tlm_variable("INST", "UNKNOWN", "COLLECTS",:RAW) }.to raise_error(/does not exist/)
        expect { @api.tlm_variable("INST", "HEALTH_STATUS", "BLAH",:RAW) }.to raise_error(/does not exist/)
      end

      it "processes a string" do
        expect(@api.tlm_variable("INST HEALTH_STATUS TEMP1",:CONVERTED)).to eql(-100.0)
        expect(@api.tlm_variable("INST HEALTH_STATUS TEMP1",:RAW)).to eql 0
        expect(@api.tlm_variable("INST HEALTH_STATUS TEMP1",:FORMATTED)).to eql "-100.000"
        expect(@api.tlm_variable("INST HEALTH_STATUS TEMP1",:WITH_UNITS)).to eql "-100.000 C"
      end

      it "returns the value using LATEST" do
        expect(@api.tlm_variable("INST LATEST TEMP1",:CONVERTED)).to eql(-100.0)
        expect(@api.tlm_variable("INST LATEST TEMP1",:RAW)).to eql 0
        expect(@api.tlm_variable("INST LATEST TEMP1",:FORMATTED)).to eql "-100.000"
        expect(@api.tlm_variable("INST LATEST TEMP1",:WITH_UNITS)).to eql "-100.000 C"
      end

      it "processes parameters" do
        expect(@api.tlm_variable("INST", "HEALTH_STATUS", "TEMP1",:CONVERTED)).to eql(-100.0)
        expect(@api.tlm_variable("INST", "HEALTH_STATUS", "TEMP1",:RAW)).to eql 0
        expect(@api.tlm_variable("INST", "HEALTH_STATUS", "TEMP1",:FORMATTED)).to eql "-100.000"
        expect(@api.tlm_variable("INST", "HEALTH_STATUS", "TEMP1",:WITH_UNITS)).to eql "-100.000 C"
      end

      it "complains with too many parameters" do
        expect { @api.tlm_variable("INST", "HEALTH_STATUS", "TEMP1", "TEMP2", :CONVERTED) }.to raise_error(/Invalid number of arguments/)
      end

      it "complains with an unknown conversion" do
        expect { @api.tlm_variable("INST", "HEALTH_STATUS", "TEMP1", :NOPE) }.to raise_error(/Unknown type 'NOPE'/)
      end
    end

    describe "set_tlm" do
      it "complains about unknown targets, packets, and parameters" do
        expect { @api.set_tlm("BLAH HEALTH_STATUS COLLECTS = 1") }.to raise_error(/does not exist/)
        expect { @api.set_tlm("INST UNKNOWN COLLECTS = 1") }.to raise_error(/does not exist/)
        expect { @api.set_tlm("INST HEALTH_STATUS BLAH = 1") }.to raise_error(/does not exist/)
        expect { @api.set_tlm("BLAH", "HEALTH_STATUS", "COLLECTS",1) }.to raise_error(/does not exist/)
        expect { @api.set_tlm("INST", "UNKNOWN", "COLLECTS",1) }.to raise_error(/does not exist/)
        expect { @api.set_tlm("INST", "HEALTH_STATUS", "BLAH",1) }.to raise_error(/does not exist/)
      end

      it "complains with too many parameters" do
        expect { @api.set_tlm("INST", "HEALTH_STATUS", "TEMP1", "TEMP2", 0.0) }.to raise_error(/Invalid number of arguments/)
      end

      it "complains with unknown types" do
        expect { @api.set_tlm("INST", "HEALTH_STATUS", "TEMP1", 0.0, type: :BLAH) }.to raise_error(/Unknown type 'BLAH'/)
      end

      it "processes a string" do
        @api.set_tlm("INST HEALTH_STATUS TEMP1 = 0.0")
        expect(@api.tlm("INST HEALTH_STATUS TEMP1")).to eql(0.0)
        @api.set_tlm("INST HEALTH_STATUS TEMP1 = 100.0")
        expect(@api.tlm("INST HEALTH_STATUS TEMP1")).to eql(100.0)
      end

      it "processes parameters" do
        @api.set_tlm("INST", "HEALTH_STATUS", "TEMP1", 0.0)
        expect(@api.tlm("INST HEALTH_STATUS TEMP1")).to eql(0.0)
        @api.set_tlm("INST", "HEALTH_STATUS", "TEMP1", -50.0)
        expect(@api.tlm("INST HEALTH_STATUS TEMP1")).to eql(-50.0)
      end

      it "sets raw telemetry" do
        @api.set_tlm("INST HEALTH_STATUS TEMP1 = 10.0", type: :RAW)
        expect(@api.tlm_raw("INST HEALTH_STATUS TEMP1")).to eql 10.0
        @api.set_tlm("INST", "HEALTH_STATUS", "TEMP1", 0.0, type: 'RAW')
        expect(@api.tlm_raw("INST HEALTH_STATUS TEMP1")).to eql 0.0
      end

      it "sets formatted telemetry" do
        @api.set_tlm("INST HEALTH_STATUS TEMP1 = '10.000'", type: :FORMATTED)
        expect(@api.tlm_formatted("INST HEALTH_STATUS TEMP1")).to eql "10.000"
        @api.set_tlm("INST", "HEALTH_STATUS", "TEMP1", "0.000", type: 'FORMATTED')
        expect(@api.tlm_formatted("INST HEALTH_STATUS TEMP1")).to eql "0.000"
      end

      it "sets with_units telemetry" do
        @api.set_tlm("INST HEALTH_STATUS TEMP1 = '10.0 C'", type: :WITH_UNITS)
        expect(@api.tlm_with_units("INST HEALTH_STATUS TEMP1")).to eql "10.0 C"
        @api.set_tlm("INST", "HEALTH_STATUS", "TEMP1", "0.0 F", type: 'WITH_UNITS')
        expect(@api.tlm_with_units("INST HEALTH_STATUS TEMP1")).to eql "0.0 F"
      end
    end

    describe "inject_tlm" do
      before(:each) do
        model = InterfaceModel.new(name: "INST_INT", scope: "DEFAULT", target_names: ["INST"], config_params: ["interface.rb"])
        model.create

        # Mock out some stuff in Microservice initialize()
        dbl = double("AwsS3Client").as_null_object
        allow(Aws::S3::Client).to receive(:new).and_return(dbl)
        allow(Zip::File).to receive(:open).and_return(true)
        allow_any_instance_of(Cosmos::Interface).to receive(:connected?).and_return(true)
        allow_any_instance_of(Cosmos::Interface).to receive(:read_interface) { sleep }

        model = MicroserviceModel.new(name: "DEFAULT__INTERFACE__INST_INT", scope: "DEFAULT", target_names: ["INST"])
        model.create
        @im = InterfaceMicroservice.new("DEFAULT__INTERFACE__INST_INT")
        @im_thread = Thread.new { @im.run }

        model = MicroserviceModel.new(name: "DEFAULT__DECOM__INST_INT", scope: "DEFAULT", topics: ["DEFAULT__TELEMETRY__INST__HEALTH_STATUS"])
        model.create
        @dm = DecomMicroservice.new("DEFAULT__DECOM__INST_INT")
        @dm_thread = Thread.new { @dm.run }

        sleep(0.1)
      end

      after(:each) do
        @im.shutdown
        @dm.shutdown
        sleep 0.1
        Thread.list.each do |t|
          t.kill if t != Thread.current
        end
      end

      it "complains about non-existant targets" do
        expect { @api.inject_tlm("BLAH", "HEALTH_STATUS") }.to raise_error("Packet 'BLAH HEALTH_STATUS' does not exist")
      end

      it "complains about non-existant packets" do
        expect { @api.inject_tlm("INST", "BLAH") }.to raise_error("Packet 'INST BLAH' does not exist")
      end

      it "complains about non-existant items" do
<<<<<<< HEAD
        expect { @api.inject_tlm("INST", "HEALTH_STATUS",{ 'BLAH' => 0 }) }.to raise_error("Item(s) 'INST HEALTH_STATUS BLAH' does not exist")
      end

      it "injects a packet into the system" do
        @api.inject_tlm("INST", "HEALTH_STATUS",{ TEMP1: 10, TEMP2: 20 }, :CONVERTED, true, true, false)
        sleep 0.5
        expect(@api.tlm("INST HEALTH_STATUS TEMP1")).to be_within(0.1).of(10.0)
        expect(@api.tlm("INST HEALTH_STATUS TEMP2")).to be_within(0.1).of(20.0)

        @api.inject_tlm("INST", "HEALTH_STATUS",{ TEMP1: 0, TEMP2: 0 }, :RAW, true, true, false)
        sleep 0.5
=======
        expect { @api.inject_tlm("INST", "HEALTH_STATUS", {'BLAH' => 0}) }.to raise_error("Item(s) 'INST HEALTH_STATUS BLAH' does not exist")
      end

      it "injects a packet into the system" do
        @api.inject_tlm("INST", "HEALTH_STATUS", {TEMP1: 10, TEMP2: 20}, type: :CONVERTED)
        sleep 0.2
        expect(@api.tlm("INST HEALTH_STATUS TEMP1")).to be_within(0.1).of(10.0)
        expect(@api.tlm("INST HEALTH_STATUS TEMP2")).to be_within(0.1).of(20.0)

        @api.inject_tlm("INST", "HEALTH_STATUS", {TEMP1: 0, TEMP2: 0}, type: :RAW)
        sleep 0.2
>>>>>>> 5001788c
        expect(@api.tlm("INST HEALTH_STATUS TEMP1")).to eql(-100.0)
        expect(@api.tlm("INST HEALTH_STATUS TEMP2")).to eql(-100.0)
      end
    end

    describe "override_tlm" do
      it "complains about unknown targets, packets, and parameters" do
        expect { @api.override_tlm("BLAH HEALTH_STATUS COLLECTS = 1") }.to raise_error(/does not exist/)
        expect { @api.override_tlm("INST UNKNOWN COLLECTS = 1") }.to raise_error(/does not exist/)
        expect { @api.override_tlm("INST HEALTH_STATUS BLAH = 1") }.to raise_error(/does not exist/)
        expect { @api.override_tlm("BLAH", "HEALTH_STATUS", "COLLECTS",1) }.to raise_error(/does not exist/)
        expect { @api.override_tlm("INST", "UNKNOWN", "COLLECTS",1) }.to raise_error(/does not exist/)
        expect { @api.override_tlm("INST", "HEALTH_STATUS", "BLAH",1) }.to raise_error(/does not exist/)
      end

      it "complains with too many parameters" do
        expect { @api.override_tlm("INST", "HEALTH_STATUS", "TEMP1", "TEMP2",0.0) }.to raise_error(/Invalid number of arguments/)
      end

      it "overrides raw values" do
        expect(@api.tlm_raw("INST", "HEALTH_STATUS", "TEMP1")).to eql(0)
        @api.override_tlm("INST", "HEALTH_STATUS", "TEMP1", 5.0, type: :RAW)
        expect(@api.tlm_raw("INST", "HEALTH_STATUS", "TEMP1")).to eql(5.0)
        @api.set_tlm("INST", "HEALTH_STATUS", "TEMP1", 10.0, type: :RAW)
        expect(@api.tlm_raw("INST", "HEALTH_STATUS", "TEMP1")).to eql(5.0)
      end

      it "overrides converted values" do
        expect(@api.tlm("INST", "HEALTH_STATUS", "TEMP1")).to eql(-100.0)
        @api.override_tlm("INST", "HEALTH_STATUS", "TEMP1", 60.0)
        expect(@api.tlm("INST", "HEALTH_STATUS", "TEMP1")).to eql(60.0)
        @api.override_tlm("INST", "HEALTH_STATUS", "TEMP1", 50.0, type: :CONVERTED)
        expect(@api.tlm("INST", "HEALTH_STATUS", "TEMP1")).to eql(50.0)
        @api.set_tlm("INST", "HEALTH_STATUS", "TEMP1", 10.0)
        expect(@api.tlm("INST", "HEALTH_STATUS", "TEMP1")).to eql(50.0)
      end

      it "overrides formatted values" do
        expect(@api.tlm_formatted("INST", "HEALTH_STATUS", "TEMP1")).to eql('-100.000')
        @api.override_tlm("INST", "HEALTH_STATUS", "TEMP1", '5.000', type: :FORMATTED)
        expect(@api.tlm_formatted("INST", "HEALTH_STATUS", "TEMP1")).to eql('5.000')
        @api.set_tlm("INST", "HEALTH_STATUS", "TEMP1", '10.000', type: :FORMATTED)
        expect(@api.tlm_formatted("INST", "HEALTH_STATUS", "TEMP1")).to eql('5.000')
      end

      it "overrides with_units values" do
        expect(@api.tlm_with_units("INST", "HEALTH_STATUS", "TEMP1")).to eql('-100.000 C')
        @api.override_tlm("INST", "HEALTH_STATUS", "TEMP1", '5.00 C', type: :WITH_UNITS)
        expect(@api.tlm_with_units("INST", "HEALTH_STATUS", "TEMP1")).to eql('5.00 C')
        @api.set_tlm("INST", "HEALTH_STATUS", "TEMP1", 10.0, type: :WITH_UNITS)
        expect(@api.tlm_with_units("INST", "HEALTH_STATUS", "TEMP1")).to eql('5.00 C')
      end
    end

    describe "normalize_tlm" do
      it "complains about unknown targets, commands, and parameters" do
        expect { @api.normalize_tlm("BLAH HEALTH_STATUS COLLECTS") }.to raise_error(/does not exist/)
        expect { @api.normalize_tlm("INST UNKNOWN COLLECTS") }.to raise_error(/does not exist/)
        expect { @api.normalize_tlm("INST HEALTH_STATUS BLAH") }.to raise_error(/does not exist/)
        expect { @api.normalize_tlm("BLAH", "HEALTH_STATUS", "COLLECTS") }.to raise_error(/does not exist/)
        expect { @api.normalize_tlm("INST", "UNKNOWN", "COLLECTS") }.to raise_error(/does not exist/)
        expect { @api.normalize_tlm("INST", "HEALTH_STATUS", "BLAH") }.to raise_error(/does not exist/)
      end

      it "complains with too many parameters" do
        expect { @api.normalize_tlm("INST", "HEALTH_STATUS", "TEMP1",0.0) }.to raise_error(/Invalid number of arguments/)
      end

      it "clears all overrides" do
        @api.override_tlm("INST", "HEALTH_STATUS", "TEMP1", 5.0, type: 'RAW')
        @api.override_tlm("INST", "HEALTH_STATUS", "TEMP1", 50.0, type: 'CONVERTED')
        @api.override_tlm("INST", "HEALTH_STATUS", "TEMP1", '50.00', type: 'FORMATTED')
        @api.override_tlm("INST", "HEALTH_STATUS", "TEMP1", '50.00 F', type: 'WITH_UNITS')
        expect(@api.tlm("INST", "HEALTH_STATUS", "TEMP1", type: 'RAW')).to eql(5.0)
        expect(@api.tlm("INST", "HEALTH_STATUS", "TEMP1", type: 'CONVERTED')).to eql(50.0)
        expect(@api.tlm("INST", "HEALTH_STATUS", "TEMP1", type: 'FORMATTED')).to eql('50.00')
        expect(@api.tlm("INST", "HEALTH_STATUS", "TEMP1", type: 'WITH_UNITS')).to eql('50.00 F')
        @api.normalize_tlm("INST", "HEALTH_STATUS", "TEMP1")
        expect(@api.tlm("INST", "HEALTH_STATUS", "TEMP1", type: 'RAW')).to eql(0)
        expect(@api.tlm("INST", "HEALTH_STATUS", "TEMP1", type: 'CONVERTED')).to eql(-100.0)
        expect(@api.tlm("INST", "HEALTH_STATUS", "TEMP1", type: 'FORMATTED')).to eql('-100.000')
        expect(@api.tlm("INST", "HEALTH_STATUS", "TEMP1", type: 'WITH_UNITS')).to eql('-100.000 C')
      end
    end

    describe "get_tlm_buffer" do
      it "returns a telemetry packet buffer" do
        buffer = "\x01\x02\x03\x04"
        packet = System.telemetry.packet('INST', 'HEALTH_STATUS')
        packet.buffer = buffer
        TelemetryTopic.write_packet(packet, scope: 'DEFAULT')
        expect(@api.get_tlm_buffer("INST", "HEALTH_STATUS")[0..3]).to eq buffer
      end
    end

    describe "get_all_telemetry" do
      it "raises if the target does not exist" do
        expect { @api.get_all_telemetry("BLAH", scope: "DEFAULT") }.to raise_error("Target 'BLAH' does not exist")
      end

      it "returns an array of all packet hashes" do
        pkts = @api.get_all_telemetry("INST", scope: "DEFAULT")
        expect(pkts).to be_a Array
        names = []
        pkts.each do |pkt|
          expect(pkt).to be_a Hash
          expect(pkt['target_name']).to eql "INST"
          names << pkt['packet_name']
        end
        expect(names).to include("ADCS", "HEALTH_STATUS", "PARAMS", "IMAGE", "MECH")
      end
    end

    describe "get_telemetry" do
      it "raises if the target or packet do not exist" do
        expect { @api.get_telemetry("BLAH", "HEALTH_STATUS", scope: "DEFAULT") }.to raise_error("Packet 'BLAH HEALTH_STATUS' does not exist")
        expect { @api.get_telemetry("INST", "BLAH", scope: "DEFAULT") }.to raise_error("Packet 'INST BLAH' does not exist")
      end

      it "returns a packet hash" do
        pkt = @api.get_telemetry("INST", "HEALTH_STATUS", scope: "DEFAULT")
        expect(pkt).to be_a Hash
        expect(pkt['target_name']).to eql "INST"
        expect(pkt['packet_name']).to eql "HEALTH_STATUS"
      end
    end

    describe "get_item" do
      it "raises if the target or packet or item do not exist" do
        expect { @api.get_item("BLAH", "HEALTH_STATUS", "CCSDSVER", scope: "DEFAULT") }.to raise_error("Packet 'BLAH HEALTH_STATUS' does not exist")
        expect { @api.get_item("INST", "BLAH", "CCSDSVER", scope: "DEFAULT") }.to raise_error("Packet 'INST BLAH' does not exist")
        expect { @api.get_item("INST", "HEALTH_STATUS", "BLAH", scope: "DEFAULT") }.to raise_error("Item 'INST HEALTH_STATUS BLAH' does not exist")
      end

      it "returns an item hash" do
        item = @api.get_item("INST", "HEALTH_STATUS", "CCSDSVER", scope: "DEFAULT")
        expect(item).to be_a Hash
        expect(item['name']).to eql "CCSDSVER"
        expect(item['bit_offset']).to eql 0
      end
    end

    describe "get_tlm_packet" do
      it "complains about non-existant targets" do
        expect { @api.get_tlm_packet("BLAH", "HEALTH_STATUS") }.to raise_error(RuntimeError, "Packet 'BLAH HEALTH_STATUS' does not exist")
      end

      it "complains about non-existant packets" do
        expect { @api.get_tlm_packet("INST", "BLAH") }.to raise_error(RuntimeError, "Packet 'INST BLAH' does not exist")
      end

      it "complains using LATEST" do
        expect { @api.get_tlm_packet("INST", "LATEST") }.to raise_error(RuntimeError, "Packet 'INST LATEST' does not exist")
      end

      it "complains about non-existant value_types" do
        expect { @api.get_tlm_packet("INST", "HEALTH_STATUS", type: :MINE) }.to raise_error(/Unknown type 'MINE'/)
      end

      it "reads all telemetry items as CONVERTED with their limits states" do
        vals = @api.get_tlm_packet("INST", "HEALTH_STATUS")
        expect(vals[0][0]).to eql "PACKET_TIMESECONDS"
        expect(vals[0][1]).to be > 0
        expect(vals[0][2]).to be_nil
        expect(vals[1][0]).to eql "PACKET_TIMEFORMATTED"
        expect(vals[1][1].split(' ')[0]).to eql Time.now.formatted.split(' ')[0] # Match the date
        expect(vals[1][2]).to be_nil
        expect(vals[2][0]).to eql "RECEIVED_TIMESECONDS"
        expect(vals[2][1]).to be > 0
        expect(vals[2][2]).to be_nil
        expect(vals[3][0]).to eql "RECEIVED_TIMEFORMATTED"
        expect(vals[3][1].split(' ')[0]).to eql Time.now.formatted.split(' ')[0] # Match the date
        expect(vals[3][2]).to be_nil
        expect(vals[4][0]).to eql "RECEIVED_COUNT"
        expect(vals[4][1]).to eql 0
        expect(vals[4][2]).to be_nil
        # Spot check a few more
        expect(vals[24][0]).to eql "TEMP1"
        expect(vals[24][1]).to eql(-100.0)
        expect(vals[24][2]).to eql "RED_LOW"
        expect(vals[25][0]).to eql "TEMP2"
        expect(vals[25][1]).to eql(-100.0)
        expect(vals[25][2]).to eql "RED_LOW"
        expect(vals[26][0]).to eql "TEMP3"
        expect(vals[26][1]).to eql(-100.0)
        expect(vals[26][2]).to eql "RED_LOW"
        expect(vals[27][0]).to eql "TEMP4"
        expect(vals[27][1]).to eql(-100.0)
        expect(vals[27][2]).to eql "RED_LOW"
      end

      it "reads all telemetry items as RAW" do
        vals = @api.get_tlm_packet("INST", "HEALTH_STATUS", type: :RAW)
        expect(vals[24][0]).to eql "TEMP1"
        expect(vals[24][1]).to eql 0
        expect(vals[24][2]).to eql "RED_LOW"
        expect(vals[25][0]).to eql "TEMP2"
        expect(vals[25][1]).to eql 0
        expect(vals[25][2]).to eql "RED_LOW"
        expect(vals[26][0]).to eql "TEMP3"
        expect(vals[26][1]).to eql 0
        expect(vals[26][2]).to eql "RED_LOW"
        expect(vals[27][0]).to eql "TEMP4"
        expect(vals[27][1]).to eql 0
        expect(vals[27][2]).to eql "RED_LOW"
      end

      it "reads all telemetry items as FORMATTED" do
        vals = @api.get_tlm_packet("INST", "HEALTH_STATUS", type: :FORMATTED)
        expect(vals[24][0]).to eql "TEMP1"
        expect(vals[24][1]).to eql "-100.000"
        expect(vals[24][2]).to eql "RED_LOW"
        expect(vals[25][0]).to eql "TEMP2"
        expect(vals[25][1]).to eql "-100.000"
        expect(vals[25][2]).to eql "RED_LOW"
        expect(vals[26][0]).to eql "TEMP3"
        expect(vals[26][1]).to eql "-100.000"
        expect(vals[26][2]).to eql "RED_LOW"
        expect(vals[27][0]).to eql "TEMP4"
        expect(vals[27][1]).to eql "-100.000"
        expect(vals[27][2]).to eql "RED_LOW"
      end

      it "reads all telemetry items as WITH_UNITS" do
        vals = @api.get_tlm_packet("INST", "HEALTH_STATUS", type: :WITH_UNITS)
        expect(vals[24][0]).to eql "TEMP1"
        expect(vals[24][1]).to eql "-100.000 C"
        expect(vals[24][2]).to eql "RED_LOW"
        expect(vals[25][0]).to eql "TEMP2"
        expect(vals[25][1]).to eql "-100.000 C"
        expect(vals[25][2]).to eql "RED_LOW"
        expect(vals[26][0]).to eql "TEMP3"
        expect(vals[26][1]).to eql "-100.000 C"
        expect(vals[26][2]).to eql "RED_LOW"
        expect(vals[27][0]).to eql "TEMP4"
        expect(vals[27][1]).to eql "-100.000 C"
        expect(vals[27][2]).to eql "RED_LOW"
      end
    end

    describe "get_tlm_values" do
      it "complains about non-existant targets" do
        expect { @api.get_tlm_values(["BLAH__HEALTH_STATUS__TEMP1__CONVERTED"]) }.to raise_error(RuntimeError, "Item 'BLAH HEALTH_STATUS TEMP1' does not exist")
      end

      it "complains about non-existant packets" do
        expect { @api.get_tlm_values(["INST__BLAH__TEMP1__CONVERTED"]) }.to raise_error(RuntimeError, "Item 'INST BLAH TEMP1' does not exist")
      end

      it "complains about non-existant items" do
        expect { @api.get_tlm_values(["INST__LATEST__BLAH__CONVERTED"]) }.to raise_error(RuntimeError, "Item 'INST LATEST BLAH' does not exist")
      end

      it "complains about non-existant value_types" do
        expect { @api.get_tlm_values(["INST__HEALTH_STATUS__TEMP1__MINE"]) }.to raise_error(RuntimeError, "Unknown value type MINE")
      end

      it "complains about bad arguments" do
        expect { @api.get_tlm_values() }.to raise_error(ArgumentError)
        expect { @api.get_tlm_values([]) }.to raise_error(ArgumentError, /items must be array of strings/)
        expect { @api.get_tlm_values([["INST", "HEALTH_STATUS", "TEMP1"]]) }.to raise_error(ArgumentError, /items must be array of strings/)
        expect { @api.get_tlm_values(["INST", "HEALTH_STATUS", "TEMP1"]) }.to raise_error(ArgumentError, /items must be formatted/)
      end

      it "reads all the specified items" do
        items = []
        items << 'INST__HEALTH_STATUS__TEMP1__CONVERTED'
        items << 'INST__HEALTH_STATUS__TEMP2__CONVERTED'
        items << 'INST__HEALTH_STATUS__TEMP3__CONVERTED'
        items << 'INST__HEALTH_STATUS__TEMP4__CONVERTED'
        vals = @api.get_tlm_values(items)
        expect(vals[0][0]).to eql(-100.0)
        expect(vals[1][0]).to eql(-100.0)
        expect(vals[2][0]).to eql(-100.0)
        expect(vals[3][0]).to eql(-100.0)
        expect(vals[0][1]).to eql :RED_LOW
        expect(vals[1][1]).to eql :RED_LOW
        expect(vals[2][1]).to eql :RED_LOW
        expect(vals[3][1]).to eql :RED_LOW
      end

      it "reads all the specified items with one conversion" do
        items = []
        items << 'INST__HEALTH_STATUS__TEMP1__RAW'
        items << 'INST__HEALTH_STATUS__TEMP2__RAW'
        items << 'INST__HEALTH_STATUS__TEMP3__RAW'
        items << 'INST__HEALTH_STATUS__TEMP4__RAW'
        vals = @api.get_tlm_values(items)
        expect(vals[0][0]).to eql 0
        expect(vals[1][0]).to eql 0
        expect(vals[2][0]).to eql 0
        expect(vals[3][0]).to eql 0
        expect(vals[0][1]).to eql :RED_LOW
        expect(vals[1][1]).to eql :RED_LOW
        expect(vals[2][1]).to eql :RED_LOW
        expect(vals[3][1]).to eql :RED_LOW
      end

      it "reads all the specified items with different conversions" do
        items = []
        items << 'INST__HEALTH_STATUS__TEMP1__RAW'
        items << 'INST__HEALTH_STATUS__TEMP2__CONVERTED'
        items << 'INST__HEALTH_STATUS__TEMP3__FORMATTED'
        items << 'INST__HEALTH_STATUS__TEMP4__WITH_UNITS'
        vals = @api.get_tlm_values(items)
        expect(vals[0][0]).to eql 0
        expect(vals[1][0]).to eql(-100.0)
        expect(vals[2][0]).to eql "-100.000"
        expect(vals[3][0]).to eql "-100.000 C"
        expect(vals[0][1]).to eql :RED_LOW
        expect(vals[1][1]).to eql :RED_LOW
        expect(vals[2][1]).to eql :RED_LOW
        expect(vals[3][1]).to eql :RED_LOW
      end
    end

    describe "subscribe_packets, get_packet" do
      it "streams packets since the subscription was created" do
        # Write an initial packet that should not be returned
        packet = System.telemetry.packet("INST", "HEALTH_STATUS")
        packet.received_time = Time.now.sys
        packet.write("DURATION", 1.0)
        TelemetryDecomTopic.write_packet(packet, scope: "DEFAULT")
        sleep(0.01)

        id = @api.subscribe_packets([["INST","HEALTH_STATUS"],["INST","ADCS"]])

        # Write some packets that should be returned and one that will not
        packet.received_time = Time.now.sys
        packet.write("DURATION", 2.0)
        TelemetryDecomTopic.write_packet(packet, scope: "DEFAULT")
        packet.received_time = Time.now.sys
        packet.write("DURATION", 3.0)
        TelemetryDecomTopic.write_packet(packet, scope: "DEFAULT")
        packet = System.telemetry.packet("INST", "ADCS")
        packet.received_time = Time.now.sys
        TelemetryDecomTopic.write_packet(packet, scope: "DEFAULT")
        packet = System.telemetry.packet("INST", "IMAGE") # Not subscribed
        packet.received_time = Time.now.sys
        TelemetryDecomTopic.write_packet(packet, scope: "DEFAULT")

        index = 0
        @api.get_packet(id) do |hash|
          expect(hash['target_name']).to eql "INST"
          case index
          when 0
            expect(hash['packet_name']).to eql "HEALTH_STATUS"
            expect(hash['DURATION']).to eql 2.0
          when 1
            expect(hash['packet_name']).to eql "HEALTH_STATUS"
            expect(hash['DURATION']).to eql 3.0
          when 2
            expect(hash['packet_name']).to eql "ADCS"
          else
            raise "Found too many packets"
          end
          index += 1
        end
      end
    end

    describe "get_tlm_cnt" do
      it "complains about non-existant targets" do
        expect { @api.get_tlm_cnt("BLAH", "ABORT") }.to raise_error("Packet 'BLAH ABORT' does not exist")
      end

      it "complains about non-existant packets" do
        expect { @api.get_tlm_cnt("INST", "BLAH") }.to raise_error("Packet 'INST BLAH' does not exist")
      end

      it "returns the receive count" do
        start = @api.get_tlm_cnt("INST", "HEALTH_STATUS")

        packet = System.telemetry.packet("INST", "HEALTH_STATUS").clone
        packet.received_time = Time.now.sys
        packet.received_count += 1
        TelemetryTopic.write_packet(packet, scope: "DEFAULT")

        count = @api.get_tlm_cnt("INST", "HEALTH_STATUS")
        expect(count).to eql start + 1
      end
    end

    describe "get_all_tlm_info" do
      it "returns receive count for all packets" do
        packet = System.telemetry.packet("INST", "ADCS").clone
        packet.received_time = Time.now.sys
        packet.received_count = 100 # This is what is used in the result
        TelemetryTopic.write_packet(packet, scope: "DEFAULT")
        info = @api.get_all_tlm_info()
        expect(info[0][0]).to eql "INST"
        expect(info[0][1]).to eql "ADCS"
        expect(info[0][2]).to eql 100
      end
    end

    describe "get_packet_derived_items" do
      it "complains about non-existant targets" do
        expect { @api.get_packet_derived_items("BLAH", "ABORT") }.to raise_error("Packet 'BLAH ABORT' does not exist")
      end

      it "complains about non-existant packets" do
        expect { @api.get_packet_derived_items("INST", "BLAH") }.to raise_error("Packet 'INST BLAH' does not exist")
      end

      it "returns the packet derived items" do
        items = @api.get_packet_derived_items("INST", "HEALTH_STATUS")
        expect(items).to include("RECEIVED_TIMESECONDS", "RECEIVED_TIMEFORMATTED", "RECEIVED_COUNT")
      end
    end
  end
end<|MERGE_RESOLUTION|>--- conflicted
+++ resolved
@@ -296,19 +296,6 @@
       end
 
       it "complains about non-existant items" do
-<<<<<<< HEAD
-        expect { @api.inject_tlm("INST", "HEALTH_STATUS",{ 'BLAH' => 0 }) }.to raise_error("Item(s) 'INST HEALTH_STATUS BLAH' does not exist")
-      end
-
-      it "injects a packet into the system" do
-        @api.inject_tlm("INST", "HEALTH_STATUS",{ TEMP1: 10, TEMP2: 20 }, :CONVERTED, true, true, false)
-        sleep 0.5
-        expect(@api.tlm("INST HEALTH_STATUS TEMP1")).to be_within(0.1).of(10.0)
-        expect(@api.tlm("INST HEALTH_STATUS TEMP2")).to be_within(0.1).of(20.0)
-
-        @api.inject_tlm("INST", "HEALTH_STATUS",{ TEMP1: 0, TEMP2: 0 }, :RAW, true, true, false)
-        sleep 0.5
-=======
         expect { @api.inject_tlm("INST", "HEALTH_STATUS", {'BLAH' => 0}) }.to raise_error("Item(s) 'INST HEALTH_STATUS BLAH' does not exist")
       end
 
@@ -320,7 +307,6 @@
 
         @api.inject_tlm("INST", "HEALTH_STATUS", {TEMP1: 0, TEMP2: 0}, type: :RAW)
         sleep 0.2
->>>>>>> 5001788c
         expect(@api.tlm("INST HEALTH_STATUS TEMP1")).to eql(-100.0)
         expect(@api.tlm("INST HEALTH_STATUS TEMP2")).to eql(-100.0)
       end
