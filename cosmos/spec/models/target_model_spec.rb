# encoding: ascii-8bit

# Copyright 2021 Ball Aerospace & Technologies Corp.
# All Rights Reserved.
#
# This program is free software; you can modify and/or redistribute it
# under the terms of the GNU Affero General Public License
# as published by the Free Software Foundation; version 3 with
# attribution addendums as found in the LICENSE.txt
#
# This program is distributed in the hope that it will be useful,
# but WITHOUT ANY WARRANTY; without even the implied warranty of
# MERCHANTABILITY or FITNESS FOR A PARTICULAR PURPOSE.  See the
# GNU Affero General Public License for more details.
#
# This program may also be used under the terms of a commercial or
# enterprise edition license of COSMOS if purchased from the
# copyright holder

require 'spec_helper'
require 'cosmos/models/target_model'
require 'cosmos/models/microservice_model'

module Cosmos
  describe TargetModel do
    before(:each) do
      mock_redis()
    end

    describe "self.get" do
      it "returns the specified model" do
        model = TargetModel.new(folder_name: "TEST", name: "TEST2", scope: "DEFAULT")
        model.create
        model = TargetModel.new(folder_name: "SPEC", name: "SPEC", scope: "DEFAULT")
        model.create
        target = TargetModel.get(name: "TEST2", scope: "DEFAULT")
        expect(target["name"]).to eql "TEST2"
        expect(target["folder_name"]).to eql "TEST"
      end
    end

    describe "self.names" do
      it "returns all model names" do
        model = TargetModel.new(folder_name: "TEST", name: "TEST", scope: "DEFAULT")
        model.create
        model = TargetModel.new(folder_name: "SPEC", name: "SPEC", scope: "DEFAULT")
        model.create
        model = TargetModel.new(folder_name: "OTHER", name: "OTHER", scope: "OTHER")
        model.create
        names = TargetModel.names(scope: "DEFAULT")
        # contain_exactly doesn't care about ordering and neither do we
        expect(names).to contain_exactly("TEST", "SPEC")
        names = TargetModel.names(scope: "OTHER")
        expect(names).to contain_exactly("OTHER")
      end
    end

    describe "self.all" do
      it "returns all the parsed interfaces" do
        model = TargetModel.new(folder_name: "TEST", name: "TEST", scope: "DEFAULT")
        model.create
        model = TargetModel.new(folder_name: "SPEC", name: "SPEC", scope: "DEFAULT")
        model.create
        all = TargetModel.all(scope: "DEFAULT")
        expect(all.keys).to contain_exactly("TEST", "SPEC")
      end
    end

    describe "self.packets" do
      before(:each) do
        setup_system()
        model = TargetModel.new(folder_name: "INST", name: "INST", scope: "DEFAULT")
        model.create
        model.update_store(File.join(SPEC_DIR, 'install', 'config', 'targets'))
        model = TargetModel.new(folder_name: "EMPTY", name: "EMPTY", scope: "DEFAULT")
        model.create
        model.update_store(File.join(SPEC_DIR, 'install', 'config', 'targets'))
      end

      it "raises for an unknown type" do
        expect { TargetModel.packets("INST", type: :OTHER, scope: "DEFAULT") }.to raise_error(/Unknown type OTHER/)
      end

      it "raises for a non-existant target" do
        expect { TargetModel.packets("BLAH", scope: "DEFAULT") }.to raise_error("Target 'BLAH' does not exist")
      end

      it "returns all telemetry packets" do
        pkts = TargetModel.packets("INST", type: :TLM, scope: "DEFAULT")
        # Verify result is Array of packet Hashes
        expect(pkts).to be_a Array
        names = []
        pkts.each do |pkt|
          expect(pkt).to be_a Hash
          expect(pkt['target_name']).to eql "INST"
          names << pkt['packet_name']
        end
        expect(names).to include("ADCS", "HEALTH_STATUS", "PARAMS", "IMAGE", "MECH")
      end

      it "returns empty array for no telemetry packets" do
        pkts = TargetModel.packets("EMPTY", type: :TLM, scope: "DEFAULT")
        # Verify result is Array of packet Hashes
        expect(pkts).to be_a Array
        expect(pkts).to be_empty
      end

      it "returns packet hash if the command exists" do
        pkts = TargetModel.packets("INST", type: :CMD, scope: "DEFAULT")
        expect(pkts).to be_a Array
        names = []
        pkts.each do |pkt|
          expect(pkt).to be_a Hash
          expect(pkt['target_name']).to eql "INST"
          names << pkt['packet_name']
        end
        expect(names).to include("ABORT", "COLLECT", "CLEAR") # Spot check
      end

      it "returns empty array for no command packets" do
        pkts = TargetModel.packets("EMPTY", type: :CMD, scope: "DEFAULT")
        # Verify result is Array of packet Hashes
        expect(pkts).to be_a Array
        expect(pkts).to be_empty
      end
    end

    describe "self.packet" do
      before(:each) do
        setup_system()
        model = TargetModel.new(folder_name: "INST", name: "INST", scope: "DEFAULT")
        model.create
        model.update_store(File.join(SPEC_DIR, 'install', 'config', 'targets'))
      end

      it "raises for an unknown type" do
        expect { TargetModel.packet("INST", "HEALTH_STATUS", type: :OTHER, scope: "DEFAULT") }.to raise_error(/Unknown type OTHER/)
      end

      it "raises for a non-existant target" do
        expect { TargetModel.packet("BLAH", "HEALTH_STATUS", type: :TLM, scope: "DEFAULT") }.to raise_error("Packet 'BLAH HEALTH_STATUS' does not exist")
      end

      it "raises for a non-existant packet" do
        expect { TargetModel.packet("INST", "BLAH", type: :TLM, scope: "DEFAULT") }.to raise_error("Packet 'INST BLAH' does not exist")
      end

      it "returns packet hash if the telemetry exists" do
        pkt = TargetModel.packet("INST", "HEALTH_STATUS", type: :TLM, scope: "DEFAULT")
        expect(pkt['target_name']).to eql "INST"
        expect(pkt['packet_name']).to eql "HEALTH_STATUS"
      end

      it "returns packet hash if the command exists" do
        pkt = TargetModel.packet("INST", "ABORT", type: :CMD, scope: "DEFAULT")
        expect(pkt['target_name']).to eql "INST"
        expect(pkt['packet_name']).to eql "ABORT"
      end
    end

    describe "self.packet_item" do
      before(:each) do
        setup_system()
        model = TargetModel.new(folder_name: "INST", name: "INST", scope: "DEFAULT")
        model.create
        model.update_store(File.join(SPEC_DIR, 'install', 'config', 'targets'))
      end

      it "raises for an unknown type" do
        expect { TargetModel.packet_item("INST", "HEALTH_STATUS", "CCSDSVER", type: :OTHER, scope: "DEFAULT") }.to raise_error(/Unknown type OTHER/)
      end

      it "raises for a non-existant target" do
        expect { TargetModel.packet_item("BLAH", "HEALTH_STATUS", "CCSDSVER", scope: "DEFAULT") }.to raise_error("Packet 'BLAH HEALTH_STATUS' does not exist")
      end

      it "raises for a non-existant packet" do
        expect { TargetModel.packet_item("INST", "BLAH", "CCSDSVER", scope: "DEFAULT") }.to raise_error("Packet 'INST BLAH' does not exist")
      end

      it "raises for a non-existant item" do
        expect { TargetModel.packet_item("INST", "HEALTH_STATUS", "BLAH", scope: "DEFAULT") }.to raise_error("Item 'INST HEALTH_STATUS BLAH' does not exist")
      end

      it "returns item hash if the telemetry item exists" do
        item = TargetModel.packet_item("INST", "HEALTH_STATUS", "CCSDSVER", scope: "DEFAULT")
        expect(item['name']).to eql "CCSDSVER"
        expect(item['bit_offset']).to eql 0
      end

      it "returns item hash if the command item exists" do
        item = TargetModel.packet_item("INST", "ABORT", "CCSDSVER", type: :CMD, scope: "DEFAULT")
        expect(item['name']).to eql "CCSDSVER"
        expect(item['bit_offset']).to eql 0
      end
    end

    describe "self.packet_items" do
      before(:each) do
        setup_system()
        model = TargetModel.new(folder_name: "INST", name: "INST", scope: "DEFAULT")
        model.create
        model.update_store(File.join(SPEC_DIR, 'install', 'config', 'targets'))
      end

      it "raises for an unknown type" do
        expect { TargetModel.packet_items("INST", "HEALTH_STATUS", ["CCSDSVER"], type: :OTHER, scope: "DEFAULT") }.to raise_error(/Unknown type OTHER/)
      end

      it "raises for a non-existant target" do
        expect { TargetModel.packet_items("BLAH", "HEALTH_STATUS", ["CCSDSVER"], scope: "DEFAULT") }.to raise_error("Packet 'BLAH HEALTH_STATUS' does not exist")
      end

      it "raises for a non-existant packet" do
        expect { TargetModel.packet_items("INST", "BLAH", ["CCSDSVER"], scope: "DEFAULT") }.to raise_error("Packet 'INST BLAH' does not exist")
      end

      it "raises for non-existant items" do
        expect { TargetModel.packet_items("INST", "HEALTH_STATUS", ["BLAH"], scope: "DEFAULT") }.to \
          raise_error("Item(s) 'INST HEALTH_STATUS BLAH' does not exist")
        expect { TargetModel.packet_items("INST", "HEALTH_STATUS", ["CCSDSVER", "BLAH"], scope: "DEFAULT") }.to \
          raise_error("Item(s) 'INST HEALTH_STATUS BLAH' does not exist")
        expect { TargetModel.packet_items("INST", "HEALTH_STATUS", [:BLAH, :NOPE], scope: "DEFAULT") }.to \
          raise_error("Item(s) 'INST HEALTH_STATUS BLAH', 'INST HEALTH_STATUS NOPE' does not exist")
      end

      it "returns item hash array if the telemetry items exists" do
        items = TargetModel.packet_items("INST", "HEALTH_STATUS", ["CCSDSVER", "CCSDSTYPE"], scope: "DEFAULT")
        expect(items.length).to eql 2
        expect(items[0]['name']).to eql "CCSDSVER"
        expect(items[0]['bit_offset']).to eql 0
        expect(items[1]['name']).to eql "CCSDSTYPE"

        # Verify it also works with symbols
        items = TargetModel.packet_items("INST", "HEALTH_STATUS", [:CCSDSVER, :CCSDSTYPE], scope: "DEFAULT")
        expect(items.length).to eql 2
        expect(items[0]['name']).to eql "CCSDSVER"
        expect(items[0]['bit_offset']).to eql 0
        expect(items[1]['name']).to eql "CCSDSTYPE"
      end

      it "returns item hash array if the command items exists" do
        items = TargetModel.packet_items("INST", "ABORT", ["CCSDSVER", "CCSDSTYPE"], type: :CMD, scope: "DEFAULT")
        expect(items.length).to eql 2
        expect(items[0]['name']).to eql "CCSDSVER"
        expect(items[0]['bit_offset']).to eql 0
        expect(items[1]['name']).to eql "CCSDSTYPE"
      end
    end

    describe "self.handle_config" do
      it "only recognizes TARGET" do
        parser = double("ConfigParser").as_null_object
        expect(parser).to receive(:verify_num_parameters)
        TargetModel.handle_config(parser, "TARGET", ["TEST", "TEST"], scope: "DEFAULT")
        expect { TargetModel.handle_config(parser, "TARGETS", ["TEST", "TEST"], scope: "DEFAULT") }.to raise_error(ConfigParser::Error)
      end
    end

    describe "initialize" do
      it "requires name and scope" do
        expect { TargetModel.new(folder_name: "TEST", name: "TEST") }.to raise_error(ArgumentError)
        expect { TargetModel.new(folder_name: "TEST", scope: "DEFAULT") }.to raise_error(ArgumentError)
        model = TargetModel.new(folder_name: "TEST", name: "TEST", scope: "DEFAULT")
        expect(model).to_not be_nil
      end
    end

    describe "create" do
      it "stores model based on scope and class name" do
        model = TargetModel.new(folder_name: "TEST", name: "TEST", scope: "DEFAULT")
        model.create
        keys = Store.scan(0)
        # This is an implementation detail but Redis keys are pretty critical so test it
        expect(keys[1]).to include("DEFAULT__cosmos_targets").at_most(1).times
        # 21/07/2021 - G this needed to be changed to contain COSMOS__TOKEN
      end
    end

    describe "as_json" do
      it "encodes all the input parameters" do
        model = TargetModel.new(folder_name: "TEST", name: "TEST", scope: "DEFAULT")
        json = model.as_json
        expect(json['name']).to eq "TEST"
        params = model.method(:initialize).parameters
        params.each do |type, name|
          # Scope isn't included in as_json as it is part of the key used to get the model
          next if name == :scope

          expect(json.key?(name.to_s)).to be true
        end
      end
    end

    describe "as_config" do
      it "exports model as COSMOS configuration" do
        model = TargetModel.new(folder_name: "TEST", name: "TEST", scope: "DEFAULT")
        expect(model.as_config).to match(/TARGET TEST/)
        model = TargetModel.new(folder_name: "TEST", name: "TEST2", scope: "DEFAULT")
        expect(model.as_config).to match(/TARGET TEST TEST2/)
      end
    end

    describe "handle_config" do
      it "parses tool specific keywords" do
        model = TargetModel.new(folder_name: "TEST", name: "TEST", scope: "DEFAULT")
        model.create
        parser = ConfigParser.new
        tf = Tempfile.new
        tf.puts "CMD_LOG_CYCLE_TIME 1"
        tf.puts "CMD_LOG_CYCLE_SIZE 2"
        tf.puts "CMD_DECOM_LOG_CYCLE_TIME 3"
        tf.puts "CMD_DECOM_LOG_CYCLE_SIZE 4"
        tf.puts "TLM_LOG_CYCLE_TIME 5"
        tf.puts "TLM_LOG_CYCLE_SIZE 6"
        tf.puts "TLM_DECOM_LOG_CYCLE_TIME 7"
        tf.puts "TLM_DECOM_LOG_CYCLE_SIZE 8"
        tf.close
        parser.parse_file(tf.path) do |keyword, params|
          model.handle_config(parser, keyword, params)
        end
        json = model.as_json
        expect(json['cmd_log_cycle_time']).to eql 1
        expect(json['cmd_log_cycle_size']).to eql 2
        expect(json['cmd_decom_log_cycle_time']).to eql 3
        expect(json['cmd_decom_log_cycle_size']).to eql 4
        expect(json['tlm_log_cycle_time']).to eql 5
        expect(json['tlm_log_cycle_size']).to eql 6
        expect(json['tlm_decom_log_cycle_time']).to eql 7
        expect(json['tlm_decom_log_cycle_size']).to eql 8
        tf.unlink
      end
    end

    describe "deploy" do
      before(:each) do
        @scope = "DEFAULT"
        @target = "INST"
        @s3 = instance_double("Aws::S3::Client") # .as_null_object
        allow(@s3).to receive(:put_object)
        allow(Aws::S3::Client).to receive(:new).and_return(@s3)
        @target_dir = File.join(SPEC_DIR, "install", "config")
      end

      it "raises if the target can't be found" do
        @target_dir = Dir.pwd
        variables = { "test" => "example" }
        model = TargetModel.new(folder_name: @target, name: @target, scope: @scope, plugin: @target)
        model.create
        expect { model.deploy(@target_dir, variables) }.to raise_error(/No target files found/)
      end

      it "copies the target files to S3" do
        Dir.glob("#{@target_dir}/targets/#{@target}/**/*") do |filename|
          next unless File.file?(filename)

          # Files are stored in S3 with <SCOPE>/<TARGET NAME>/<file path>
          # Splitting on 'config' gives us the target and path so just prepend the scope
          filename = "#{@scope}#{filename.split("config")[-1]}"
          expect(@s3).to receive(:put_object).with(bucket: 'config', key: filename, body: anything)
        end
        model = TargetModel.new(folder_name: @target, name: @target, scope: @scope, plugin: @target)
        model.create
        model.deploy(@target_dir, {})
      end

      it "creates target_id.txt as a hash" do
        file = "DEFAULT/targets/INST/target_id.txt"
        expect(@s3).to receive(:put_object).with(bucket: 'config', key: file, body: anything)
        model = TargetModel.new(folder_name: @target, name: @target, scope: @scope, plugin: @target)
        model.create
        model.deploy(@target_dir, {})
      end

      it "archives the target to S3" do
        file = "DEFAULT/target_archives/INST/INST_current.zip"
        expect(@s3).to receive(:put_object).with(bucket: 'config', key: file, body: anything)
        model = TargetModel.new(folder_name: @target, name: @target, scope: @scope, plugin: @target)
        model.create
        model.deploy(@target_dir, {})
      end

      it "puts the packets in Redis" do
        model = TargetModel.new(folder_name: @target, name: @target, scope: @scope, plugin: "PLUGIN")
        model.create
        model.deploy(@target_dir, {})
        expect(Store.hkeys("DEFAULT__cosmostlm__INST")).to include("HEALTH_STATUS", "ADCS", "PARAMS", "IMAGE", "MECH")
        expect(Store.hkeys("DEFAULT__cosmoscmd__INST")).to include("ABORT", "COLLECT", "CLEAR") # ... etc

        # Spot check a telemetry packet and a command
        telemetry = TargetModel.packet(@target, "HEALTH_STATUS", type: :TLM, scope: @scope)
        expect(telemetry['target_name']).to eql @target
        expect(telemetry['packet_name']).to eql "HEALTH_STATUS"
        expect(telemetry['items'].length).to be > 10
        command = TargetModel.packet(@target, "ABORT", type: :CMD, scope: @scope)
        expect(command['target_name']).to eql @target
        expect(command['packet_name']).to eql "ABORT"
        expect(command['items'].length).to be > 10
      end

      it "creates and deploys Target microservices" do
        variables = { "test" => "example" }
        umodel = double(MicroserviceModel)
<<<<<<< HEAD
        expect(umodel).to receive(:create).exactly(9).times
        expect(umodel).to receive(:deploy).with(@target_dir, variables).exactly(9).times
        # Verify the microservices that are started
        expect(MicroserviceModel).to receive(:new)
          .with(hash_including(name: "#{@scope}__DECOM__#{@target}"))
          .and_return(umodel)
        expect(MicroserviceModel).to receive(:new)
          .with(hash_including(name: "#{@scope}__REDUCER__#{@target}"))
          .and_return(umodel)
        expect(MicroserviceModel).to receive(:new)
          .with(hash_including(name: "#{@scope}__COMMANDLOG__#{@target}"))
          .and_return(umodel)
        expect(MicroserviceModel).to receive(:new)
          .with(hash_including(name: "#{@scope}__DECOMCMDLOG__#{@target}"))
          .and_return(umodel)
        expect(MicroserviceModel).to receive(:new)
          .with(hash_including(name: "#{@scope}__PACKETLOG__#{@target}"))
          .and_return(umodel)
        expect(MicroserviceModel).to receive(:new)
          .with(hash_including(name: "#{@scope}__DECOMLOG__#{@target}"))
          .and_return(umodel)
        expect(MicroserviceModel).to receive(:new)
          .with(hash_including(name: "#{@scope}__MINLOG__#{@target}"))
          .and_return(umodel)
        expect(MicroserviceModel).to receive(:new)
          .with(hash_including(name: "#{@scope}__HOURLOG__#{@target}"))
          .and_return(umodel)
        expect(MicroserviceModel).to receive(:new)
          .with(hash_including(name: "#{@scope}__DAYLOG__#{@target}"))
          .and_return(umodel)
=======
        expect(umodel).to receive(:create).exactly(5).times
        expect(umodel).to receive(:deploy).with(@target_dir, variables).exactly(5).times
        # Verify the microservices that are started
        expect(MicroserviceModel).to receive(:new).with(hash_including(
                                                          name: "#{@scope}__DECOM__#{@target}"
                                                        )).and_return(umodel)
        # expect(MicroserviceModel).to receive(:new).with(hash_including(
        #                                                   name: "#{@scope}__REDUCER__#{@target}"
        #                                                 )).and_return(umodel)
        expect(MicroserviceModel).to receive(:new).with(hash_including(
                                                          name: "#{@scope}__COMMANDLOG__#{@target}"
                                                        )).and_return(umodel)
        expect(MicroserviceModel).to receive(:new).with(hash_including(
                                                          name: "#{@scope}__DECOMCMDLOG__#{@target}"
                                                        )).and_return(umodel)
        expect(MicroserviceModel).to receive(:new).with(hash_including(
                                                          name: "#{@scope}__PACKETLOG__#{@target}"
                                                        )).and_return(umodel)
        expect(MicroserviceModel).to receive(:new).with(hash_including(
                                                          name: "#{@scope}__DECOMLOG__#{@target}"
                                                        )).and_return(umodel)
>>>>>>> 7059dfdd
        model = TargetModel.new(folder_name: @target, name: @target, scope: @scope, plugin: @target)
        model.create
        model.deploy(@target_dir, variables)
      end
    end

    describe "destroy" do
      before(:each) do
        @s3 = instance_double("Aws::S3::Client")
        allow(@s3).to receive(:put_object)
        objs = double("Object", :contents => [])
        allow(@s3).to receive(:list_objects).and_return(objs)
        allow(Aws::S3::Client).to receive(:new).and_return(@s3)
        @target_dir = File.join(SPEC_DIR, "install", "config")
      end

      it "destroys any deployed Target microservices" do
        orig_keys = get_all_redis_keys()
        # Add in the keys that remain when a target is destroyed
        orig_keys << "DEFAULT__cosmoscmd__UNKNOWN"
        orig_keys << "DEFAULT__cosmostlm__UNKNOWN"
        orig_keys << "DEFAULT__limits_sets"
        orig_keys << "cosmos_microservices"

        umodel = double(MicroserviceModel)
<<<<<<< HEAD
        expect(umodel).to receive(:destroy).exactly(18).times
        expect(MicroserviceModel).to receive(:get_model).and_return(umodel).exactly(18).times
=======
        expect(umodel).to receive(:destroy).exactly(10).times
        expect(MicroserviceModel).to receive(:get_model).and_return(umodel).exactly(10).times
>>>>>>> 7059dfdd
        inst_model = TargetModel.new(folder_name: "INST", name: "INST", scope: "DEFAULT", plugin: "INST")
        inst_model.create
        inst_model.deploy(@target_dir, {})
        sys_model = TargetModel.new(folder_name: "SYSTEM", name: "SYSTEM", scope: "DEFAULT", plugin: "SYSTEM")
        sys_model.create
        sys_model.deploy(@target_dir, {})

        keys = get_all_redis_keys()
        # Spot check some keys
        expect(keys).to include("DEFAULT__COMMAND__{INST}__ABORT")
        expect(keys).to include("DEFAULT__COMMAND__{INST}__COLLECT")
        expect(keys).to include("DEFAULT__TELEMETRY__{INST}__ADCS")
        expect(keys).to include("DEFAULT__TELEMETRY__{INST}__HEALTH_STATUS")
        expect(keys).to include("DEFAULT__cosmoscmd__INST")
        expect(keys).to include("DEFAULT__cosmostlm__INST")
        targets = Store.hgetall("DEFAULT__cosmos_targets")
        expect(targets.keys).to include("INST")

        inst_model.destroy
        sys_model.destroy

        targets = Store.hgetall("DEFAULT__cosmos_targets")
        expect(targets.keys).to_not include("INST")
        keys = get_all_redis_keys()
        expect(orig_keys.sort).to eql keys.sort
      end
    end
  end
end<|MERGE_RESOLUTION|>--- conflicted
+++ resolved
@@ -401,47 +401,15 @@
       it "creates and deploys Target microservices" do
         variables = { "test" => "example" }
         umodel = double(MicroserviceModel)
-<<<<<<< HEAD
-        expect(umodel).to receive(:create).exactly(9).times
-        expect(umodel).to receive(:deploy).with(@target_dir, variables).exactly(9).times
+        expect(umodel).to receive(:create).exactly(6).times
+        expect(umodel).to receive(:deploy).with(@target_dir, variables).exactly(6).times
         # Verify the microservices that are started
-        expect(MicroserviceModel).to receive(:new)
-          .with(hash_including(name: "#{@scope}__DECOM__#{@target}"))
-          .and_return(umodel)
-        expect(MicroserviceModel).to receive(:new)
-          .with(hash_including(name: "#{@scope}__REDUCER__#{@target}"))
-          .and_return(umodel)
-        expect(MicroserviceModel).to receive(:new)
-          .with(hash_including(name: "#{@scope}__COMMANDLOG__#{@target}"))
-          .and_return(umodel)
-        expect(MicroserviceModel).to receive(:new)
-          .with(hash_including(name: "#{@scope}__DECOMCMDLOG__#{@target}"))
-          .and_return(umodel)
-        expect(MicroserviceModel).to receive(:new)
-          .with(hash_including(name: "#{@scope}__PACKETLOG__#{@target}"))
-          .and_return(umodel)
-        expect(MicroserviceModel).to receive(:new)
-          .with(hash_including(name: "#{@scope}__DECOMLOG__#{@target}"))
-          .and_return(umodel)
-        expect(MicroserviceModel).to receive(:new)
-          .with(hash_including(name: "#{@scope}__MINLOG__#{@target}"))
-          .and_return(umodel)
-        expect(MicroserviceModel).to receive(:new)
-          .with(hash_including(name: "#{@scope}__HOURLOG__#{@target}"))
-          .and_return(umodel)
-        expect(MicroserviceModel).to receive(:new)
-          .with(hash_including(name: "#{@scope}__DAYLOG__#{@target}"))
-          .and_return(umodel)
-=======
-        expect(umodel).to receive(:create).exactly(5).times
-        expect(umodel).to receive(:deploy).with(@target_dir, variables).exactly(5).times
-        # Verify the microservices that are started
         expect(MicroserviceModel).to receive(:new).with(hash_including(
                                                           name: "#{@scope}__DECOM__#{@target}"
                                                         )).and_return(umodel)
-        # expect(MicroserviceModel).to receive(:new).with(hash_including(
-        #                                                   name: "#{@scope}__REDUCER__#{@target}"
-        #                                                 )).and_return(umodel)
+        expect(MicroserviceModel).to receive(:new).with(hash_including(
+                                                          name: "#{@scope}__REDUCER__#{@target}"
+                                                        )).and_return(umodel)
         expect(MicroserviceModel).to receive(:new).with(hash_including(
                                                           name: "#{@scope}__COMMANDLOG__#{@target}"
                                                         )).and_return(umodel)
@@ -454,7 +422,6 @@
         expect(MicroserviceModel).to receive(:new).with(hash_including(
                                                           name: "#{@scope}__DECOMLOG__#{@target}"
                                                         )).and_return(umodel)
->>>>>>> 7059dfdd
         model = TargetModel.new(folder_name: @target, name: @target, scope: @scope, plugin: @target)
         model.create
         model.deploy(@target_dir, variables)
@@ -480,13 +447,8 @@
         orig_keys << "cosmos_microservices"
 
         umodel = double(MicroserviceModel)
-<<<<<<< HEAD
-        expect(umodel).to receive(:destroy).exactly(18).times
-        expect(MicroserviceModel).to receive(:get_model).and_return(umodel).exactly(18).times
-=======
-        expect(umodel).to receive(:destroy).exactly(10).times
-        expect(MicroserviceModel).to receive(:get_model).and_return(umodel).exactly(10).times
->>>>>>> 7059dfdd
+        expect(umodel).to receive(:destroy).exactly(12).times
+        expect(MicroserviceModel).to receive(:get_model).and_return(umodel).exactly(12).times
         inst_model = TargetModel.new(folder_name: "INST", name: "INST", scope: "DEFAULT", plugin: "INST")
         inst_model.create
         inst_model.deploy(@target_dir, {})
