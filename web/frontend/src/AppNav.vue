--- conflicted
+++ resolved
@@ -14,15 +14,9 @@
 
         <v-divider></v-divider>
         <v-list-item
-<<<<<<< HEAD
-          v-for="app in appNav"
-          :key="app.name"
-          :href="app.url"
-=======
           v-for="(tool, name) in appNav"
           :key="name"
           :href="tool.url"
->>>>>>> 8973ef15
           target="_blank"
         >
           <v-list-item-icon>
