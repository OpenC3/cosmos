--- conflicted
+++ resolved
@@ -268,7 +268,6 @@
   echo "✓ openc3-node-ubi completed in $(format_duration $DURATION)"
   record_build "openc3-node-ubi" "$DURATION"
 fi
-<<<<<<< HEAD
 
 if should_build "openc3-minio-ubi"; then
   echo "Building openc3-minio-ubi..."
@@ -417,7 +416,8 @@
   fi
   # NOTE: Ensure OPENC3_TRAEFIK_RELEASE is on IronBank:
   # https://ironbank.dso.mil/repomap/details;registry1Path=opensource%252Ftraefik%252Ftraefik
-  cd openc3-traefik
+  # 3.5.4 is the latest 3.5.x version on IronBank as of Nov 11 2025
+cd openc3-traefik
   docker build \
     --network host \
     --build-arg OPENC3_DEPENDENCY_REGISTRY=${OPENC3_UBI_REGISTRY}/ironbank/opensource/traefik \
@@ -492,39 +492,4 @@
 fi
 
 echo ""
-echo "========================================"
-=======
-# NOTE: Ensure OPENC3_TRAEFIK_RELEASE is on IronBank:
-# https://ironbank.dso.mil/repomap/details;registry1Path=opensource%252Ftraefik%252Ftraefik
-# 3.5.4 is the latest 3.5.x version on IronBank as of Nov 11 2025
-cd openc3-traefik
-docker build \
-  --network host \
-  --build-arg OPENC3_DEPENDENCY_REGISTRY=${OPENC3_UBI_REGISTRY}/ironbank/opensource/traefik \
-  --build-arg TRAEFIK_CONFIG=$TRAEFIK_CONFIG \
-  --build-arg OPENC3_TRAEFIK_RELEASE=v3.5.4 \
-  --platform linux/amd64 \
-  -t "${OPENC3_REGISTRY}/${OPENC3_NAMESPACE}/openc3-traefik-ubi:${OPENC3_TAG}" \
-  .
-cd ..
-
-# NOTE: Ensure OPENC3_MC_RELEASE is on IronBank:
-# https://ironbank.dso.mil/repomap/details;registry1Path=opensource%252Fminio%252Fmc
-# NOTE: RELEASE.2023-10-14T01-57-03Z is the last MINIO/MC release to support UBI8
-cd openc3-cosmos-init
-docker build \
-  --network host \
-  --build-context docs=../docs.openc3.com \
-  --build-arg NPM_URL=$NPM_URL \
-  --build-arg OPENC3_DEPENDENCY_REGISTRY=${OPENC3_UBI_REGISTRY}/ironbank/opensource \
-  --build-arg OPENC3_MC_RELEASE=RELEASE.2025-08-13T08-35-41Z \
-  --build-arg OPENC3_BASE_IMAGE=openc3-base-ubi \
-  --build-arg OPENC3_NODE_IMAGE=openc3-node-ubi \
-  --build-arg OPENC3_REGISTRY=$OPENC3_REGISTRY \
-  --build-arg OPENC3_NAMESPACE=$OPENC3_NAMESPACE \
-  --build-arg OPENC3_TAG=$OPENC3_TAG \
-  --platform linux/amd64 \
-  -t "${OPENC3_REGISTRY}/${OPENC3_NAMESPACE}/openc3-cosmos-init-ubi:${OPENC3_TAG}" \
-  .
-cd ..
->>>>>>> 504c410b
+echo "========================================"