{
  "folders": [
    {
      "path": "."
    },
    {
      "path": "../cosmos-project"
    },
    {
      "path": "../cosmos-enterprise"
    },
    {
      "path": "../cosmos-enterprise-project"
    },
    {
      "path": "../cosmos-enterprise-plugins"
    },
    {
      "path": "../openc3-news"
    },
    {
      "path": "../openc3-cosmos-cfdp"
    },
    {
      "path": "../app-store"
    },
    {
      "path": "../openc3-cosmos-load-sim"
    },
    {
      "path": "../openc3-schedule"
    },
    {
      "path": "../../Development/openc3-cosmos-zendir"
    },
    {
      "path": "../../Development/openc3-cosmos-vueflow"
    },
    {
      "path": "../../Development/fprime"
    },
    {
      "path": "../openc3-cosmos-fprime"
    },
    {
      "path": "../openc3-cosmos-script-engine-cstol"
    },
    {
      "path": "../api_tutorial"
    },
    {
      "path": "../openc3-cosmos-nemesis"
    },
    {
      "path": "../core"
    },
    {
      "path": ".."
    }
  ],
  "settings": {
    "rubyLsp.bundleGemfile": "openc3/Gemfile",
    "eslint.validate": ["vue", "html", "javascript"],
    "eslint.workingDirectories": ["./openc3-cosmos-init/plugins"],
    "editor.formatOnSave": true,
    "editor.defaultFormatter": "esbenp.prettier-vscode",
    "editor.codeActionsOnSave": {
      "source.fixAll.eslint": "always"
    },
    "[vue]": {
      "editor.defaultFormatter": "esbenp.prettier-vscode"
    },
    "[javascript]": {
      "editor.defaultFormatter": "esbenp.prettier-vscode"
    },
    "[typescript]": {
      "editor.defaultFormatter": "esbenp.prettier-vscode"
    },
    "[json]": {
      "editor.defaultFormatter": "esbenp.prettier-vscode"
    },
    "explorer.confirmDragAndDrop": true,
    "editor.tabSize": 2,
    "editor.insertSpaces": true,
    "files.trimFinalNewlines": true,
    "files.trimTrailingWhitespace": true,
    "git.ignoreLimitWarning": true,
    "python.analysis.stubPath": "/Users/jmthomas/Library/Application Support/Code/User/workspaceStorage/e00efcdc7e2d32a7200c7669166fd957/JakeHill.openc3/pystubs",
    "python.analysis.diagnosticSeverityOverrides": {
      "reportMissingModuleSource": "none"
    },
    "python.analysis.extraPaths": [
      "cosmos-enterprise-plugins/openc3-cosmos-gems-interface/targets",
      "cosmos-enterprise-plugins/openc3-cosmos-apc-switched-pdu/targets",
      "cosmos-enterprise-plugins/openc3-cosmos-prometheus-metrics/targets",
      "cosmos-enterprise-plugins/openc3-cosmos-scpi-power-supply/targets",
      "cosmos-enterprise-plugins/openc3-cosmos-proto-target/targets",
      "cosmos-enterprise-plugins/openc3-cosmos-influx/spec/install/targets",
      "openc3-cosmos-load-sim/targets",
      "openc3-cosmos-cfdp/targets",
      "cosmos-enterprise/openc3-enterprise-gem/spec/install/config/targets",
      "cosmos/openc3-cosmos-ruby/targets",
      "cosmos/examples/openc3-cosmos-http-example/targets",
      "cosmos/examples/openc3-cosmos-html-get/targets",
      "cosmos/examples/openc3-cosmos-erb-test/targets",
      "cosmos/playwright/openc3-cosmos-pw-test/targets",
      "cosmos/openc3/templates/target/targets",
      "cosmos/openc3/spec/install/config/targets",
      "cosmos/openc3/python/test/install/config/targets",
      "cosmos/openc3-cosmos-init/plugins/packages/openc3-cosmos-demo/targets",
<<<<<<< HEAD
      "app-store/openc3-cosmos-clam/targets",
      "Development/ball_cosmos/autohotkey/config/targets",
      "Development/ball_cosmos/demo/config/targets",
      "Development/ball_cosmos/test/performance/config/targets",
      "Development/ball_cosmos/install/config/targets",
      "Development/ball_cosmos/spec/install/outputs/tmp/config/targets",
      "Development/tsjordan-enterprise-plugins/openc3-cosmos-gems-interface/targets",
      "Development/openc3-cosmos-geosat/targets",
      "Development/tsjordan-enterprise-plugins/openc3-cosmos-prometheus-metrics/targets",
      "Development/tsjordan-enterprise-plugins/openc3-cosmos-apc-switched-pdu/targets",
      "Development/tsjordan-enterprise-plugins/openc3-cosmos-scpi-power-supply/targets",
      "Development/ball_cosmos/spec/install/config/targets",
      "Development/tsjordan-enterprise-plugins/openc3-cosmos-proto-target/targets",
      "Development/tsjordan-enterprise-plugins/openc3-cosmos-influx/spec/install/targets",
      "Development/openc3-cosmos-fakesat/targets",
      "Development/MethaneSat/BCT Spacecraft Bus/BCT Cmd And Tlm Handbook (4 Aug 2022)/87sw0102_a_cosmos_methanesat/config/targets",
      "Development/openc3-cosmos-bob/targets"
=======
      "app-store/openc3-cosmos-clam/targets"
>>>>>>> 5ca9d792
    ]
  }
}<|MERGE_RESOLUTION|>--- conflicted
+++ resolved
@@ -108,27 +108,7 @@
       "cosmos/openc3/spec/install/config/targets",
       "cosmos/openc3/python/test/install/config/targets",
       "cosmos/openc3-cosmos-init/plugins/packages/openc3-cosmos-demo/targets",
-<<<<<<< HEAD
-      "app-store/openc3-cosmos-clam/targets",
-      "Development/ball_cosmos/autohotkey/config/targets",
-      "Development/ball_cosmos/demo/config/targets",
-      "Development/ball_cosmos/test/performance/config/targets",
-      "Development/ball_cosmos/install/config/targets",
-      "Development/ball_cosmos/spec/install/outputs/tmp/config/targets",
-      "Development/tsjordan-enterprise-plugins/openc3-cosmos-gems-interface/targets",
-      "Development/openc3-cosmos-geosat/targets",
-      "Development/tsjordan-enterprise-plugins/openc3-cosmos-prometheus-metrics/targets",
-      "Development/tsjordan-enterprise-plugins/openc3-cosmos-apc-switched-pdu/targets",
-      "Development/tsjordan-enterprise-plugins/openc3-cosmos-scpi-power-supply/targets",
-      "Development/ball_cosmos/spec/install/config/targets",
-      "Development/tsjordan-enterprise-plugins/openc3-cosmos-proto-target/targets",
-      "Development/tsjordan-enterprise-plugins/openc3-cosmos-influx/spec/install/targets",
-      "Development/openc3-cosmos-fakesat/targets",
-      "Development/MethaneSat/BCT Spacecraft Bus/BCT Cmd And Tlm Handbook (4 Aug 2022)/87sw0102_a_cosmos_methanesat/config/targets",
-      "Development/openc3-cosmos-bob/targets"
-=======
       "app-store/openc3-cosmos-clam/targets"
->>>>>>> 5ca9d792
     ]
   }
 }