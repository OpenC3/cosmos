# cmd
cmd("INST ABORT")
cmd("INST ARYCMD with ARRAY []")
cmd("INST CLEAR")
cmd("INST COLLECT with DURATION 1.0, TEMP 0.0, TYPE 'NORMAL'")
cmd("INST FLTCMD with FLOAT32 0.0, FLOAT64 0.0")
cmd("INST SETPARAMS with VALUE1 0, VALUE2 0, VALUE3 0, VALUE4 0, VALUE5 0")
cmd("INST SLRPNLDEPLOY")
cmd("INST SLRPNLRESET")
cmd("INST ASCIICMD with STRING 'ARM LASER'")

cmd("INST", "ABORT")
cmd("INST", "ARYCMD", "ARRAY" => [])
cmd("INST", "CLEAR")
cmd("INST", "COLLECT", "DURATION" => 1.0, "TEMP" => 0.0, "TYPE" => 'NORMAL')
cmd("INST", "FLTCMD", "FLOAT32" => 0.0, "FLOAT64" => 0.0)
cmd("INST", "SETPARAMS", "VALUE1" => 0, "VALUE2" => 0, "VALUE3" => 0, "VALUE4" => 0, "VALUE5" => 0)
cmd("INST", "SLRPNLDEPLOY")
cmd("INST", "SLRPNLRESET")
cmd("INST", "ASCIICMD", "STRING" => 'ARM LASER')

# cmd should fail
begin
  cmd("INST COLLECT with DURATION 11, TYPE 'NORMAL'")
rescue RuntimeError => e
  raise "Fail" if e.message != "Command parameter 'INST COLLECT DURATION' = 11 not in valid range of 0.0 to 10.0"
rescue
  raise "Fail"
end

cmd()
cmd("BOB")
cmd("BOB", "ABORT")
cmd("INST", "BOB")
cmd("INST", "ABORT", "BOB" => "BOB")
cmd("INST", "ABORT", "TED", "BOB" => "BOB")
cmd("BOB")
cmd("BOB ABORT")
cmd("INST BOB")

# cmd_no_range_check
cmd_no_range_check("INST ABORT")
cmd_no_range_check("INST ARYCMD with ARRAY []")
cmd_no_range_check("INST CLEAR")
cmd_no_range_check("INST COLLECT with DURATION 1.0, TEMP 0.0, TYPE 'NORMAL'")
cmd_no_range_check("INST FLTCMD with FLOAT32 0.0, FLOAT64 0.0")
cmd_no_range_check("INST SETPARAMS with VALUE1 0, VALUE2 0, VALUE3 0, VALUE4 0, VALUE5 0")
cmd_no_range_check("INST SLRPNLDEPLOY")
cmd_no_range_check("INST SLRPNLRESET")
cmd_no_range_check("INST ASCIICMD with STRING 'ARM LASER'")
cmd_no_range_check("INST COLLECT with DURATION 11, TYPE 'NORMAL'")

cmd_no_range_check("INST", "ABORT")
cmd_no_range_check("INST", "ARYCMD", "ARRAY" => [])
cmd_no_range_check("INST", "CLEAR")
cmd_no_range_check("INST", "COLLECT", "DURATION" => 1.0, "TEMP" => 0.0, "TYPE" => 'NORMAL')
cmd_no_range_check("INST", "FLTCMD", "FLOAT32" => 0.0, "FLOAT64" => 0.0)
cmd_no_range_check("INST", "SETPARAMS", "VALUE1" => 0, "VALUE2" => 0, "VALUE3" => 0, "VALUE4" => 0, "VALUE5" => 0)
cmd_no_range_check("INST", "SLRPNLDEPLOY")
cmd_no_range_check("INST", "SLRPNLRESET")
cmd_no_range_check("INST", "ASCIICMD", "STRING" => 'ARM LASER')
cmd_no_range_check("INST", "COLLECT", "DURATION" => 11, "TYPE" => 'NORMAL')

# cmd_no_range_check should fail
cmd_no_range_check()
cmd_no_range_check("BOB")
cmd_no_range_check("BOB", "ABORT")
cmd_no_range_check("INST", "BOB")
cmd_no_range_check("INST", "ABORT", "BOB" => "BOB")
cmd_no_range_check("INST", "ABORT", "TED", "BOB" => "BOB")
cmd_no_range_check("BOB")
cmd_no_range_check("BOB ABORT")
cmd_no_range_check("INST BOB")

# cmd_no_hazardous_check
cmd_no_hazardous_check("INST ABORT")
cmd_no_hazardous_check("INST ARYCMD with ARRAY []")
cmd_no_hazardous_check("INST CLEAR")
cmd_no_hazardous_check("INST COLLECT with DURATION 1.0, TEMP 0.0, TYPE 'NORMAL'")
cmd_no_hazardous_check("INST FLTCMD with FLOAT32 0.0, FLOAT64 0.0")
cmd_no_hazardous_check("INST SETPARAMS with VALUE1 0, VALUE2 0, VALUE3 0, VALUE4 0, VALUE5 0")
cmd_no_hazardous_check("INST SLRPNLDEPLOY")
cmd_no_hazardous_check("INST SLRPNLRESET")
cmd_no_hazardous_check("INST ASCIICMD with STRING 'ARM LASER'")

cmd_no_hazardous_check("INST", "ABORT")
cmd_no_hazardous_check("INST", "ARYCMD", "ARRAY" => [])
cmd_no_hazardous_check("INST", "CLEAR")
cmd_no_hazardous_check("INST", "COLLECT", "DURATION" => 1.0, "TEMP" => 0.0, "TYPE" => 'NORMAL')
cmd_no_hazardous_check("INST", "FLTCMD", "FLOAT32" => 0.0, "FLOAT64" => 0.0)
cmd_no_hazardous_check("INST", "SETPARAMS", "VALUE1" => 0, "VALUE2" => 0, "VALUE3" => 0, "VALUE4" => 0, "VALUE5" => 0)
cmd_no_hazardous_check("INST", "SLRPNLDEPLOY")
cmd_no_hazardous_check("INST", "SLRPNLRESET")
cmd_no_hazardous_check("INST", "ASCIICMD", "STRING" => 'ARM LASER')

# cmd_no_hazardous_check should fail
cmd_no_hazardous_check("INST COLLECT with DURATION 11, TYPE 'NORMAL'")
cmd_no_hazardous_check()
cmd_no_hazardous_check("BOB")
cmd_no_hazardous_check("BOB", "ABORT")
cmd_no_hazardous_check("INST", "BOB")
cmd_no_hazardous_check("INST", "ABORT", "BOB" => "BOB")
cmd_no_hazardous_check("INST", "ABORT", "TED", "BOB" => "BOB")
cmd_no_hazardous_check("BOB")
cmd_no_hazardous_check("BOB ABORT")
cmd_no_hazardous_check("INST BOB")

# cmd_no_checks
cmd_no_checks("INST ABORT")
cmd_no_checks("INST ARYCMD with ARRAY []")
cmd_no_checks("INST CLEAR")
cmd_no_checks("INST COLLECT with DURATION 1.0, TEMP 0.0, TYPE 'NORMAL'")
cmd_no_checks("INST FLTCMD with FLOAT32 0.0, FLOAT64 0.0")
cmd_no_checks("INST SETPARAMS with VALUE1 0, VALUE2 0, VALUE3 0, VALUE4 0, VALUE5 0")
cmd_no_checks("INST SLRPNLDEPLOY")
cmd_no_checks("INST SLRPNLRESET")
cmd_no_checks("INST ASCIICMD with STRING 'ARM LASER'")
cmd_no_checks("INST COLLECT with DURATION 11, TYPE 'NORMAL'")

cmd_no_checks("INST", "ABORT")
cmd_no_checks("INST", "ARYCMD", "ARRAY" => [])
cmd_no_checks("INST", "CLEAR")
cmd_no_checks("INST", "COLLECT", "DURATION" => 1.0, "TEMP" => 0.0, "TYPE" => 'NORMAL')
cmd_no_checks("INST", "FLTCMD", "FLOAT32" => 0.0, "FLOAT64" => 0.0)
cmd_no_checks("INST", "SETPARAMS", "VALUE1" => 0, "VALUE2" => 0, "VALUE3" => 0, "VALUE4" => 0, "VALUE5" => 0)
cmd_no_checks("INST", "SLRPNLDEPLOY")
cmd_no_checks("INST", "SLRPNLRESET")
cmd_no_checks("INST", "ASCIICMD", "STRING" => 'ARM LASER')
cmd_no_checks("INST", "COLLECT", "DURATION" => 11, "TYPE" => 'NORMAL')

# cmd_no_checks should fail
cmd_no_checks()
cmd_no_checks("BOB")
cmd_no_checks("BOB", "ABORT")
cmd_no_checks("INST", "BOB")
cmd_no_checks("INST", "ABORT", "BOB" => "BOB")
cmd_no_checks("INST", "ABORT", "TED", "BOB" => "BOB")
cmd_no_checks("BOB")
cmd_no_checks("BOB ABORT")
cmd_no_checks("INST BOB")

# send_raw should fail (on demo cmd/tlm server)
send_raw()
send_raw("INT1")
send_raw("INT1", "\x00\x00")
send_raw("INT1", "\x00\x00", "\x00\x00")

<<<<<<< HEAD
# get_cmd_list
expected_list = [["ABORT", "Aborts a collect on the INST instrument"], ["ARYCMD", "Command with array parameter"], ["ASCIICMD", "Enumerated ASCII command"], ["CLEAR", "Clears counters on the INST instrument"], ["COLLECT", "Starts a collect on the INST target"], ["FLTCMD", "Command with float parameters"], ["SETPARAMS", "Sets numbered parameters"], ["SLRPNLDEPLOY", "Deploy solar array panels"], ["SLRPNLRESET", "Reset solar array panels"]]
list = get_cmd_list("INST")
puts list.inspect
if list != expected_list
  raise "Fail"
end

# get_cmd_list should fail
get_cmd_list()
get_cmd_list("BOB")
get_cmd_list("BOB", "TED")

# get_cmd_param_list
expected_list = [["CCSDSVER", 0, nil, "CCSDS primary header version number", nil, nil, false, "UINT"],
  ["CCSDSTYPE", 1, nil, "CCSDS primary header packet type", nil, nil, false, "UINT"],
  ["CCSDSSHF", 0, nil, "CCSDS primary header secondary header flag", nil, nil, false, "UINT"],
  ["CCSDSAPID", 999, nil, "CCSDS primary header application id", nil, nil, false, "UINT"],
  ["CCSDSSEQFLAGS", 3, nil, "CCSDS primary header sequence flags", nil, nil, false, "UINT"],
  ["CCSDSSEQCNT", 0, nil, "CCSDS primary header sequence count", nil, nil, false, "UINT"],
  ["CCSDSLENGTH", 12, nil, "CCSDS primary header packet length", nil, nil, false, "UINT"],
  ["PKTID", 1, nil, "Packet id", nil, nil, false, "UINT"],
  ["TYPE", 0, { "NORMAL" => 0, "SPECIAL" => 1 }, "Collect type", nil, nil, true, "UINT"],
  ["DURATION", 1.0, nil, "Collect duration", nil, nil, false, "FLOAT"],
  ["OPCODE", "0xAB", nil, "Collect opcode", nil, nil, false, "UINT"],
  ["TEMP", 0.0, nil, "Collect temperature", "Celsius", "C", false, "FLOAT"]]
list = get_cmd_param_list("INST", "COLLECT")
puts list.inspect(100)
if list != expected_list
  raise "Fail"
end

# get_cmd_param_list should fail
get_cmd_param_list()
get_cmd_param_list("INST")
get_cmd_param_list("INST", "BOB")
get_cmd_param_list("INST", "COLLECT", "DURATION")
=======
# get_all_commands
expected_cmds = %w(ABORT ARYCMD ASCIICMD CLEAR COLLECT FLTCMD SETPARAMS SLRPNLDEPLOY SLRPNLRESET)
commands = get_all_commands("INST")
puts commands.inspect

# get_all_commands should fail
get_all_commands()
get_all_commands("BOB")
get_all_commands("BOB", "TED")
>>>>>>> 5001788c

# get_cmd_hazardous
hazardous = get_cmd_hazardous("INST", "COLLECT", "TYPE" => "SPECIAL")
puts hazardous
hazardous = get_cmd_hazardous("INST", "COLLECT", "TYPE" => "NORMAL")
puts hazardous
hazardous = get_cmd_hazardous("INST", "ABORT")
puts hazardous
hazardous = get_cmd_hazardous("INST", "CLEAR")
puts hazardous

# get_cmd_hazardous should fail
get_cmd_hazardous()
get_cmd_hazardous("INST")
get_cmd_hazardous("INST", "COLLECT", "BOB" => 5)
get_cmd_hazardous("INST", "COLLECT", 5)

# tlm
tlm("INST HEALTH_STATUS ARY")
tlm("INST HEALTH_STATUS ASCIICMD")
tlm("INST HEALTH_STATUS CCSDSAPID")
tlm("INST HEALTH_STATUS TEMP1")

tlm("INST", "HEALTH_STATUS", "ARY")
tlm("INST", "HEALTH_STATUS", "ASCIICMD")
tlm("INST", "HEALTH_STATUS", "CCSDSAPID")
tlm("INST", "HEALTH_STATUS", "TEMP1")

# tlm should fail
tlm()
tlm("BOB")
tlm("INST")
tlm("INST BOB")
tlm("INST HEALTH_STATUS")
tlm("INST HEALTH_STATUS BOB")
tlm("INST HEALTH_STATUS ARY BOB")
tlm("INST", "BOB")
tlm("INST", "HEALTH_STATUS")
tlm("INST", "HEALTH_STATUS", "BOB")
tlm("INST", "HEALTH_STATUS", "ARY", "BOB")

# tlm_raw
tlm_raw("INST HEALTH_STATUS ARY")
tlm_raw("INST HEALTH_STATUS ASCIICMD")
tlm_raw("INST HEALTH_STATUS CCSDSAPID")
tlm_raw("INST HEALTH_STATUS TEMP1")

tlm_raw("INST", "HEALTH_STATUS", "ARY")
tlm_raw("INST", "HEALTH_STATUS", "ASCIICMD")
tlm_raw("INST", "HEALTH_STATUS", "CCSDSAPID")
tlm_raw("INST", "HEALTH_STATUS", "TEMP1")

# tlm_raw should fail
tlm_raw()
tlm_raw("BOB")
tlm_raw("INST")
tlm_raw("INST BOB")
tlm_raw("INST HEALTH_STATUS")
tlm_raw("INST HEALTH_STATUS BOB")
tlm_raw("INST HEALTH_STATUS ARY BOB")
tlm_raw("INST", "BOB")
tlm_raw("INST", "HEALTH_STATUS")
tlm_raw("INST", "HEALTH_STATUS", "BOB")
tlm_raw("INST", "HEALTH_STATUS", "ARY", "BOB")

# tlm_formatted
tlm_formatted("INST HEALTH_STATUS ARY")
tlm_formatted("INST HEALTH_STATUS ASCIICMD")
tlm_formatted("INST HEALTH_STATUS CCSDSAPID")
tlm_formatted("INST HEALTH_STATUS TEMP1")

tlm_formatted("INST", "HEALTH_STATUS", "ARY")
tlm_formatted("INST", "HEALTH_STATUS", "ASCIICMD")
tlm_formatted("INST", "HEALTH_STATUS", "CCSDSAPID")
tlm_formatted("INST", "HEALTH_STATUS", "TEMP1")

# tlm_formatted should fail
tlm_formatted()
tlm_formatted("BOB")
tlm_formatted("INST")
tlm_formatted("INST BOB")
tlm_formatted("INST HEALTH_STATUS")
tlm_formatted("INST HEALTH_STATUS BOB")
tlm_formatted("INST HEALTH_STATUS ARY BOB")
tlm_formatted("INST", "BOB")
tlm_formatted("INST", "HEALTH_STATUS")
tlm_formatted("INST", "HEALTH_STATUS", "BOB")
tlm_formatted("INST", "HEALTH_STATUS", "ARY", "BOB")

# tlm_with_units
tlm_with_units("INST HEALTH_STATUS ARY")
tlm_with_units("INST HEALTH_STATUS ASCIICMD")
tlm_with_units("INST HEALTH_STATUS CCSDSAPID")
tlm_with_units("INST HEALTH_STATUS TEMP1")

tlm_with_units("INST", "HEALTH_STATUS", "ARY")
tlm_with_units("INST", "HEALTH_STATUS", "ASCIICMD")
tlm_with_units("INST", "HEALTH_STATUS", "CCSDSAPID")
tlm_with_units("INST", "HEALTH_STATUS", "TEMP1")

# tlm_with_units should fail
tlm_with_units()
tlm_with_units("BOB")
tlm_with_units("INST")
tlm_with_units("INST BOB")
tlm_with_units("INST HEALTH_STATUS")
tlm_with_units("INST HEALTH_STATUS BOB")
tlm_with_units("INST HEALTH_STATUS ARY BOB")
tlm_with_units("INST", "BOB")
tlm_with_units("INST", "HEALTH_STATUS")
tlm_with_units("INST", "HEALTH_STATUS", "BOB")
tlm_with_units("INST", "HEALTH_STATUS", "ARY", "BOB")

# override_tlm
override_tlm("INST HEALTH_STATUS ARY = [0,0,0,0,0,0,0,0,0,0]")
override_tlm("INST HEALTH_STATUS ASCIICMD = 'HI'")
override_tlm("INST HEALTH_STATUS CCSDSAPID = 1000")
override_tlm("INST HEALTH_STATUS TEMP1 = 15")

# override_tlm_raw
override_tlm_raw("INST HEALTH_STATUS ARY = [0,0,0,0,0,0,0,0,0,0]")
override_tlm_raw("INST HEALTH_STATUS ASCIICMD = 'HI'")
override_tlm_raw("INST HEALTH_STATUS CCSDSAPID = 1000")
override_tlm_raw("INST HEALTH_STATUS TEMP1 = 10000")

# normalize_tlm
normalize_tlm("INST HEALTH_STATUS ARY")
normalize_tlm("INST HEALTH_STATUS ASCIICMD")
normalize_tlm("INST HEALTH_STATUS CCSDSAPID")
normalize_tlm("INST HEALTH_STATUS TEMP1")<|MERGE_RESOLUTION|>--- conflicted
+++ resolved
@@ -145,45 +145,6 @@
 send_raw("INT1", "\x00\x00")
 send_raw("INT1", "\x00\x00", "\x00\x00")
 
-<<<<<<< HEAD
-# get_cmd_list
-expected_list = [["ABORT", "Aborts a collect on the INST instrument"], ["ARYCMD", "Command with array parameter"], ["ASCIICMD", "Enumerated ASCII command"], ["CLEAR", "Clears counters on the INST instrument"], ["COLLECT", "Starts a collect on the INST target"], ["FLTCMD", "Command with float parameters"], ["SETPARAMS", "Sets numbered parameters"], ["SLRPNLDEPLOY", "Deploy solar array panels"], ["SLRPNLRESET", "Reset solar array panels"]]
-list = get_cmd_list("INST")
-puts list.inspect
-if list != expected_list
-  raise "Fail"
-end
-
-# get_cmd_list should fail
-get_cmd_list()
-get_cmd_list("BOB")
-get_cmd_list("BOB", "TED")
-
-# get_cmd_param_list
-expected_list = [["CCSDSVER", 0, nil, "CCSDS primary header version number", nil, nil, false, "UINT"],
-  ["CCSDSTYPE", 1, nil, "CCSDS primary header packet type", nil, nil, false, "UINT"],
-  ["CCSDSSHF", 0, nil, "CCSDS primary header secondary header flag", nil, nil, false, "UINT"],
-  ["CCSDSAPID", 999, nil, "CCSDS primary header application id", nil, nil, false, "UINT"],
-  ["CCSDSSEQFLAGS", 3, nil, "CCSDS primary header sequence flags", nil, nil, false, "UINT"],
-  ["CCSDSSEQCNT", 0, nil, "CCSDS primary header sequence count", nil, nil, false, "UINT"],
-  ["CCSDSLENGTH", 12, nil, "CCSDS primary header packet length", nil, nil, false, "UINT"],
-  ["PKTID", 1, nil, "Packet id", nil, nil, false, "UINT"],
-  ["TYPE", 0, { "NORMAL" => 0, "SPECIAL" => 1 }, "Collect type", nil, nil, true, "UINT"],
-  ["DURATION", 1.0, nil, "Collect duration", nil, nil, false, "FLOAT"],
-  ["OPCODE", "0xAB", nil, "Collect opcode", nil, nil, false, "UINT"],
-  ["TEMP", 0.0, nil, "Collect temperature", "Celsius", "C", false, "FLOAT"]]
-list = get_cmd_param_list("INST", "COLLECT")
-puts list.inspect(100)
-if list != expected_list
-  raise "Fail"
-end
-
-# get_cmd_param_list should fail
-get_cmd_param_list()
-get_cmd_param_list("INST")
-get_cmd_param_list("INST", "BOB")
-get_cmd_param_list("INST", "COLLECT", "DURATION")
-=======
 # get_all_commands
 expected_cmds = %w(ABORT ARYCMD ASCIICMD CLEAR COLLECT FLTCMD SETPARAMS SLRPNLDEPLOY SLRPNLRESET)
 commands = get_all_commands("INST")
@@ -193,7 +154,6 @@
 get_all_commands()
 get_all_commands("BOB")
 get_all_commands("BOB", "TED")
->>>>>>> 5001788c
 
 # get_cmd_hazardous
 hazardous = get_cmd_hazardous("INST", "COLLECT", "TYPE" => "SPECIAL")
