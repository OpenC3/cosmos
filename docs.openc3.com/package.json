{
  "name": "docs-openc3-com",
  "version": "0.0.0",
  "private": true,
  "scripts": {
    "docusaurus": "docusaurus",
    "start": "docusaurus start",
    "build": "docusaurus build --out-dir=../docs",
    "build-plugin": "docusaurus build --config=./docusaurus-plugin.config.js --out-dir=./tools/docs",
    "swizzle": "docusaurus swizzle",
    "deploy": "docusaurus deploy",
    "clear": "docusaurus clear",
    "serve": "docusaurus serve --dir=../docs",
    "serve-plugin": "docusaurus serve --config=./docusaurus-plugin.config.js --dir=./tools/docs",
    "write-translations": "docusaurus write-translations",
    "write-heading-ids": "docusaurus write-heading-ids"
  },
  "dependencies": {
    "@docusaurus/core": "3.0.0",
    "@docusaurus/plugin-client-redirects": "3.0.0",
    "@docusaurus/preset-classic": "3.0.0",
<<<<<<< HEAD
    "@mdx-js/react": "^1.6.22",
    "clsx": "^1.2.1",
    "docusaurus-lunr-search": "^3.2.0",
    "prism-react-renderer": "^1.3.5",
    "react": "^17.0.2",
    "react-dom": "^17.0.2"
=======
    "@mdx-js/react": "3.0.0",
    "docusaurus-lunr-search": "3.3.0",
    "prism-react-renderer": "2.1.0",
    "react": "18.2.0",
    "react-dom": "18.2.0"
>>>>>>> 66314f94
  },
  "devDependencies": {
    "@docusaurus/module-type-aliases": "3.0.0",
    "@docusaurus/types": "3.0.0"
  },
  "browserslist": {
    "production": [
      ">0.5%",
      "not dead",
      "not op_mini all"
    ],
    "development": [
      "last 1 chrome version",
      "last 1 firefox version",
      "last 1 safari version"
    ]
  },
  "engines": {
    "node": ">=18.0"
  }
}<|MERGE_RESOLUTION|>--- conflicted
+++ resolved
@@ -19,20 +19,11 @@
     "@docusaurus/core": "3.0.0",
     "@docusaurus/plugin-client-redirects": "3.0.0",
     "@docusaurus/preset-classic": "3.0.0",
-<<<<<<< HEAD
-    "@mdx-js/react": "^1.6.22",
-    "clsx": "^1.2.1",
-    "docusaurus-lunr-search": "^3.2.0",
-    "prism-react-renderer": "^1.3.5",
-    "react": "^17.0.2",
-    "react-dom": "^17.0.2"
-=======
     "@mdx-js/react": "3.0.0",
     "docusaurus-lunr-search": "3.3.0",
     "prism-react-renderer": "2.1.0",
     "react": "18.2.0",
     "react-dom": "18.2.0"
->>>>>>> 66314f94
   },
   "devDependencies": {
     "@docusaurus/module-type-aliases": "3.0.0",
