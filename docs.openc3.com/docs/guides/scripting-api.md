--- conflicted
+++ resolved
@@ -51,15 +51,9 @@
 | get_all_packet_logger_info            | Command and Telemetry Server | Deprecated                                                          |
 | get_all_target_info                   | Command and Telemetry Server | Deprecated, use get_target_interfaces                               |
 | get_background_tasks                  | Command and Telemetry Server | Deprecated                                                          |
-<<<<<<< HEAD
-| get_all_cmd_info                      | Command and Telemetry Server | Deprecated, use get_all_commands                                    |
+| get_all_cmd_info                      | Command and Telemetry Server | Deprecated, use get_all_cmds                                        |
 | get_all_tlm_info                      | Command and Telemetry Server | Deprecated, use get_all_tlm                                         |
-| get_cmd_list                          | Command and Telemetry Server | Deprecated, use get_all_commands                                    |
-=======
-| get_all_cmd_info                      | Command and Telemetry Server | Deprecated, use get_all_cmds                                        |
-| get_all_tlm_info                      | Command and Telemetry Server | Deprecated, use get_all_telemetry                                   |
 | get_cmd_list                          | Command and Telemetry Server | Deprecated, use get_all_cmds                                        |
->>>>>>> 1741f51e
 | get_cmd_log_filename                  | Command and Telemetry Server | Deprecated                                                          |
 | get_cmd_param_list                    | Command and Telemetry Server | Deprecated, use get_cmd                                             |
 | get_cmd_tlm_disconnect                | Script Runner                | Deprecated, use $disconnect                                         |
