<!--
# Copyright 2021 Ball Aerospace & Technologies Corp.
# All Rights Reserved.
#
# This program is free software; you can modify and/or redistribute it
# under the terms of the GNU Affero General Public License
# as published by the Free Software Foundation; version 3 with
# attribution addendums as found in the LICENSE.txt
#
# This program is distributed in the hope that it will be useful,
# but WITHOUT ANY WARRANTY; without even the implied warranty of
# MERCHANTABILITY or FITNESS FOR A PARTICULAR PURPOSE.  See the
# GNU Affero General Public License for more details.
#
# This program may also be used under the terms of a commercial or
# enterprise edition license of COSMOS if purchased from the
# copyright holder
-->

<template>
  <div>
    <top-bar :menus="menus" :title="title" />
    <v-container>
      <v-row>
        <v-col>
          <v-text-field
            v-model="startDate"
            label="Start Date"
            type="date"
            :rules="[rules.required]"
            data-test="startDate"
          />
          <v-text-field
            v-model="endDate"
            label="End Date"
            type="date"
            :rules="[rules.required]"
            data-test="endDate"
          />
        </v-col>
        <v-col>
          <v-text-field
            v-model="startTime"
            label="Start Time"
            type="time"
            step="1"
            :rules="[rules.required]"
            data-test="startTime"
          >
          </v-text-field>
          <v-text-field
            v-model="endTime"
            label="End Time"
            type="time"
            step="1"
            :rules="[rules.required]"
            data-test="endTime"
          >
          </v-text-field>
        </v-col>
      </v-row>
      <v-row no-gutters>
        <v-col>
          <v-radio-group v-model="cmdOrTlm" row hide-details class="mt-0">
            <v-radio label="Command" value="cmd" data-test="cmd-radio" />
            <v-radio label="Telemetry" value="tlm" data-test="tlm-radio" />
          </v-radio-group>
        </v-col>
        <v-col>
          <v-radio-group v-model="utcOrLocal" row hide-details class="mt-0">
            <v-radio label="LST" value="loc" data-test="lst-radio" />
            <v-radio label="UTC" value="utc" data-test="utc-radio" />
          </v-radio-group>
        </v-col>
      </v-row>
      <v-row no-gutters>
        <v-col>
          <v-radio-group v-model="reduced" row hide-details>
            <span class="mr-5">Data Reduction:</span>
            <v-radio label="None" value="DECOM" data-test="not-reduced" />
            <v-radio
              label="Minute"
              value="REDUCED_MINUTE"
              data-test="min-reduced"
            />
            <v-radio
              label="Hour"
              value="REDUCED_HOUR"
              data-test="hour-reduced"
            />
            <v-radio label="Day" value="REDUCED_DAY" data-test="day-reduced" />
          </v-radio-group>
        </v-col>
      </v-row>
      <v-row>
        <target-packet-item-chooser
          @click="addItem($event)"
          button-text="Add Item"
          :mode="cmdOrTlm"
<<<<<<< HEAD
          :chooseItem="true"
          :allowAll="true"
          :reduced="this.reduced != 'DECOM'"
=======
          choose-item
          allow-all
>>>>>>> 8e7ae58a
        />
      </v-row>
      <v-row no-gutters>
        <v-toolbar>
          <v-progress-circular :value="progress" />
          <v-spacer />
          <v-toolbar-title> Items </v-toolbar-title>
          <v-spacer />
          <v-btn
            class="primary mr-4"
            @click="processItems"
            :disabled="items.length < 1"
            v-text="processButtonText"
          />
          <v-tooltip bottom>
            <template v-slot:activator="{ on, attrs }">
              <v-btn
                icon
                @click="editAll = true"
                v-bind="attrs"
                v-on="on"
                :disabled="items.length < 1"
                data-test="editAll"
              >
                <v-icon> mdi-pencil </v-icon>
              </v-btn>
            </template>
            <span>Edit All Items</span>
          </v-tooltip>
          <v-tooltip bottom>
            <template v-slot:activator="{ on, attrs }">
              <v-btn
                icon
                @click="deleteAll"
                v-bind="attrs"
                v-on="on"
                :disabled="items.length < 1"
                data-test="deleteAll"
              >
                <v-icon>mdi-delete</v-icon>
              </v-btn>
            </template>
            <span>Delete All Items</span>
          </v-tooltip>
        </v-toolbar>
      </v-row>
      <v-row no-gutters>
        <v-list data-test="itemList" width="100%">
          <div v-for="(item, i) in items" :key="i">
            <v-list-item>
              <v-list-item-icon>
                <v-tooltip bottom>
                  <template v-slot:activator="{ on, attrs }">
                    <v-icon
                      @click.stop="item.edit = true"
                      v-bind="attrs"
                      v-on="on"
                    >
                      mdi-pencil
                    </v-icon>
                  </template>
                  <span>Edit Item</span>
                </v-tooltip>
                <v-dialog
                  v-model="item.edit"
                  @keydown.esc="item.edit = false"
                  max-width="700"
                >
                  <v-card>
                    <v-card-title>Edit {{ getItemLabel(item) }}</v-card-title>
                    <v-card-text>
                      <v-col>
                        <v-select
                          hide-details
                          :items="valueTypes"
                          label="Value Type"
                          outlined
                          v-model="item.valueType"
                        />
                      </v-col>
                      <!-- v-col v-if="uniqueOnly">
                        <v-select
                          :items="uniqueIgnoreOptions"
                          label="Add to Unique Ignore List?:"
                          outlined
                          v-model="item.uniqueIgnoreAdd"
                        />
                      </v-col -->
                    </v-card-text>
                    <v-card-actions>
                      <v-spacer />
                      <v-btn color="primary" text @click="item.edit = false">
                        Ok
                      </v-btn>
                    </v-card-actions>
                  </v-card>
                </v-dialog>
              </v-list-item-icon>
              <v-list-item-content>
                <v-list-item-title v-text="getItemLabel(item)" />
              </v-list-item-content>
              <v-list-item-icon>
                <v-tooltip bottom>
                  <template v-slot:activator="{ on, attrs }">
                    <v-icon @click="deleteItem(item)" v-bind="attrs" v-on="on">
                      mdi-delete
                    </v-icon>
                  </template>
                  <span>Delete Item</span>
                </v-tooltip>
              </v-list-item-icon>
            </v-list-item>
            <v-divider />
          </div>
        </v-list>
      </v-row>
    </v-container>
    <v-dialog v-model="editAll" @keydown.esc="editAll = false" max-width="700">
      <v-card>
        <v-card-title>Edit All Items</v-card-title>
        <v-card-text>
          This will change all items to the following data type!
          <v-col>
            <v-select
              hide-details
              :items="valueTypes"
              label="Value Type"
              outlined
              v-model="allItemValueType"
            />
          </v-col>
        </v-card-text>
        <v-card-actions>
          <v-spacer />
          <v-btn color="primary" text @click="editAllValueTypes()"> Ok </v-btn>
          <v-btn color="primary" text @click="editAll = false"> Cancel </v-btn>
        </v-card-actions>
      </v-card>
    </v-dialog>
    <!-- Note we're using v-if here so it gets re-created each time and refreshes the list -->
    <open-config-dialog
      v-if="openConfig"
      v-model="openConfig"
      :tool="toolName"
      @success="openConfiguration($event)"
    />
    <!-- Note we're using v-if here so it gets re-created each time and refreshes the list -->
    <save-config-dialog
      v-if="saveConfig"
      v-model="saveConfig"
      :tool="toolName"
      @success="saveConfiguration($event)"
    />
  </div>
</template>

<script>
import { CosmosApi } from '@cosmosc2/tool-common/src/services/cosmos-api'
import OpenConfigDialog from '@cosmosc2/tool-common/src/components/OpenConfigDialog'
import SaveConfigDialog from '@cosmosc2/tool-common/src/components/SaveConfigDialog'
import TargetPacketItemChooser from '@cosmosc2/tool-common/src/components/TargetPacketItemChooser'
import Cable from '@cosmosc2/tool-common/src/services/cable.js'
import { isValid, parse, format, getTime } from 'date-fns'
import TopBar from '@cosmosc2/tool-common/src/components/TopBar'

export default {
  components: {
    OpenConfigDialog,
    SaveConfigDialog,
    TargetPacketItemChooser,
    TopBar,
  },
  data() {
    return {
      title: 'Data Extractor',
      toolName: 'data-exporter',
      openConfig: false,
      saveConfig: false,
      progress: 0,
      processButtonText: 'Process',
      startDate: format(new Date(), 'yyyy-MM-dd'),
      startTime: format(new Date(), 'HH:mm:ss'),
      endTime: format(new Date(), 'HH:mm:ss'),
      endDate: format(new Date(), 'yyyy-MM-dd'),
      startDateTime: null,
      endDateTime: null,
      startDateTimeFilename: '',
      rules: {
        required: (value) => !!value || 'Required',
      },
      cmdOrTlm: 'tlm',
      utcOrLocal: 'loc',
      reduced: 'DECOM',
      items: [],
      rawData: [],
      outputFile: [],
      columnMap: {},
      delimiter: ',',
      columnMode: 'normal',
      matlabHeader: false,
      skipIgnored: true,
      fillDown: false,
      uniqueOnly: false,
      valueTypes: ['CONVERTED', 'RAW', 'FORMATTED', 'WITH_UNITS'],
      editAll: false,
      allItemValueType: null,
      // uniqueIgnoreOptions: ['NO', 'YES'],
      cable: new Cable(),
      subscription: null,
      menus: [
        {
          label: 'File',
          radioGroup: 'Comma Delimited', // Default radio selected
          items: [
            {
              label: 'Open Configuration',
              icon: 'mdi-folder-open',
              command: () => {
                this.openConfig = true
              },
            },
            {
              label: 'Save Configuration',
              icon: 'mdi-content-save',
              command: () => {
                this.saveConfig = true
              },
            },
            {
              divider: true,
            },
            {
              label: 'Comma Delimited',
              radio: true,
              command: () => {
                this.delimiter = ','
              },
            },
            {
              label: 'Tab Delimited',
              radio: true,
              command: () => {
                this.delimiter = '\t'
              },
            },
          ],
        },
        {
          label: 'Mode',
          radioGroup: 'Normal Columns', // Default radio selected
          items: [
            {
              label: 'Skip Ignored on Add',
              checkbox: true,
              checked: true, // Skip Ignored is the default
              command: () => {
                this.skipIgnored = !this.skipIgnored
              },
            },
            {
              divider: true,
            },
            {
              label: 'Fill Down',
              checkbox: true,
              command: () => {
                this.fillDown = !this.fillDown
              },
            },
            {
              label: 'Matlab Header',
              checkbox: true,
              command: () => {
                this.matlabHeader = !this.matlabHeader
              },
            },
            {
              label: 'Unique Only',
              checkbox: true,
              command: () => {
                this.uniqueOnly = !this.uniqueOnly
              },
            },
            {
              divider: true,
            },
            {
              label: 'Normal Columns',
              radio: true,
              command: () => {
                this.columnMode = 'normal'
              },
            },
            {
              label: 'Full Column Names',
              radio: true,
              command: () => {
                this.columnMode = 'full'
              },
            },
          ],
        },
      ],
    }
  },
  mounted: function () {
    const previousConfig = localStorage['lastconfig__data_exporter']
    if (previousConfig) {
      this.openConfiguration(previousConfig)
    }
  },
  destroyed: function () {
    if (this.subscription) {
      this.subscription.unsubscribe()
    }
    this.cable.disconnect()
  },
  methods: {
    openConfiguration: function (name) {
      localStorage['lastconfig__data_exporter'] = name
      new CosmosApi()
        .load_config(this.toolName, name)
        .then((response) => {
          if (response) {
            this.items = JSON.parse(response)
            this.$notify.normal({
              title: 'Loading configuartion',
              body: name,
            })
          }
        })
        .catch((error) => {
          if (error) {
            this.$notify.serious({
              title: `Failed to load configuration ${name}`,
              body: error,
            })
            localStorage['lastconfig__data_exporter'] = null
          }
        })
    },
    saveConfiguration: function (name) {
      localStorage['lastconfig__data_exporter'] = name
      new CosmosApi()
        .save_config(this.toolName, name, JSON.stringify(this.items))
        .then((response) => {
          this.$notify.normal({
            title: 'Saved configuration',
            body: name,
          })
        })
        .catch((error) => {
          if (error) {
            this.$notify.serious({
              title: `Failed to save configuration: ${name}`,
              body: error,
            })
          }
        })
    },
    addItem: function (item) {
      // Traditional for loop so we can return if we find a match
      for (const listItem of this.items) {
        if (
          listItem.itemName === item.itemName &&
          listItem.packetName === item.packetName &&
          listItem.targetName === item.targetName
        ) {
          this.$notify.caution({
            body: 'This item has already been added!',
          })
          return
        }
      }
      item.cmdOrTlm = this.cmdOrTlm.toUpperCase()
      item.edit = false
      item.valueType = 'CONVERTED'
      item.uniqueIgnoreAdd = 'NO'
      this.items.push(item)
    },
    deleteItem: function (item) {
      var index = this.items.indexOf(item)
      this.items.splice(index, 1)
    },
    deleteAll: function () {
      this.items = []
    },
    editAllValueTypes: function () {
      this.editAll = false
      for (let item of this.items) {
        item.valueType = this.allItemValueType
      }
    },
    getItemLabel: function (item) {
      var type = ''
      if (item.valueType !== 'CONVERTED') {
        type = ` (${item.valueType})`
      }
      return `${item.targetName} - ${item.packetName} - ${item.itemName} + ${type}`
    },
    setTimestamps: function () {
      this.startDateTimeFilename = this.startDate + '_' + this.startTime
      // Replace the colons and dashes with underscores in the filename
      this.startDateTimeFilename = this.startDateTimeFilename.replace(
        /(:|-)\s*/g,
        '_'
      )
      let startTemp
      let endTemp
      try {
        if (this.utcOrLocal === 'utc') {
          startTemp = new Date(this.startDate + ' ' + this.startTime + 'Z')
          endTemp = new Date(this.endDate + ' ' + this.endTime + 'Z')
        } else {
          startTemp = new Date(this.startDate + ' ' + this.startTime)
          endTemp = new Date(this.endDate + ' ' + this.endTime)
        }
      } catch (e) {
        return
      }
      this.startDateTime = startTemp.getTime() * 1_000_000
      this.endDateTime = endTemp.getTime() * 1_000_000
    },
    processItems: function () {
      // Check for a process in progress
      if (this.processButtonText === 'Cancel') {
        this.processReceived()
        return
      }
      // Check for an empty time period
      this.setTimestamps()
      if (!this.startDateTime || !this.endDateTime) {
        this.$notify.caution({
          body: 'Invalid date/time selected!',
        })
        return
      }
      if (this.startDateTime === this.endDateTime) {
        this.$notify.caution({
          body: 'Start date/time is equal to end date/time!',
        })
        return
      }
      if (this.endDateTime - this.startDateTime < 0) {
        this.$notify.caution({
          body: 'Start date/time is greater then end date/time!',
        })
        return
      }
      // Check for a future End Time
      if (new Date(this.endDateTime / 1_000_000) > Date.now()) {
        this.$notify.caution({
          title: 'Note',
          body: `End date/time is greater than current date/time. Data will
            continue to stream in real-time until
            ${new Date(
              this.endDateTime / 1_000_000
            ).toISOString()} is reached.`,
        })
      }

      this.progress = 0
      this.processButtonText = 'Cancel'
      this.cable
        .createSubscription('StreamingChannel', localStorage.scope, {
          received: (data) => this.received(data),
          connected: () => this.onConnected(),
          disconnected: () => {
            this.$notify.caution({
              body: 'COSMOS backend connection disconnected.',
            })
          },
          rejected: () => {
            this.$notify.caution({
              body: 'COSMOS backend connection rejected.',
            })
          },
        })
        .then((subscription) => {
          this.subscription = subscription
        })
    },
    onConnected: function () {
      this.foundKeys = []
      this.columnHeaders = []
      this.columnMap = {}
      this.outputFile = []
      this.rawData = []
      var items = []
      this.items.forEach((item, index) => {
        items.push(
          `${item.cmdOrTlm}__${item.targetName}__${item.packetName}__${item.itemName}__${item.valueType}`
        )
      })
      CosmosAuth.updateToken(CosmosAuth.defaultMinValidity).then(() => {
        this.subscription.perform('add', {
          scope: localStorage.scope,
          mode: this.reduced,
          token: localStorage.token,
          items: items,
          start_time: this.startDateTime,
          end_time: this.endDateTime,
        })
      })
    },
    buildHeaders: function (itemKeys) {
      if (
        this.foundKeys.includes(itemKeys[0]) &&
        this.foundKeys.includes(itemKeys[1])
      ) {
        return
      }
      this.foundKeys = this.foundKeys.concat(itemKeys)

      // Normal column mode has the target and packet listed for each item
      if (this.columnHeaders.length === 0 && this.columnMode === 'normal') {
        this.columnHeaders.push('TARGET')
        this.columnHeaders.push('PACKET')
      }
      itemKeys.forEach((item) => {
        if (item === 'time') return
        this.columnMap[item] = Object.keys(this.columnMap).length
        const [cmdTlm, targetName, packetName, itemName, valueType] =
          item.split('__')
        if (this.columnMode === 'full') {
          this.columnHeaders.push(
            targetName + ' ' + packetName + ' ' + itemName
          )
        } else {
          if (valueType && valueType !== 'CONVERTED') {
            this.columnHeaders.push(itemName + ' (' + valueType + ')')
          } else {
            this.columnHeaders.push(itemName)
          }
        }
      })
    },
    received: function (json_data) {
      if (json_data.error) {
        this.$notify.serious({
          body: json_data.error,
        })
        return
      }
      const data = JSON.parse(json_data)
      // Initially we just build up the list of data
      if (data.length > 0) {
        this.buildHeaders(Object.keys(data[0]))
        this.rawData = this.rawData.concat(data)
        this.progress = Math.ceil(
          (100 * (data[0]['time'] - this.startDateTime)) /
            (this.endDateTime - this.startDateTime)
        )
      } else {
        this.processReceived()
      }
    },
    processReceived: function () {
      this.progress = 95 // Indicate we're almost done
      this.subscription.unsubscribe()

      if (this.rawData.length === 0) {
        let start = new Date(this.startDateTime / 1_000_000).toISOString()
        let end = new Date(this.endDateTime / 1_000_000).toISOString()
        this.$notify.caution({
          body: `No data found for the items in the requested time range of ${start} to ${end}`,
        })
      } else {
        let headers = ''
        if (this.matlabHeader) {
          headers += '% '
        }
        headers += this.columnHeaders.join(this.delimiter)
        this.outputFile.push(headers)

        // Sort everything by time so we can output in order
        this.rawData.sort((a, b) => a.time - b.time)
        var currentValues = []
        var row = []
        var previousRow = null
        this.rawData.forEach((packet) => {
          var changed = false
          if (this.fillDown && previousRow) {
            row = [...previousRow] // Copy the previous
          } else {
            row = []
          }
          // This pulls out the attributes we requested
          const keys = Object.keys(packet)
          keys.forEach((key) => {
            if (key === 'time' || key === 'packet') return // Skip time and packet fields
            // Get the value and put it into the correct column
            if (typeof packet[key] === 'object') {
              row[this.columnMap[key]] = '"' + packet[key]['raw'] + '"'
            } else {
              row[this.columnMap[key]] = packet[key]
            }
            if (
              this.uniqueOnly &&
              currentValues[this.columnMap[key]] !== row[this.columnMap[key]]
            ) {
              changed = true
            }
            currentValues[this.columnMap[key]] = row[this.columnMap[key]]
          })
          // Copy row before pushing on target / packet names
          previousRow = [...row]

          if (!this.uniqueOnly || changed) {
            // Normal column mode means each row has target / packet name
            if (this.columnMode === 'normal') {
              var [, tgt, pkt] = keys[0].split('__')
              row.unshift(pkt)
              row.unshift(tgt)
            }
            this.outputFile.push(row.join(this.delimiter))
          }
        })

        let downloadFileExtension = '.csv'
        let type = 'text/csv'
        if (this.delimiter === '\t') {
          downloadFileExtension = '.txt'
          type = 'text/tab-separated-values'
        }
        const blob = new Blob([this.outputFile.join('\n')], {
          type: type,
        })
        // Make a link and then 'click' on it to start the download
        const link = document.createElement('a')
        link.href = URL.createObjectURL(blob)
        link.setAttribute(
          'download',
          this.startDateTimeFilename + downloadFileExtension
        )
        link.click()
      }
      this.progress = 100
      this.processButtonText = 'Process'
    },
  },
}
</script>

<style lang="scss" scoped>
// Disable transition animations to allow bar to grow faster
.v-progress-linear__determinate {
  transition: none !important;
}
</style><|MERGE_RESOLUTION|>--- conflicted
+++ resolved
@@ -97,14 +97,9 @@
           @click="addItem($event)"
           button-text="Add Item"
           :mode="cmdOrTlm"
-<<<<<<< HEAD
-          :chooseItem="true"
-          :allowAll="true"
-          :reduced="this.reduced != 'DECOM'"
-=======
           choose-item
           allow-all
->>>>>>> 8e7ae58a
+          :reduced="this.reduced != 'DECOM'"
         />
       </v-row>
       <v-row no-gutters>
