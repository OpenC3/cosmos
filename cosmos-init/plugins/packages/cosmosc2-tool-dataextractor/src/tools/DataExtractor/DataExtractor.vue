--- conflicted
+++ resolved
@@ -97,13 +97,8 @@
           @click="addItem($event)"
           button-text="Add Item"
           :mode="cmdOrTlm"
-<<<<<<< HEAD
-          :chooseItem="true"
-          :allowAll="true"
-=======
           choose-item
           allow-all
->>>>>>> e3e29a2b
           :reduced="this.reduced != 'DECOM'"
         />
       </v-row>
