--- conflicted
+++ resolved
@@ -73,33 +73,6 @@
       return $cmd_tlm_server.set_tlm_raw(*args)
     end
 
-<<<<<<< HEAD
-    # Permanently set the converted value of a telemetry point to a given value
-    # Usage:
-    #   override_tlm(target_name, packet_name, item_name, value)
-    # or
-    #   override_tlm("target_name packet_name item_name = value")
-    def override_tlm(*args)
-      return $cmd_tlm_server.override_tlm(*args)
-    end
-
-    # Permanently set the raw value of a telemetry point to a given value
-    # Usage:
-    #   override_tlm_raw(target_name, packet_name, item_name, value)
-    # or
-    #   override_tlm_raw("target_name packet_name item_name = value")
-    def override_tlm_raw(*args)
-      return $cmd_tlm_server.override_tlm_raw(*args)
-    end
-
-    # Clear an override of a telemetry point
-    # Usage:
-    #   normalize_tlm(target_name, packet_name, item_name)
-    # or
-    #   normalize_tlm("target_name packet_name item_name")
-    def normalize_tlm(*args)
-      return $cmd_tlm_server.normalize_tlm(*args)
-=======
     # Injects a packet into the system as if it was received from an interface
     #
     # @param target_name[String] Target name of the packet
@@ -111,7 +84,33 @@
     # @param create_new_logs[Boolean] Whether or not to create new log files before writing this packet to logs
     def inject_tlm(target_name, packet_name, item_hash = nil, value_type = :CONVERTED, send_routers = true, send_packet_log_writers = true, create_new_logs = false)
       return $cmd_tlm_server.inject_tlm(target_name, packet_name, item_hash, value_type, send_routers, send_packet_log_writers, create_new_logs)
->>>>>>> 66d01ff6
+    end
+
+    # Permanently set the converted value of a telemetry point to a given value
+    # Usage:
+    #   override_tlm(target_name, packet_name, item_name, value)
+    # or
+    #   override_tlm("target_name packet_name item_name = value")
+    def override_tlm(*args)
+      return $cmd_tlm_server.override_tlm(*args)
+    end
+
+    # Permanently set the raw value of a telemetry point to a given value
+    # Usage:
+    #   override_tlm_raw(target_name, packet_name, item_name, value)
+    # or
+    #   override_tlm_raw("target_name packet_name item_name = value")
+    def override_tlm_raw(*args)
+      return $cmd_tlm_server.override_tlm_raw(*args)
+    end
+
+    # Clear an override of a telemetry point
+    # Usage:
+    #   normalize_tlm(target_name, packet_name, item_name)
+    # or
+    #   normalize_tlm("target_name packet_name item_name")
+    def normalize_tlm(*args)
+      return $cmd_tlm_server.normalize_tlm(*args)
     end
 
     # Gets all the values from the given packet returned in a two dimensional
