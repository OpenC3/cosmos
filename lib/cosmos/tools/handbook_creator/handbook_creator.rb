--- conflicted
+++ resolved
@@ -20,11 +20,7 @@
   # Creates command and telemetry handbooks from the COSMOS definitions in
   # both HTML and PDF format.
   class HandbookCreator < QtTool
-<<<<<<< HEAD
     def initialize(options)
-=======
-    def initialize (options)
->>>>>>> 73cd0f1e
       super(options) # MUST BE FIRST - All code before super is executed twice in RubyQt Based classes
       Cosmos.load_cosmos_icon("handbook_creator.png")
 
