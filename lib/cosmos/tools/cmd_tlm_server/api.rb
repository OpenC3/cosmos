--- conflicted
+++ resolved
@@ -119,7 +119,6 @@
         'start_raw_logging_router',
         'stop_raw_logging_router',
         'get_server_message_log_filename',
-<<<<<<< HEAD
         'start_new_server_message_log',
         'cmd_tlm_reload',
         'cmd_tlm_clear_counters',
@@ -136,10 +135,6 @@
         'replay_move_end',
         'replay_move_index',
       ]
-      @mutex = Mutex.new
-=======
-        'start_new_server_message_log']
->>>>>>> 693d6d2f
     end
 
     ############################################################################
