--- conflicted
+++ resolved
@@ -356,14 +356,9 @@
             @output.verticalScrollBar.value = @output.verticalScrollBar.maximum
             @first_output += 1
           end
-<<<<<<< HEAD
-          @message_log.write(lines_to_write) if @message_log
-          CmdTlmServer.instance.post_server_message(lines_to_write)
-=======
           clean_lines, messages = CmdTlmServerGui.process_output_colors(lines_to_write)
           @message_log.write(clean_lines)
           messages.each {|msg| CmdTlmServer.instance.post_server_message(msg) }
->>>>>>> 02b22a90
         end
       end
     end
@@ -392,16 +387,10 @@
         string = @string_output.string.clone
         @string_output.string = @string_output.string[string.length..-1]
         string.each_line {|out_line| lines_to_write << out_line }
-<<<<<<< HEAD
-        @message_log.write(lines_to_write) if @message_log
-        CmdTlmServer.instance.post_server_message(lines_to_write)
-        STDOUT.print lines_to_write if STDIN.isatty # Have a console
-=======
         clean_lines, messages = CmdTlmServerGui.process_output_colors(lines_to_write)
         @message_log.write(clean_lines)
         messages.each {|msg| CmdTlmServer.instance.post_server_message(msg) }
         STDOUT.print clean_lines if STDIN.isatty # Have a console
->>>>>>> 02b22a90
       end
     end
 
