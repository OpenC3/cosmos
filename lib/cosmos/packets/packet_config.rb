# encoding: ascii-8bit

# Copyright 2014 Ball Aerospace & Technologies Corp.
# All Rights Reserved.
#
# This program is free software; you can modify and/or redistribute it
# under the terms of the GNU General Public License
# as published by the Free Software Foundation; version 3 with
# attribution addendums as found in the LICENSE.txt

require 'cosmos/config/config_parser'
require 'cosmos/packets/packet'
require 'cosmos/packets/parsers/packet_parser'
require 'cosmos/packets/parsers/packet_item_parser'
require 'cosmos/packets/parsers/macro_parser'
require 'cosmos/packets/parsers/limits_parser'
require 'cosmos/packets/parsers/limits_response_parser'
require 'cosmos/packets/parsers/state_parser'
require 'cosmos/packets/parsers/format_string_parser'
require 'cosmos/packets/parsers/processor_parser'
require 'cosmos/packets/parsers/xtce_parser'
require 'cosmos/packets/parsers/xtce_converter'
require 'cosmos/conversions'
require 'cosmos/processors'
require 'nokogiri'
require 'ostruct'

module Cosmos

  class PacketConfig
    # @return [String] The name of this configuration. To be used by higher
    #   level classes to store information about the current PacketConfig.
    attr_accessor :name

    # @return [Hash<String=>Packet>] Hash of all the telemetry packets
    #   keyed by the packet name.
    attr_reader :telemetry

    # @return [Hash<String=>Packet>] Hash of all the command packets
    #   keyed by the packet name.
    attr_reader :commands

    # @return [Hash<String=>Array(String, String, String)>] Hash of all the
    #   limits groups keyed by the group name. The value is a three element
    #   array consisting of the target_name, packet_name, and item_name.
    attr_reader :limits_groups

    # @return [Array<Symbol>] The defined limits sets for all items in the
    #   packet. This will always include :DEFAULT.
    attr_reader :limits_sets

    # @return [Array<String>] Array of strings listing all the warnings
    #   that were created while parsing the configuration file.
    attr_reader :warnings

    # @return [Hash<String=>Hash<String=>Array(Packet)>>] Hash of hashes keyed
    #   first by the target name and then by the item name. This results in an
    #   array of packets containing that target and item. This structure is
    #   used to perform lookups when the packet and item are known but the
    #   packet is not.
    attr_reader :latest_data

    # @return [Hash<String>=>Hash<Array>=>Packet] Hash keyed by target name
    # that returns a hash keyed by an array of id values.  The id values resolve to the packet
    # defined by that identification.  Command version
    attr_reader :cmd_id_value_hash

    # @return [Hash<String>=>Hash<Array>=>Packet] Hash keyed by target name
    # that returns a hash keyed by an array of id values.  The id values resolve to the packet
    # defined by that identification.  Telemetry version
    attr_reader :tlm_id_value_hash

    COMMAND = "Command"
    TELEMETRY = "Telemetry"

    def initialize
      @name = nil
      @telemetry = {}
      @commands = {}
      @limits_groups = {}
      @limits_sets = [:DEFAULT]
      # Hash of Hashes. First index by target name and then item name.
      # Returns an array of packets with that target and item.
      @latest_data = {}
      @warnings = []
      @cmd_id_value_hash = {}
      @tlm_id_value_hash = {}

      # Create unknown packets
      @commands['UNKNOWN'] = {}
      @commands['UNKNOWN']['UNKNOWN'] = Packet.new('UNKNOWN', 'UNKNOWN', :BIG_ENDIAN)
      @telemetry['UNKNOWN'] = {}
      @telemetry['UNKNOWN']['UNKNOWN'] = Packet.new('UNKNOWN', 'UNKNOWN', :BIG_ENDIAN)

      reset_processing_variables()
    end

    #########################################################################
    # The following methods process a command or telemetry packet config file
    #########################################################################

    # Processes a COSMOS configuration file and uses the keywords to build up
    # knowledge of the commands, telemetry, and limits groups.
    #
    # @param filename [String] The name of the configuration file
    # @param process_target_name [String] The target name. Pass nil when parsing
    #   an xtce file to automatically determine the target name.
    def process_file(filename, process_target_name)
      # Handle .xtce files
      if File.extname(filename).to_s.downcase == ".xtce"
        XtceParser.process(@commands, @telemetry, @warnings, filename, process_target_name)
        return
      end

      # Partial files are included into another file and thus aren't directly processed
      return if File.basename(filename)[0] == '_' # Partials start with underscore

      @converted_type = nil
      @converted_bit_size = nil
      @proc_text = ''
      @building_generic_conversion = false

      process_target_name = process_target_name.upcase
      parser = ConfigParser.new("http://cosmosrb.com/docs/cmdtlm")
      parser.instance_variable_set(:@target_name, process_target_name)
      parser.parse_file(filename) do |keyword, params|

        if @building_generic_conversion
          case keyword
          # Complete a generic conversion
          when 'GENERIC_READ_CONVERSION_END', 'GENERIC_WRITE_CONVERSION_END'
            parser.verify_num_parameters(0, 0, keyword)
            @current_item.read_conversion =
              GenericConversion.new(@proc_text,
                                    @converted_type,
                                    @converted_bit_size) if keyword.include? "READ"
            @current_item.write_conversion =
              GenericConversion.new(@proc_text,
                                    @converted_type,
                                    @converted_bit_size) if keyword.include? "WRITE"
            @building_generic_conversion = false
          # Add the current config.line to the conversion being built
          else
            @proc_text << parser.line << "\n"
          end # case keyword

        else # not building generic conversion

          case keyword

          # Start a new packet
          when 'COMMAND'
            finish_packet()
            @current_packet = PacketParser.parse_command(parser, process_target_name, @commands, @warnings)
            @current_cmd_or_tlm = COMMAND

          when 'TELEMETRY'
            finish_packet()
            @current_packet = PacketParser.parse_telemetry(parser, process_target_name, @telemetry, @latest_data, @warnings)
            @current_cmd_or_tlm = TELEMETRY

          # Select an existing packet for editing
          when 'SELECT_COMMAND', 'SELECT_TELEMETRY'
            usage = "#{keyword} <TARGET NAME> <PACKET NAME>"
            finish_packet()
            parser.verify_num_parameters(2, 2, usage)
            target_name = process_target_name
            target_name = params[0].upcase if target_name == 'SYSTEM'
            packet_name = params[1].upcase

            @current_packet = nil
            if keyword.include?('COMMAND')
              @current_cmd_or_tlm = COMMAND
              if @commands[target_name]
                @current_packet = @commands[target_name][packet_name]
              end
            else
              @current_cmd_or_tlm = TELEMETRY
              if @telemetry[target_name]
                @current_packet = @telemetry[target_name][packet_name]
              end
            end
            raise parser.error("Packet not found", usage) unless @current_packet

          # Start the creation of a new limits group
          when 'LIMITS_GROUP'
            usage = "LIMITS_GROUP <GROUP NAME>"
            parser.verify_num_parameters(1, 1, usage)
            @current_limits_group = params[0].to_s.upcase
            @limits_groups[@current_limits_group] = [] unless @limits_groups.include?(@current_limits_group)

          # Add a telemetry item to the limits group
          when 'LIMITS_GROUP_ITEM'
            usage = "LIMITS_GROUP_ITEM <TARGET NAME> <PACKET NAME> <ITEM NAME>"
            parser.verify_num_parameters(3, 3, usage)
            @limits_groups[@current_limits_group] << [params[0].to_s.upcase, params[1].to_s.upcase, params[2].to_s.upcase] if @current_limits_group

          #######################################################################
          # All the following keywords must have a current packet defined
          #######################################################################
          when 'SELECT_ITEM', 'SELECT_PARAMETER', 'DELETE_ITEM', 'DELETE_PARAMETER', 'ITEM',\
              'PARAMETER', 'ID_ITEM', 'ID_PARAMETER', 'ARRAY_ITEM', 'ARRAY_PARAMETER', 'APPEND_ITEM',\
              'APPEND_PARAMETER', 'APPEND_ID_ITEM', 'APPEND_ID_PARAMETER', 'APPEND_ARRAY_ITEM',\
              'APPEND_ARRAY_PARAMETER', 'MACRO_APPEND_START', 'MACRO_APPEND_END', 'ALLOW_SHORT',\
              'HAZARDOUS', 'PROCESSOR', 'META', 'DISABLE_MESSAGES', 'HIDDEN', 'DISABLED'
            raise parser.error("No current packet for #{keyword}") unless @current_packet
            process_current_packet(parser, keyword, params)

          #######################################################################
          # All the following keywords must have a current item defined
          #######################################################################
<<<<<<< HEAD
          when 'STATE', 'READ_CONVERSION', 'WRITE_CONVERSION', 'POLY_READ_CONVERSION',\
              'POLY_WRITE_CONVERSION', 'SEG_POLY_READ_CONVERSION', 'SEG_POLY_WRITE_CONVERSION',\
              'GENERIC_READ_CONVERSION_START', 'GENERIC_WRITE_CONVERSION_START', 'REQUIRED',\
              'LIMITS', 'LIMITS_RESPONSE', 'UNITS', 'FORMAT_STRING', 'DESCRIPTION',\
              'MINIMUM_VALUE', 'MAXIMUM_VALUE', 'DEFAULT_VALUE', 'OVERFLOW'
=======
          when 'STATE', 'READ_CONVERSION', 'WRITE_CONVERSION', 'POLY_READ_CONVERSION', 'POLY_WRITE_CONVERSION', 'SEG_POLY_READ_CONVERSION', 'SEG_POLY_WRITE_CONVERSION', 'GENERIC_READ_CONVERSION_START', 'GENERIC_WRITE_CONVERSION_START', 'REQUIRED', 'LIMITS', 'LIMITS_RESPONSE', 'UNITS', 'FORMAT_STRING', 'DESCRIPTION', 'MINIMUM_VALUE', 'MAXIMUM_VALUE', 'DEFAULT_VALUE', 'OVERFLOW', 'OVERLAP'
>>>>>>> 222db5c1
            raise parser.error("No current item for #{keyword}") unless @current_item
            process_current_item(parser, keyword, params)

          else
            # blank config.lines will have a nil keyword and should not raise an exception
            raise parser.error("Unknown keyword '#{keyword}'") if keyword
          end # case keyword

        end # if building_generic_conversion
      end

      # Complete the last defined packet
      finish_packet()
    end

    # Convert the PacketConfig back to COSMOS configuration files for each target
    def to_config(output_dir)
      FileUtils.mkdir_p(output_dir)

      @telemetry.each do |target_name, packets|
        next if target_name == 'UNKNOWN'
        FileUtils.mkdir_p(File.join(output_dir, target_name, 'cmd_tlm'))
        filename = File.join(output_dir, target_name, 'cmd_tlm', target_name.downcase + '_tlm.txt')
        begin
          File.delete(filename)
        rescue
          # Doesn't exist
        end
        packets.each do |packet_name, packet|
          File.open(filename, 'a') do |file|
            file.puts packet.to_config(:TELEMETRY)
            file.puts ""
          end
        end
      end

      @commands.each do |target_name, packets|
        next if target_name == 'UNKNOWN'
        FileUtils.mkdir_p(File.join(output_dir, target_name, 'cmd_tlm'))
        filename = File.join(output_dir, target_name, 'cmd_tlm', target_name.downcase + '_cmd.txt')
        begin
          File.delete(filename)
        rescue
          # Doesn't exist
        end
        packets.each do |packet_name, packet|
          File.open(filename, 'a') do |file|
            file.puts packet.to_config(:COMMAND)
            file.puts ""
          end
        end
      end

      # Put limits groups into SYSTEM target
      if @limits_groups.length > 0
        FileUtils.mkdir_p(File.join(output_dir, 'SYSTEM', 'cmd_tlm'))
        filename = File.join(output_dir, 'SYSTEM', 'cmd_tlm', 'limits_groups.txt')
        File.open(filename, 'w') do |file|
          @limits_groups.each do |limits_group_name, limits_group_items|
            file.puts "LIMITS_GROUP #{limits_group_name.to_s.quote_if_necessary}"
            limits_group_items.each do |target_name, packet_name, item_name|
              file.puts "  LIMITS_GROUP_ITEM #{target_name.to_s.quote_if_necessary} #{packet_name.to_s.quote_if_necessary} #{item_name.to_s.quote_if_necessary}"
            end
            file.puts ""
          end
        end
      end
    end # def to_config

    def to_xtce(output_dir)
      XtceConverter.convert(@commands, @telemetry, output_dir)
    end

    # Add current packet into hash if it exists
    def finish_packet()
      finish_item()
      if @current_packet
        @warnings += @current_packet.check_bit_offsets
        if @current_cmd_or_tlm == COMMAND
          PacketParser.check_item_data_types(@current_packet)
          @commands[@current_packet.target_name][@current_packet.packet_name] = @current_packet
          hash = @cmd_id_value_hash[@current_packet.target_name]
          hash = {} unless hash
          @cmd_id_value_hash[@current_packet.target_name] = hash
          update_id_value_hash(hash)
        else
          @telemetry[@current_packet.target_name][@current_packet.packet_name] = @current_packet
          hash = @tlm_id_value_hash[@current_packet.target_name]
          hash = {} unless hash
          @tlm_id_value_hash[@current_packet.target_name] = hash
          update_id_value_hash(hash)
        end
        @current_packet = nil
        @current_item = nil
      end
    end

    protected

    def update_id_value_hash(hash)
      if @current_packet.id_items.length > 0
        key = []
        @current_packet.id_items.each do |item|
          key << item.id_value
        end
        hash[key] = @current_packet
      else
        hash['CATCHALL'.freeze] = @current_packet
      end
    end

    def reset_processing_variables
      @current_cmd_or_tlm = nil
      @current_packet = nil
      @current_item = nil
      @current_limits_group = nil
    end

    def process_current_packet(parser, keyword, params)
      case keyword

      # Select or delete an item in the current packet
      when 'SELECT_PARAMETER', 'SELECT_ITEM', 'DELETE_PARAMETER', 'DELETE_ITEM'
        if (@current_cmd_or_tlm == COMMAND) && (keyword.split('_')[1] == 'ITEM')
          raise parser.error("#{keyword} only applies to telemetry packets")
        end
        if (@current_cmd_or_tlm == TELEMETRY) && (keyword.split('_')[1] == 'PARAMETER')
          raise parser.error("#{keyword} only applies to command packets")
        end
        usage = "#{keyword} <#{keyword.split('_')[1]} NAME>"
        finish_item()
        parser.verify_num_parameters(1, 1, usage)
        begin
          if keyword.include?("SELECT")
            @current_item = @current_packet.get_item(params[0])
          else # DELETE
            @current_packet.delete_item(params[0])
          end
        rescue # Rescue the default execption to provide a nicer error message
          raise parser.error("#{params[0]} not found in #{@current_cmd_or_tlm.downcase} packet #{@current_packet.target_name} #{@current_packet.packet_name}", usage)
        end

      # Start a new telemetry item in the current packet
      when 'ITEM', 'PARAMETER', 'ID_ITEM', 'ID_PARAMETER', 'ARRAY_ITEM', 'ARRAY_PARAMETER',\
          'APPEND_ITEM', 'APPEND_PARAMETER', 'APPEND_ID_ITEM', 'APPEND_ID_PARAMETER',\
          'APPEND_ARRAY_ITEM', 'APPEND_ARRAY_PARAMETER'
        start_item(parser)

      # Start the creation of a macro-expanded list of items
      # This simulates an array of structures of multiple items in the packet by repeating
      # each item in the list multiple times with a different "index" added to the name.
      when 'MACRO_APPEND_START'
        Logger.warn "MACRO_APPEND_START/END is deprecated. Please use new ERB macro syntax."
        MacroParser.start(parser)

      # End the creation of a macro-expanded list of items
      when 'MACRO_APPEND_END'
        finish_item()
        MacroParser.end(parser, @current_packet)

      # Allow this packet to be received with less data than the defined length
      # without generating a warning.
      when 'ALLOW_SHORT'
        @current_packet.short_buffer_allowed = true

      # Mark the current command as hazardous
      when 'HAZARDOUS'
        usage = "HAZARDOUS <HAZARDOUS DESCRIPTION (Optional)>"
        parser.verify_num_parameters(0, 1, usage)
        @current_packet.hazardous = true
        @current_packet.hazardous_description = params[0] if params[0]

      # Define a processor class that will be called once when a packet is received
      when 'PROCESSOR'
        ProcessorParser.parse(parser, @current_packet, @current_cmd_or_tlm)

      when 'DISABLE_MESSAGES'
        usage = "#{keyword}"
        parser.verify_num_parameters(0, 0, usage)
        @current_packet.messages_disabled = true

      # Store user defined metadata for the packet or a packet item
      when 'META'
        usage = "META <META NAME> <META VALUES (optional)>"
        parser.verify_num_parameters(1, nil, usage)
        if params.length > 1
          meta_values = params[1..-1]
        else
          meta_values = []
        end
        if @current_item
          # Item META
          @current_item.meta[params[0].to_s.upcase] = meta_values
        else
          # Packet META
          @current_packet.meta[params[0].to_s.upcase] = meta_values
        end

      when 'HIDDEN'
        usage = "#{keyword}"
        parser.verify_num_parameters(0, 0, usage)
        @current_packet.hidden = true

      when 'DISABLED'
        usage = "#{keyword}"
        parser.verify_num_parameters(0, 0, usage)
        @current_packet.hidden = true
        @current_packet.disabled = true

      end
    end

    def process_current_item(parser, keyword, params)
      case keyword

      # Add a state to the current telemety item
      when 'STATE'
        StateParser.parse(parser, @current_packet, @current_cmd_or_tlm, @current_item, @warnings)

      # Apply a conversion to the current item after it is read to or
      # written from the packet
      when 'READ_CONVERSION', 'WRITE_CONVERSION'
        usage = "#{keyword} <conversion class filename> <custom parameters> ..."
        parser.verify_num_parameters(1, nil, usage)
        begin
          # require should be performed in target.txt
          klass = params[0].filename_to_class_name.to_class
          raise parser.error("#{params[0].filename_to_class_name} class not found. Did you require the file in target.txt?", usage) unless klass
          conversion = klass.new(*params[1..(params.length - 1)])
          @current_item.send("#{keyword.downcase}=".to_sym, conversion)
          if klass != ProcessorConversion and (conversion.converted_type.nil? or conversion.converted_bit_size.nil?)
            msg = "Read Conversion #{params[0].filename_to_class_name} on item #{@current_item.name} does not specify converted type or bit size. Will not be supported by DART"
            @warnings << msg
            Logger.instance.warn @warnings[-1]
          end
        rescue Exception => err
          raise parser.error(err)
        end

      # Apply a polynomial conversion to the current item
      when 'POLY_READ_CONVERSION', 'POLY_WRITE_CONVERSION'
        usage = "#{keyword} <C0> <C1> <C2> ..."
        parser.verify_num_parameters(1, nil, usage)
        @current_item.read_conversion = PolynomialConversion.new(params) if keyword.include? "READ"
        @current_item.write_conversion = PolynomialConversion.new(params) if keyword.include? "WRITE"

      # Apply a segmented polynomial conversion to the current item
      # after it is read from the telemetry packet
      when 'SEG_POLY_READ_CONVERSION'
        usage = "SEG_POLY_READ_CONVERSION <Lower Bound> <C0> <C1> <C2> ..."
        parser.verify_num_parameters(2, nil, usage)
        if !(@current_item.read_conversion &&
             SegmentedPolynomialConversion === @current_item.read_conversion)
          @current_item.read_conversion = SegmentedPolynomialConversion.new
        end
        @current_item.read_conversion.add_segment(params[0].to_f, *params[1..-1])

      # Apply a segmented polynomial conversion to the current item
      # before it is written to the telemetry packet
      when 'SEG_POLY_WRITE_CONVERSION'
        usage = "SEG_POLY_WRITE_CONVERSION <Lower Bound> <C0> <C1> <C2> ..."
        parser.verify_num_parameters(2, nil, usage)
        if !(@current_item.write_conversion &&
             SegmentedPolynomialConversion === @current_item.write_conversion)
          @current_item.write_conversion = SegmentedPolynomialConversion.new
        end
        @current_item.write_conversion.add_segment(params[0].to_f, *params[1..-1])

      # Start the definition of a generic conversion.
      # All config.lines following this config.line are considered part
      # of the conversion until an end of conversion marker is found
      when 'GENERIC_READ_CONVERSION_START', 'GENERIC_WRITE_CONVERSION_START'
        usage = "#{keyword} <Converted Type (optional)> <Converted Bit Size (optional)>"
        parser.verify_num_parameters(0, 2, usage)
        @proc_text = ''
        @building_generic_conversion = true
        @converted_type = nil
        @converted_bit_size = nil
        if params[0]
          @converted_type = params[0].upcase.intern
          raise parser.error("Invalid converted_type: #{@converted_type}.") unless [:INT, :UINT, :FLOAT, :STRING, :BLOCK].include? @converted_type
        end
        @converted_bit_size = Integer(params[1]) if params[1]
        if @converted_type.nil? or @converted_bit_size.nil?
          msg = "Generic Conversion on item #{@current_item.name} does not specify converted type or bit size. Will not be supported by DART"
          @warnings << msg
          Logger.instance.warn @warnings[-1]
        end

      # Define a set of limits for the current telemetry item
      when 'LIMITS'
        @limits_sets << LimitsParser.parse(parser, @current_packet, @current_cmd_or_tlm, @current_item, @warnings)
        @limits_sets.uniq!

      # Define a response class that will be called when the limits state of the
      # current item changes.
      when 'LIMITS_RESPONSE'
        LimitsResponseParser.parse(parser, @current_item, @current_cmd_or_tlm)

      # Define a printf style formatting string for the current telemetry item
      when 'FORMAT_STRING'
        FormatStringParser.parse(parser, @current_item)

      # Define the units of the current telemetry item
      when 'UNITS'
        usage = "UNITS <FULL UNITS NAME> <ABBREVIATED UNITS NAME>"
        parser.verify_num_parameters(2, 2, usage)
        @current_item.units_full = params[0]
        @current_item.units = params[1]

      # Update the description for the current telemetry item
      when 'DESCRIPTION'
        usage = "DESCRIPTION <DESCRIPTION>"
        parser.verify_num_parameters(1, 1, usage)
        @current_item.description = params[0]

      # Mark the current command parameter as required.
      # This means it must be given a value and not just use its default.
      when 'REQUIRED'
        usage = "REQUIRED"
        parser.verify_num_parameters(0, 0, usage)
        if @current_cmd_or_tlm == COMMAND
          @current_item.required = true
        else
          raise parser.error("#{keyword} only applies to command parameters")
        end

      # Update the mimimum value for the current command parameter
      when 'MINIMUM_VALUE'
        if @current_cmd_or_tlm == TELEMETRY
          raise parser.error("#{keyword} only applies to command parameters")
        end
        usage = "MINIMUM_VALUE <MINIMUM VALUE>"
        parser.verify_num_parameters(1, 1, usage)
        min = ConfigParser.handle_defined_constants(
          params[0].convert_to_value, @current_item.data_type, @current_item.bit_size)
        @current_item.range = Range.new(min, @current_item.range.end)

      # Update the maximum value for the current command parameter
      when 'MAXIMUM_VALUE'
        if @current_cmd_or_tlm == TELEMETRY
          raise parser.error("#{keyword} only applies to command parameters")
        end
        usage = "MAXIMUM_VALUE <MAXIMUM VALUE>"
        parser.verify_num_parameters(1, 1, usage)
        max = ConfigParser.handle_defined_constants(
          params[0].convert_to_value, @current_item.data_type, @current_item.bit_size)
        @current_item.range = Range.new(@current_item.range.begin, max)

      # Update the default value for the current command parameter
      when 'DEFAULT_VALUE'
        if @current_cmd_or_tlm == TELEMETRY
          raise parser.error("#{keyword} only applies to command parameters")
        end
        usage = "DEFAULT_VALUE <DEFAULT VALUE>"
        parser.verify_num_parameters(1, 1, usage)
        if ((@current_item.data_type == :STRING) ||
            (@current_item.data_type == :BLOCK))
          @current_item.default = params[0]
        else
          @current_item.default = ConfigParser.handle_defined_constants(
            params[0].convert_to_value, @current_item.data_type, @current_item.bit_size)
        end

      # Update the overflow type for the current command parameter
      when 'OVERFLOW'
        usage = "OVERFLOW <OVERFLOW VALUE - ERROR, ERROR_ALLOW_HEX, TRUNCATE, or SATURATE>"
        parser.verify_num_parameters(1, 1, usage)
        @current_item.overflow = params[0].to_s.upcase.intern

      when 'OVERLAP'
        parser.verify_num_parameters(0, 0, 'OVERLAP')
        @current_item.overlap = true

      end
    end

    def start_item(parser)
      finish_item()
      @current_item = PacketItemParser.parse(parser, @current_packet, @current_cmd_or_tlm, @warnings)
      MacroParser.new_item()
    end

    # Finish updating packet item
    def finish_item
      if @current_item
        @current_packet.set_item(@current_item)
        if @current_cmd_or_tlm == TELEMETRY
          target_latest_data = @latest_data[@current_packet.target_name]
          target_latest_data[@current_item.name] ||= []
          latest_data_packets = target_latest_data[@current_item.name]
          latest_data_packets << @current_packet unless latest_data_packets.include?(@current_packet)
        end
        @current_item = nil
      end
    end
  end
end<|MERGE_RESOLUTION|>--- conflicted
+++ resolved
@@ -209,15 +209,11 @@
           #######################################################################
           # All the following keywords must have a current item defined
           #######################################################################
-<<<<<<< HEAD
           when 'STATE', 'READ_CONVERSION', 'WRITE_CONVERSION', 'POLY_READ_CONVERSION',\
               'POLY_WRITE_CONVERSION', 'SEG_POLY_READ_CONVERSION', 'SEG_POLY_WRITE_CONVERSION',\
               'GENERIC_READ_CONVERSION_START', 'GENERIC_WRITE_CONVERSION_START', 'REQUIRED',\
               'LIMITS', 'LIMITS_RESPONSE', 'UNITS', 'FORMAT_STRING', 'DESCRIPTION',\
-              'MINIMUM_VALUE', 'MAXIMUM_VALUE', 'DEFAULT_VALUE', 'OVERFLOW'
-=======
-          when 'STATE', 'READ_CONVERSION', 'WRITE_CONVERSION', 'POLY_READ_CONVERSION', 'POLY_WRITE_CONVERSION', 'SEG_POLY_READ_CONVERSION', 'SEG_POLY_WRITE_CONVERSION', 'GENERIC_READ_CONVERSION_START', 'GENERIC_WRITE_CONVERSION_START', 'REQUIRED', 'LIMITS', 'LIMITS_RESPONSE', 'UNITS', 'FORMAT_STRING', 'DESCRIPTION', 'MINIMUM_VALUE', 'MAXIMUM_VALUE', 'DEFAULT_VALUE', 'OVERFLOW', 'OVERLAP'
->>>>>>> 222db5c1
+              'MINIMUM_VALUE', 'MAXIMUM_VALUE', 'DEFAULT_VALUE', 'OVERFLOW', 'OVERLAP'
             raise parser.error("No current item for #{keyword}") unless @current_item
             process_current_item(parser, keyword, params)
 
