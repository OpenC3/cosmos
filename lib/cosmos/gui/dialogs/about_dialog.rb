--- conflicted
+++ resolved
@@ -9,17 +9,10 @@
 # attribution addendums as found in the LICENSE.txt
 
 module Cosmos
-<<<<<<< HEAD
   # Displays the about dialog used by all COSMOS applications. Lists Ruby
   # version, Qt version, and various environment variables. The about dialog
   # also creates a {PryDialog} when the letters 'p', 'r', 'y' are typed. See
   # {PryDialog} for more details.
-=======
-  # Help->About dialog which is part of all COSMOS tools. Displays the license
-  # information, version information, path information, application
-  # information, and general COSMOS information. Also provides a backdoor to a
-  # PRY dialog to aid in debugging.
->>>>>>> 9ec64431
   class AboutDialog < Qt::Dialog
     # About text to display in the dialog
     ABOUT_COSMOS = "COSMOS application icons are courtesy of http://icons8.com.\n"\
@@ -43,14 +36,10 @@
       "GEM_HOME: #{ENV['GEM_HOME']}\n\n"\
       "Loaded Gems:\n"
     Gem.loaded_specs.values.map {|x| ABOUT_COSMOS << "#{x.name} #{x.version} #{x.platform}\n"}
+    @@pry_dialogs = []
 
-<<<<<<< HEAD
     # @param parent [Qt::Widget] Part of the dialog (the application)
     # @param about_string [String] Application specific informational text
-=======
-    @@pry_dialogs = []
-
->>>>>>> 9ec64431
     def initialize(parent, about_string)
       super(parent, Qt::WindowTitleHint | Qt::WindowSystemMenuHint)
       @saved_text = ''
@@ -61,14 +50,12 @@
       word_icon = Qt::Label.new
       word_icon.setPixmap(Qt::Pixmap.new(filename))
 
-      copyright = Qt::Label.new("Copyright 2017 - Ball Aerospace & Technologies Corp.")
+      copyright = Qt::Label.new("Copyright 2014 - Ball Aerospace & Technologies Corp.")
       copyright.setFont(Cosmos.getFont("Arial", 12))
       authors = Qt::Label.new("Created by Ryan Melton (ryanmelt) and Jason Thomas (jmthomas)")
-<<<<<<< HEAD
       ver = Qt::Label.new("Version: " + COSMOS_VERSION)
       user_ver = nil
       user_ver = Qt::Label.new("User Version: " + USER_VERSION) if defined? USER_VERSION && (USER_VERSION != 'Unofficial')
-=======
       authors.setFont(Cosmos.getFont("Arial", 12))
 
       cosmos_layout = Qt::GridLayout.new
@@ -90,7 +77,6 @@
       end
       cosmos_layout.addWidget(open_user_code, 1, 1)
 
->>>>>>> 9ec64431
       icon_layout = Qt::VBoxLayout.new do
         addWidget(word_icon)
         addWidget(copyright)
@@ -105,15 +91,9 @@
       configurable_about_text = File.read(filename)
       configurable_about_text.gsub!("\r", '') unless Kernel.is_windows?
       if Kernel.is_windows?
-<<<<<<< HEAD
-        configurable_about_text << "\n" + "Main Application x:#{parent.x} y:#{parent.y} width:#{parent.frameGeometry.width + 16} height:#{parent.frameGeometry.height + 38}\n\n" + ABOUT_COSMOS
-=======
         configurable_about_text << "\n" \
           "Main Application x:#{parent.x} y:#{parent.y} width:#{parent.frameGeometry.width + 16} " \
           "height:#{parent.frameGeometry.height + 38}\n\n" +  ABOUT_COSMOS
->>>>>>> 9ec64431
-      else
-        configurable_about_text << "\n" + "Main Application x:#{parent.x} y:#{parent.y} width:#{parent.frameGeometry.width} height:#{parent.frameGeometry.height}\n\n" + ABOUT_COSMOS
       end
 
       # Set the application about text
