--- conflicted
+++ resolved
@@ -9,15 +9,9 @@
 # attribution addendums as found in the LICENSE.txt
 
 module Cosmos
-<<<<<<< HEAD
   # Help->About dialog which is part of all COSMOS tools. Displays information
   # about licenses, software versions, and environment variables. This dialog
   # also creates a {PryDialog} when the letters 'p', 'r', 'y' are typed. See
-=======
-  # Help->About dialog which is part of all COSMOS tools. Displays the license,
-  # software versions, environment variables, and general COSMOS information.
-  # Also provides a backdoor to a PRY dialog to aid in debugging. See
->>>>>>> 61483e0b
   # {PryDialog} for more details.
   class AboutDialog < Qt::Dialog
     # About text to display in the dialog
@@ -25,7 +19,6 @@
       "COSMOS application sounds are courtesy of http://www.freesfx.co.uk.\n"\
       "\n"\
       "COSMOS utilizes the QtRuby (http://rubyforge.org/projects/korundum) "\
-<<<<<<< HEAD
         "library under the GNU Lesser General Public License. "\
         "QtRuby is a Ruby extension module that provides an "\
         "interface to the Qt Gui Toolkit (http://qt-project.org) by Digia "\
@@ -38,28 +31,12 @@
       "Cosmos::PATH: #{Cosmos::PATH}\n"\
       "Cosmos::USERPATH: #{Cosmos::USERPATH}\n"\
       "\n"\
-=======
-      "library under the GNU Lesser General Public License. "\
-      "QtRuby is a Ruby extension module that provides an "\
-      "interface to the Qt Gui Toolkit (http://qt-project.org) by Digia "\
-      "under the GNU Lesser General Public License.\n\n"\
-      "Ruby Version: ruby #{RUBY_VERSION} (#{RUBY_RELEASE_DATE} "\
-      "patchlevel #{RUBY_PATCHLEVEL}) [#{RUBY_PLATFORM}]\n"\
-      "Rubygems Version: #{Gem::VERSION}\n"\
-      "Qt Version: #{Qt::qVersion}\n"\
-      "Cosmos::PATH: #{Cosmos::PATH}\n"\
-      "Cosmos::USERPATH: #{Cosmos::USERPATH}\n\n"\
->>>>>>> 61483e0b
       "Environment Variables:\n"\
       "RUBYLIB: #{ENV['RUBYLIB']}\n"\
       "RUBYOPT: #{ENV['RUBYOPT']}\n"\
       "GEM_PATH: #{ENV['GEM_PATH']}\n"\
-<<<<<<< HEAD
       "GEM_HOME: #{ENV['GEM_HOME']}\n"\
       "\n"\
-=======
-      "GEM_HOME: #{ENV['GEM_HOME']}\n\n"\
->>>>>>> 61483e0b
       "Loaded Gems:\n"
     Gem.loaded_specs.values.map {|x| ABOUT_COSMOS << "#{x.name} #{x.version} #{x.platform}\n"}
     @@pry_dialogs = []
