# encoding: ascii-8bit

# Copyright 2014 Ball Aerospace & Technologies Corp.
# All Rights Reserved.
#
# This program is free software; you can modify and/or redistribute it
# under the terms of the GNU General Public License
# as published by the Free Software Foundation; version 3 with
# attribution addendums as found in the LICENSE.txt

# This file contains the implementation of the PacketLogDialog class.   This class
# provides a dialog box to process log files.

require 'cosmos'
require 'cosmos/gui/qt'
require 'cosmos/gui/widgets/packet_log_frame'

module Cosmos
  # Creates a dialog to allow a user to browse for a COSMOS log and select the
  # time period to process.
  class PacketLogDialog < Qt::Dialog
    extend Forwardable
    def_delegators :@packet_log_frame, :filenames, :time_start, :time_start=,\
      :time_end, :time_end=, :packet_log_reader

<<<<<<< HEAD
    # @param parent [Qt::Widget] Parent to this dialog
    # @param title [String] Dialog title
    # @param log_directory [String] Initial directory to display when browsing
    #   for log files
    # @param packet_log_reader [PacketLogReader] The COSMOS log reader class
    #   used to parse the log
    # @param initial_filenames [Array<String>] Array of filenames to
    #   pre-populate the dialog with
    # @param input_filename_filter [String] File filter to apply when
    #   browsing with the FileDialog
=======
    # @param parent (see PacketLogFrame#initialize)
    # @param title [String] Dialog title
    # @param log_directory (see PacketLogFrame#initialize)
    # @param packet_log_reader (see PacketLogFrame#initialize)
    # @param initial_filenames (see PacketLogFrame#initialize)
    # @param initial_output_filename (see PacketLogFrame#initialize)
    # @param show_output_filename (see PacketLogFrame#initialize)
    # @param show_time (see PacketLogFrame#initialize)
    # @param show_log_reader (see PacketLogFrame#initialize)
    # @param input_filename_filter (see PacketLogFrame#initialize)
    # @param output_filename_filter (see PacketLogFrame#initialize)
>>>>>>> 61483e0b
    def initialize(parent,
                   title,
                   log_directory,
                   packet_log_reader,
                   initial_filenames = [],
<<<<<<< HEAD
                   input_filename_filter = Cosmos::BIN_FILE_PATTERN)
=======
                   initial_output_filename = nil,
                   show_output_filename = false,
                   show_time = true,
                   show_log_reader = true,
                   input_filename_filter = Cosmos::BIN_FILE_PATTERN,
                   output_filename_filter = Cosmos::BIN_FILE_PATTERN)
>>>>>>> 61483e0b
      super(parent)
      setWindowTitle(title)

      @layout = Qt::VBoxLayout.new
      @packet_log_frame = PacketLogFrame.new(self,
                                             log_directory,
                                             packet_log_reader,
                                             initial_filenames,
                                             nil,
                                             false,
                                             true,
                                             true,
                                             input_filename_filter)
      @packet_log_frame.change_callback = method(:change_callback)
      @layout.addWidget(@packet_log_frame)

      # Separator before buttons
      @sep1 = Qt::Frame.new(self)
      @sep1.setFrameStyle(Qt::Frame::HLine | Qt::Frame::Sunken)
      @layout.addWidget(@sep1)

      # Create OK and Cancel buttons
      @button_layout = Qt::HBoxLayout.new
      @ok_button = Qt::PushButton.new('OK')
      @ok_button.connect(SIGNAL('clicked()')) { System.telemetry.reset; self.accept }
      @ok_button.setEnabled(false) if initial_filenames.empty?
      @button_layout.addWidget(@ok_button)
      @cancel_button = Qt::PushButton.new('Cancel')
      @cancel_button.connect(SIGNAL('clicked()')) { self.reject }
      @button_layout.addWidget(@cancel_button)

      @layout.addLayout(@button_layout)
      setLayout(@layout)
    end

    protected

    def change_callback(item_changed)
      if @packet_log_frame.filenames.empty?
        @ok_button.setEnabled(false)
      else
        @ok_button.setEnabled(true)
      end
    end
  end
end<|MERGE_RESOLUTION|>--- conflicted
+++ resolved
@@ -23,18 +23,6 @@
     def_delegators :@packet_log_frame, :filenames, :time_start, :time_start=,\
       :time_end, :time_end=, :packet_log_reader
 
-<<<<<<< HEAD
-    # @param parent [Qt::Widget] Parent to this dialog
-    # @param title [String] Dialog title
-    # @param log_directory [String] Initial directory to display when browsing
-    #   for log files
-    # @param packet_log_reader [PacketLogReader] The COSMOS log reader class
-    #   used to parse the log
-    # @param initial_filenames [Array<String>] Array of filenames to
-    #   pre-populate the dialog with
-    # @param input_filename_filter [String] File filter to apply when
-    #   browsing with the FileDialog
-=======
     # @param parent (see PacketLogFrame#initialize)
     # @param title [String] Dialog title
     # @param log_directory (see PacketLogFrame#initialize)
@@ -46,22 +34,17 @@
     # @param show_log_reader (see PacketLogFrame#initialize)
     # @param input_filename_filter (see PacketLogFrame#initialize)
     # @param output_filename_filter (see PacketLogFrame#initialize)
->>>>>>> 61483e0b
     def initialize(parent,
                    title,
                    log_directory,
                    packet_log_reader,
                    initial_filenames = [],
-<<<<<<< HEAD
-                   input_filename_filter = Cosmos::BIN_FILE_PATTERN)
-=======
                    initial_output_filename = nil,
                    show_output_filename = false,
                    show_time = true,
                    show_log_reader = true,
                    input_filename_filter = Cosmos::BIN_FILE_PATTERN,
                    output_filename_filter = Cosmos::BIN_FILE_PATTERN)
->>>>>>> 61483e0b
       super(parent)
       setWindowTitle(title)
 
