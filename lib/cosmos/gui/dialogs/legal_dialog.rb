--- conflicted
+++ resolved
@@ -13,16 +13,6 @@
 require 'open3'
 
 module Cosmos
-<<<<<<< HEAD
-  # Creates a dialog displaying the COSMOS copyright information. Also
-  # calculates CRC checks across the entire project to determine if any of the
-  # COSMOS core files have been modified. This ensures the COSMOS system has
-  # not been modified since the last release.
-  class LegalDialog < Qt::Dialog
-    # Create the dialog
-    def initialize
-      super() # MUST BE FIRST
-=======
   # Dialog showing the license which is displayed before starting the COSMOS
   # Launcher. Accepting the dialog acknowledges the license. The dialog also
   # calculates the CRCs across all the COSMOS gem files and user files to
@@ -30,7 +20,6 @@
   class LegalDialog < Qt::Dialog
     def initialize
       super()
->>>>>>> 9ec64431
       Cosmos.load_cosmos_icon
 
       self.window_title = 'Legal Agreement'
@@ -104,17 +93,13 @@
       exit if result != Qt::Dialog::Accepted
     end
 
-<<<<<<< HEAD
-    # Check all the files listed in the <COSMOS>/data/crc.txt against their
-    # expected CRC values.
-    # @return [String] Either a success message or warning about all files
-    #   which did not match their expected CRCs.
-=======
     # Opens all the files listed in <Cosmos::PATH>/data/crc.txt and calculates their CRCs
     # against what is listed in the file to detect any modifications. Also
     # opens all files listed in <Cosmos::USERPATH/config/data/crc.txt to verify
     # the user defined COSMOS configuration files.
->>>>>>> 9ec64431
+    #
+    # @return [String] Either a success message or warning about all files
+    #   which did not match their expected CRCs.
     def check_all_crcs
       result_text = ''
       missing_text = ''
@@ -153,22 +138,12 @@
       return project_error_count
     end
 
-<<<<<<< HEAD
-    # @param base_path [String] Base path to the COSMOS source
-    # @param filename [String] Full path to the crc.txt file with the list of
-    #   expected CRC values
-    # @param result_text [String] String to append CRC check results to
-    # @param missing_text [String] String to append missing files to
-    # @param file_type [String] Whether the COSMOS core or project files. Must
-    #   be 'CORE' or 'PROJECT'.
-=======
     # @param base_path [String] Path to prepend to all the files in crc.txt
     # @param filename [String] Full path to the crc.txt file
     # @param result_text [String] String to append results of CRC checks
     # @param missing_text [String] String to append missing files
     # @param file_type [String] Whether we are checking the 'CORE' COSMOS files
     #   or the 'PROJECT' specific files
->>>>>>> 9ec64431
     def check_crcs(base_path, filename, result_text, missing_text, file_type)
       file_count = 0
       error_count = 0
