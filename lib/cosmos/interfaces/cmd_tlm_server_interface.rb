# encoding: ascii-8bit

# Copyright 2014 Ball Aerospace & Technologies Corp.
# All Rights Reserved.
#
# This program is free software; you can modify and/or redistribute it
# under the terms of the GNU General Public License
# as published by the Free Software Foundation; version 3 with
# attribution addendums as found in the LICENSE.txt

require 'cosmos/interfaces/interface'

module Cosmos

  # Allows commands to be sent and telemetry received from the the
  # CmdTlmServer.
  class CmdTlmServerInterface < Interface

    # Create the interface and disallow raw writes
    def initialize
      super()
      @raw_logger_pair = nil
      @write_raw_allowed = false
      @limit_id = nil
    end

    # Start the limits event subscription
    def connect
      @limit_id = CmdTlmServer.instance.subscribe_limits_events
    end

    # @return [Boolean] Always returns true
    def connected?
      if @limit_id
        return true
      else
        return false
      end
    end

    # Continuously wait for limits events and returning
    # SYSTEM LIMITS_CHANGE packets.
    #
    # @return [Packet] returns SYSTEM LIMITS_CHANGE packets as limits events are generated.
    def read
<<<<<<< HEAD
      if @read_count == 0
        begin
          packet = System.telemetry.packet("COSMOS","VERSION")
          packet.write('PKT_ID',1)
          packet.write('COSMOS', Cosmos::VERSION)
          packet.write('RUBY', "#{RUBY_VERSION}p#{RUBY_PATCHLEVEL}")
          packet.write('USER', USER_VERSION) if defined? USER_VERSION
          @read_count += 1
          return packet
        rescue # if they haven't defined COSMOS VERSION we just fall through
        end
      end

=======
>>>>>>> b4f6c4c0
      while connected?
        begin
          event = CmdTlmServer.instance.get_limits_event(@limit_id)
          if event
            if event[0] == :LIMITS_CHANGE
              data = event[1]
              packet ||= System.telemetry.packet("SYSTEM","LIMITS_CHANGE")
              packet.received_time = Time.now.sys
              packet.write('PKT_ID',2)
              packet.write('TARGET', data[0])
              packet.write('PACKET', data[1])
              packet.write('ITEM', data[2])
              # For the first limits change the old_state is nil
              # so set it to a usable string
              data[3] = 'UNKNOWN' unless data[3]
              packet.write('OLD_STATE', data[3])
              packet.write('NEW_STATE', data[4])
              @read_count += 1
              return packet
            end
          else
            return nil
          end
        rescue => error
          puts error.formatted
          # if they haven't defined SYSTEM LIMITS_CHANGE we fall through
          # and break the loop because nothing will work
          break
        end
      end

      return nil
    end

    # Write a packet to the CmdTlmServer to change various settings.
    #
    # @param packet [Packet] Must be one of SYSTEM SETLOGLABEL, STARTLOGGING,
    #   STARTCMDLOG, STARTTLMLOG, STOPLOGGING, STOPCMDLOG or STOPTLMLOG.
    def write(packet)
      @write_count += 1
      command_data = packet.buffer
      @bytes_written += command_data.length

      identified_command = System.commands.identify(command_data, ['SYSTEM'])
      if identified_command
        case identified_command.packet_name
        when 'STARTLOGGING'
          interface_name = identified_command.read('interface')
          label = identified_command.read('label')
          CmdTlmServer.instance.start_logging(interface_name, label)
        when 'STARTCMDLOG'
          interface_name = identified_command.read('interface')
          CmdTlmServer.instance.start_cmd_log(interface_name)
        when 'STARTTLMLOG'
          interface_name = identified_command.read('interface')
          CmdTlmServer.instance.start_tlm_log(interface_name)
        when 'STOPLOGGING'
          interface_name = identified_command.read('interface')
          CmdTlmServer.instance.stop_logging(interface_name)
        when 'STOPCMDLOG'
          interface_name = identified_command.read('interface')
          CmdTlmServer.instance.stop_cmd_log(interface_name)
        when 'STOPTLMLOG'
          interface_name = identified_command.read('interface')
          CmdTlmServer.instance.stop_tlm_log(interface_name)
        else
          raise "Command unhandled at SYSTEM interface. : #{identifed_command.packet_name}"
        end
      else
        raise "Unknown command received at SYSTEM Interface."
      end
    end

    # Raise an error because this method is not implemented for this interface
    def write_raw(data)
      raise "write_raw not implemented for CmdTlmServerInterface"
    end

    # Raise an error because raw logging is not supported for this interface
    def raw_logger_pair=(raw_logger_pair)
      raise "Raw logging not supported for CmdTlmServerInterface"
    end

    # Unsubscribe from the limits events
    def disconnect
      CmdTlmServer.instance.unsubscribe_limits_events(@limit_id) if @limit_id
      @limit_id = nil
    end

  end # end class CmdTlmServerInterface

end # module Cosmos<|MERGE_RESOLUTION|>--- conflicted
+++ resolved
@@ -43,22 +43,6 @@
     #
     # @return [Packet] returns SYSTEM LIMITS_CHANGE packets as limits events are generated.
     def read
-<<<<<<< HEAD
-      if @read_count == 0
-        begin
-          packet = System.telemetry.packet("COSMOS","VERSION")
-          packet.write('PKT_ID',1)
-          packet.write('COSMOS', Cosmos::VERSION)
-          packet.write('RUBY', "#{RUBY_VERSION}p#{RUBY_PATCHLEVEL}")
-          packet.write('USER', USER_VERSION) if defined? USER_VERSION
-          @read_count += 1
-          return packet
-        rescue # if they haven't defined COSMOS VERSION we just fall through
-        end
-      end
-
-=======
->>>>>>> b4f6c4c0
       while connected?
         begin
           event = CmdTlmServer.instance.get_limits_event(@limit_id)
