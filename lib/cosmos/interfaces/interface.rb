--- conflicted
+++ resolved
@@ -239,19 +239,6 @@
       other_interface.name = name.clone
       other_interface.target_names = target_names.clone
       # The other interface has its own Thread
-<<<<<<< HEAD
-      other_interface.connect_on_startup = connect_on_startup
-      other_interface.auto_reconnect = auto_reconnect
-      other_interface.reconnect_delay = reconnect_delay
-      other_interface.disable_disconnect = disable_disconnect
-      other_interface.packet_log_writer_pairs = packet_log_writer_pairs.clone
-      other_interface.routers = routers.clone
-      other_interface.read_count = read_count
-      other_interface.write_count = write_count
-      other_interface.bytes_read = bytes_read
-      other_interface.bytes_written = bytes_written
-      other_interface.raw_logger_pair = raw_logger_pair.clone if raw_logger_pair
-=======
       other_interface.connect_on_startup = self.connect_on_startup
       other_interface.auto_reconnect = self.auto_reconnect
       other_interface.reconnect_delay = self.reconnect_delay
@@ -264,7 +251,6 @@
       other_interface.bytes_read = self.bytes_read
       other_interface.bytes_written = self.bytes_written
       other_interface.raw_logger_pair = self.raw_logger_pair.clone if self.raw_logger_pair
->>>>>>> 66d01ff6
       # num_clients is per interface so don't copy
       # read_queue_size is the number of packets in the queue so don't copy
       # write_queue_size is the number of packets in the queue so don't copy
