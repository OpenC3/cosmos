--- conflicted
+++ resolved
@@ -84,37 +84,18 @@
           next
         end
 
-<<<<<<< HEAD
         if unique_id_mode
           target_packets.each do |packet_name, packet|
-            if packet.identify?(@data)
+            if packet.identify?(@data[@discard_leading_bytes .. -1])
               identified_packet = packet
               break
             end
-=======
-        target_packets.each do |packet_name, packet|
-          if packet.identify?(@data[@discard_leading_bytes .. -1])
-            identified_packet = packet
-            if identified_packet.defined_length + @discard_leading_bytes > @data.length
-              # Check if need more data to finish packet
-              return :STOP
-            end
-            # Set some variables so we can update the packet in
-            # read_packet
-            @received_time = Time.now.sys
-            @target_name = identified_packet.target_name
-            @packet_name = identified_packet.packet_name
-
-            # Get the data from this packet
-            packet_data = @data.slice!(0, identified_packet.defined_length + @discard_leading_bytes)
-            break
->>>>>>> 46148a49
           end
         else
           # Do a hash lookup to quickly identify the packet
           if target_packets.length > 0
             packet = target_packets.first[1]
-            key = packet.read_id_values(@data)
+            key = packet.read_id_values(@data[@discard_leading_bytes .. -1])
             if @telemetry
               hash = System.telemetry.config.tlm_id_value_hash[target_name]
             else
@@ -126,9 +107,9 @@
         end
         
         if identified_packet
-          if identified_packet.defined_length > @data.length
+          if identified_packet.defined_length + @discard_leading_bytes > @data.length
             # Check if need more data to finish packet
-            return :STOP if @data.length < identified_packet.defined_length
+            return :STOP
           end
           # Set some variables so we can update the packet in
           # read_packet
@@ -137,8 +118,7 @@
           @packet_name = identified_packet.packet_name
 
           # Get the data from this packet
-          packet_data = @data[0..(identified_packet.defined_length - 1)]
-          @data.replace(@data[identified_packet.defined_length..-1])
+          packet_data = @data.slice!(0, identified_packet.defined_length + @discard_leading_bytes)
           break
         end
       end
