--- conflicted
+++ resolved
@@ -34,14 +34,8 @@
     }
     params['token'] = localStorage.getItem('token')
   }
-<<<<<<< HEAD
   if (!noScope && !params['scope']) {
-    params['scope'] = 'DEFAULT'
-=======
-  params['token'] = localStorage.getItem('token')
-  if (!params['scope']) {
     params['scope'] = localStorage.scope
->>>>>>> 0f63a6c0
   }
   return axios({
     method,
