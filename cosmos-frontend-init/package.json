{
  "name": "cosmosc2",
  "private": true,
  "workspaces": [
    "packages/*"
  ],
  "devDependencies": {
<<<<<<< HEAD
    "@cypress/code-coverage": "3.9.4",
    "@cypress/webpack-dev-server": "1.1.2",
    "@vue/eslint-config-prettier": "6.0.0",
    "cypress": "7.0.1",
    "date-fns": "2.19.0",
=======
    "babel-eslint": "10.1.0",
    "babel-loader": "8.2.2",
    "babel-plugin-istanbul": "6.0.0",
    "eslint": "6.8.0",
>>>>>>> 2c028fa5
    "eslint-config-prettier": "6.0.0",
    "eslint-plugin-prettier": "3.3.1",
    "eslint-plugin-vue": "7.8.0",
    "jest-junit": "12.0.0",
    "sass": "1.32.8",
    "sass-loader": "10.1.1",
    "webpack": "4.46.0"
  }
}<|MERGE_RESOLUTION|>--- conflicted
+++ resolved
@@ -5,18 +5,15 @@
     "packages/*"
   ],
   "devDependencies": {
-<<<<<<< HEAD
     "@cypress/code-coverage": "3.9.4",
     "@cypress/webpack-dev-server": "1.1.2",
     "@vue/eslint-config-prettier": "6.0.0",
     "cypress": "7.0.1",
     "date-fns": "2.19.0",
-=======
     "babel-eslint": "10.1.0",
     "babel-loader": "8.2.2",
     "babel-plugin-istanbul": "6.0.0",
     "eslint": "6.8.0",
->>>>>>> 2c028fa5
     "eslint-config-prettier": "6.0.0",
     "eslint-plugin-prettier": "3.3.1",
     "eslint-plugin-vue": "7.8.0",
