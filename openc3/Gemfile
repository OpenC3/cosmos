# encoding: ascii-8bit

source ENV['RUBYGEMS_URL'] || "https://rubygems.org"

gem 'ruby-termios', '>= 0.9' if RbConfig::CONFIG['target_os'] !~ /mswin|mingw|cygwin/i and RUBY_ENGINE == 'ruby'

gemspec :name => 'openc3'

# Include the rails gems for the convenience of custom microservice plugins
gem 'rails', '~> 7.0.0'
gem 'bootsnap', '>= 1.9.3', require: false
<<<<<<< HEAD
gem 'rack-cors', '~> 2.0'
gem 'tzinfo-data'
=======
gem 'rack-cors', '~> 1.1'
gem 'tzinfo-data'
gem 'rspec-rails', '~> 6.0'
gem 'simplecov', '~> 0.20'
gem 'simplecov-cobertura', '~> 2.1'
gem 'mock_redis'
>>>>>>> 04e1995d
<|MERGE_RESOLUTION|>--- conflicted
+++ resolved
@@ -9,14 +9,9 @@
 # Include the rails gems for the convenience of custom microservice plugins
 gem 'rails', '~> 7.0.0'
 gem 'bootsnap', '>= 1.9.3', require: false
-<<<<<<< HEAD
 gem 'rack-cors', '~> 2.0'
-gem 'tzinfo-data'
-=======
-gem 'rack-cors', '~> 1.1'
 gem 'tzinfo-data'
 gem 'rspec-rails', '~> 6.0'
 gem 'simplecov', '~> 0.20'
 gem 'simplecov-cobertura', '~> 2.1'
-gem 'mock_redis'
->>>>>>> 04e1995d
+gem 'mock_redis'