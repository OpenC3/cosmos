--- conflicted
+++ resolved
@@ -25,35 +25,17 @@
         self.data = b"\x80\x81\x82\x83\x84\x85\x86\x87\x00\x09\x0A\x0B\x0C\x0D\x0E\x0F"
 
     def test_complains_about_unknown_data_types(self):
-<<<<<<< HEAD
-        self.assertRaisesRegex(
-            TypeError,
-            "data_type BLOB is not recognized",
-            BinaryAccessor.read,
-            0,
-            32,
-            "BLOB",
-            self.data,
-            "BIG_ENDIAN",
-        )
+        with self.assertRaisesRegex(TypeError, "data_type BLOB is not recognized"):
+            BinaryAccessor.read(0, 32, "BLOB", self.data, "BIG_ENDIAN")
 
     def test_complains_about_bit_offsets_before_the_beginning_of_the_buffer(self):
-        self.assertRaisesRegex(
-            ValueError,
-=======
-        with self.assertRaisesRegex(AttributeError, "data_type BLOB is not recognized"):
-            BinaryAccessor.read(0, 32, "BLOB", self.data, "BIG_ENDIAN")
-
-    def test_complains_about_bit_offsets_before_the_beginning_of_the_buffer(self):
-        with self.assertRaisesRegex(
-            AttributeError,
->>>>>>> 358e274a
+        with self.assertRaisesRegex(
+            ValueError,
             f"{len(self.data)} byte buffer insufficient to read STRING at bit_offset {-((len(self.data) * 8) + 8)} with bit_size 32",
         ):
             BinaryAccessor.read(-(len(self.data) * 8 + 8), 32, "STRING", self.data, "BIG_ENDIAN")
 
     def test_complains_about_a_negative_bit_offset_and_zero_bit_size(self):
-<<<<<<< HEAD
         self.assertRaisesRegex(
             ValueError,
             r"negative or zero bit_sizes \(0\) cannot be given with negative bit_offsets \(-8\)",
@@ -66,40 +48,17 @@
         )
 
     def test_complains_about_a_negative_bit_offset_and_negative_bit_size(self):
-        self.assertRaisesRegex(
-            ValueError,
-            r"negative or zero bit_sizes \(-8\) cannot be given with negative bit_offsets \(-8\)",
-            BinaryAccessor.read,
-            -8,
-            -8,
-            "STRING",
-            self.data,
-            "BIG_ENDIAN",
-        )
-=======
-        with self.assertRaisesRegex(
-            AttributeError, r"negative or zero bit_sizes \(0\) cannot be given with negative bit_offsets \(-8\)"
-        ):
-            BinaryAccessor.read(-8, 0, "STRING", self.data, "BIG_ENDIAN")
-
-    def test_complains_about_a_negative_bit_offset_and_negative_bit_size(self):
-        with self.assertRaisesRegex(
-            AttributeError, r"negative or zero bit_sizes \(-8\) cannot be given with negative bit_offsets \(-8\)"
+        with self.assertRaisesRegex(
+            ValueError, r"negative or zero bit_sizes \(-8\) cannot be given with negative bit_offsets \(-8\)"
         ):
             BinaryAccessor.read(-8, -8, "STRING", self.data, "BIG_ENDIAN")
->>>>>>> 358e274a
 
     def test_complains_about_negative_bit_sizes_larger_than_the_size_of_the_buffer(
         self,
     ):
-<<<<<<< HEAD
         self.assertRaisesRegex(
             ValueError,
             # TODO: WHat's up with this not matching
-=======
-        with self.assertRaisesRegex(
-            AttributeError,
->>>>>>> 358e274a
             f"{len(self.data)} byte buffer insufficient to read STRING at bit_offset 0 with bit_size {-((len(self.data) * 8) + 8)}",
         ):
             BinaryAccessor.read(0, -((len(self.data) * 8) + 8), "STRING", self.data, "BIG_ENDIAN")
@@ -107,54 +66,18 @@
     def test_complains_about_negative_or_zero_bit_sizes_with_data_types_other_than_string_and_block(
         self,
     ):
-<<<<<<< HEAD
-        self.assertRaisesRegex(
-            ValueError,
-            # TODO: WHat's up with this not matching
-            "bit_size -8 must be positive for data types other than 'STRING' and 'BLOCK'",
-            BinaryAccessor.read,
-            0,
-            -8,
-            "INT",
-            self.data,
-            "BIG_ENDIAN",
-        )
-        self.assertRaisesRegex(
-            ValueError,
-            # TODO: WHat's up with this not matching
-            "bit_size -8 must be positive for data types other than 'STRING' and 'BLOCK'",
-            BinaryAccessor.read,
-            0,
-            -8,
-            "UINT",
-            self.data,
-            "BIG_ENDIAN",
-        )
-        self.assertRaisesRegex(
-            ValueError,
-            # TODO: WHat's up with this not matching
-            "bit_size -8 must be positive for data types other than 'STRING' and 'BLOCK'",
-            BinaryAccessor.read,
-            0,
-            -8,
-            "FLOAT",
-            self.data,
-            "BIG_ENDIAN",
-        )
-=======
-        with self.assertRaisesRegex(
-            AttributeError, "bit_size -8 must be positive for data types other than 'STRING' and 'BLOCK'"
+        with self.assertRaisesRegex(
+            ValueError, "bit_size -8 must be positive for data types other than 'STRING' and 'BLOCK'"
         ):
             BinaryAccessor.read(0, -8, "INT", self.data, "BIG_ENDIAN")
         with self.assertRaisesRegex(
-            AttributeError, "bit_size -8 must be positive for data types other than 'STRING' and 'BLOCK'"
+            ValueError, "bit_size -8 must be positive for data types other than 'STRING' and 'BLOCK'"
         ):
             BinaryAccessor.read(0, -8, "UINT", self.data, "BIG_ENDIAN")
         with self.assertRaisesRegex(
-            AttributeError, "bit_size -8 must be positive for data types other than 'STRING' and 'BLOCK'"
+            ValueError, "bit_size -8 must be positive for data types other than 'STRING' and 'BLOCK'"
         ):
             BinaryAccessor.read(0, -8, "FLOAT", self.data, "BIG_ENDIAN")
->>>>>>> 358e274a
 
     def test_reads_ascii_strings(self):
         self.data = "DEADBEEF".encode()
@@ -228,21 +151,8 @@
         )
 
     def test_complains_about_unaligned_strings(self):
-<<<<<<< HEAD
-        self.assertRaisesRegex(
-            ValueError,
-            "bit_offset 1 is not byte aligned for data_type STRING",
-            BinaryAccessor.read,
-            1,
-            32,
-            "STRING",
-            self.data,
-            "BIG_ENDIAN",
-        )
-=======
-        with self.assertRaisesRegex(AttributeError, "bit_offset 1 is not byte aligned for data_type STRING"):
+        with self.assertRaisesRegex(ValueError, "bit_offset 1 is not byte aligned for data_type STRING"):
             BinaryAccessor.read(1, 32, "STRING", self.data, "BIG_ENDIAN")
->>>>>>> 358e274a
 
     def test_reads_aligned_blocks(self):
         for bit_offset in range(0, (len(self.data) - 1) * 8, 8):
@@ -271,7 +181,6 @@
         )
 
     def test_complains_about_unaligned_blocks(self):
-<<<<<<< HEAD
         self.assertRaisesRegex(
             ValueError,
             "bit_offset 7 is not byte aligned for data_type BLOCK",
@@ -294,16 +203,6 @@
             self.data,
             "BIG_ENDIAN",
         )
-=======
-        with self.assertRaisesRegex(AttributeError, "bit_offset 7 is not byte aligned for data_type BLOCK"):
-            BinaryAccessor.read(7, 16, "BLOCK", self.data, "BIG_ENDIAN")
-
-    def test_complains_if_read_exceeds_the_size_of_the_buffer(self):
-        with self.assertRaisesRegex(
-            AttributeError, "16 byte buffer insufficient to read STRING at bit_offset 8 with bit_size 800"
-        ):
-            BinaryAccessor.read(8, 800, "STRING", self.data, "BIG_ENDIAN")
->>>>>>> 358e274a
 
     def test_reads_aligned_8_bit_unsigned_integers(self):
         for bit_offset in range(0, (len(self.data) - 1) * 8, 8):
@@ -604,7 +503,6 @@
         )
 
     def test_complains_about_unaligned_floats(self):
-<<<<<<< HEAD
         self.assertRaisesRegex(
             ValueError,
             "bit_offset 17 is not byte aligned for data_type FLOAT",
@@ -627,14 +525,6 @@
             self.data,
             "BIG_ENDIAN",
         )
-=======
-        with self.assertRaisesRegex(AttributeError, "bit_offset 17 is not byte aligned for data_type FLOAT"):
-            BinaryAccessor.read(17, 32, "FLOAT", self.data, "BIG_ENDIAN")
-
-    def test_complains_about_mis_sized_floats(self):
-        with self.assertRaisesRegex(AttributeError, "bit_size is 33 but must be 32 or 64 for data_type FLOAT"):
-            BinaryAccessor.read(0, 33, "FLOAT", self.data, "BIG_ENDIAN")
->>>>>>> 358e274a
 
 
 class TestBinaryAccessorReadLittleEndian(unittest.TestCase):
@@ -642,7 +532,6 @@
         self.data = b"\x80\x81\x82\x83\x84\x85\x86\x87\x00\x09\x0A\x0B\x0C\x0D\x0E\x0F"
 
     def test_complains_about_ill_defined_little_endian_bitfields(self):
-<<<<<<< HEAD
         self.assertRaisesRegex(
             ValueError,
             "LITTLE_ENDIAN bitfield with bit_offset 3 and bit_size 7 is invalid",
@@ -653,12 +542,6 @@
             self.data,
             "LITTLE_ENDIAN",
         )
-=======
-        with self.assertRaisesRegex(
-            AttributeError, "LITTLE_ENDIAN bitfield with bit_offset 3 and bit_size 7 is invalid"
-        ):
-            BinaryAccessor.read(3, 7, "UINT", self.data, "LITTLE_ENDIAN")
->>>>>>> 358e274a
 
     def test_reads_1_bit_unsigned_integers(self):
         expected = [0x1, 0x0]
@@ -929,7 +812,6 @@
         )
 
     def test_complains_about_unaligned_floats(self):
-<<<<<<< HEAD
         self.assertRaisesRegex(
             ValueError,
             "bit_offset 1 is not byte aligned for data_type FLOAT",
@@ -952,14 +834,6 @@
             self.data,
             "LITTLE_ENDIAN",
         )
-=======
-        with self.assertRaisesRegex(AttributeError, "bit_offset 1 is not byte aligned for data_type FLOAT"):
-            BinaryAccessor.read(1, 32, "FLOAT", self.data, "LITTLE_ENDIAN")
-
-    def test_complains_about_mis_sized_floats(self):
-        with self.assertRaisesRegex(AttributeError, "bit_size is 65 but must be 32 or 64 for data_type FLOAT"):
-            BinaryAccessor.read(0, 65, "FLOAT", self.data, "LITTLE_ENDIAN")
->>>>>>> 358e274a
 
 
 class TestBinaryAccessorReadArrayLE(unittest.TestCase):
@@ -971,17 +845,12 @@
             BinaryAccessor.read_array(0, 8, "BLAH", 0, self.data, "LITTLE_ENDIAN")
 
     def test_complains_about_negative_bit_sizes(self):
-<<<<<<< HEAD
         with self.assertRaisesRegex(
             ValueError, "bit_size -8 must be positive for arrays"
         ):
             BinaryAccessor.read_array(
                 0, -8, "UINT", len(self.data) * 8, self.data, "LITTLE_ENDIAN"
             )
-=======
-        with self.assertRaisesRegex(AttributeError, "bit_size -8 must be positive for arrays"):
-            BinaryAccessor.read_array(0, -8, "UINT", len(self.data) * 8, self.data, "LITTLE_ENDIAN")
->>>>>>> 358e274a
 
     def test_reads_the_given_array_size_amount_of_items(self):
         self.assertEqual(
@@ -1003,13 +872,9 @@
         )
 
     def test_complains_with_an_array_size_not_a_multiple_of_bit_size(self):
-<<<<<<< HEAD
         with self.assertRaisesRegex(
             ValueError, "array_size 10 not a multiple of bit_size 8"
         ):
-=======
-        with self.assertRaisesRegex(AttributeError, "array_size 10 not a multiple of bit_size 8"):
->>>>>>> 358e274a
             BinaryAccessor.read_array(0, 8, "UINT", 10, self.data, "LITTLE_ENDIAN")
 
     def test_reads_as_many_items_as_possible_with_a_zero_array_size(self):
@@ -1096,13 +961,9 @@
         self.assertEqual(BinaryAccessor.read_array(0, 8, "UINT", 32, b"", "LITTLE_ENDIAN"), [])
 
     def test_complains_about_unaligned_strings(self):
-<<<<<<< HEAD
         with self.assertRaisesRegex(
             ValueError, "bit_offset 1 is not byte aligned for data_type STRING"
         ):
-=======
-        with self.assertRaisesRegex(AttributeError, "bit_offset 1 is not byte aligned for data_type STRING"):
->>>>>>> 358e274a
             BinaryAccessor.read_array(1, 32, "STRING", 32, self.data, "LITTLE_ENDIAN")
 
     def test_reads_a_single_string_item(self):
@@ -1191,7 +1052,6 @@
             self.assertAlmostEqual(val, expected_array[index])
 
     def test_complains_about_unaligned_floats(self):
-<<<<<<< HEAD
         with self.assertRaisesRegex(
             ValueError, "bit_offset 1 is not byte aligned for data_type FLOAT"
         ):
@@ -1201,13 +1061,6 @@
         with self.assertRaisesRegex(
             ValueError, "bit_size is 65 but must be 32 or 64 for data_type FLOAT"
         ):
-=======
-        with self.assertRaisesRegex(AttributeError, "bit_offset 1 is not byte aligned for data_type FLOAT"):
-            BinaryAccessor.read_array(1, 32, "FLOAT", 32, self.data, "LITTLE_ENDIAN")
-
-    def test_complains_about_mis_sized_floats(self):
-        with self.assertRaisesRegex(AttributeError, "bit_size is 65 but must be 32 or 64 for data_type FLOAT"):
->>>>>>> 358e274a
             BinaryAccessor.read_array(0, 65, "FLOAT", 65, self.data, "LITTLE_ENDIAN")
 
 
