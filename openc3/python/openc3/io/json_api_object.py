--- conflicted
+++ resolved
@@ -35,11 +35,7 @@
 
         json = JsonApiObject('127.0.0.1', 7777, self)
 
-<<<<<<< HEAD
-    USER_AGENT = "OpenC3 / v5 (python/openc3/io/json_api_object)"
-=======
     Now the JsonApiObject can be used to call server methods directly:
->>>>>>> 29ff60b7
 
         server = JsonApiObject('http://openc3-cosmos-cmd-tlm-api:2901', 1.0)
         server.cmd(*args)
@@ -48,7 +44,12 @@
 
     USER_AGENT = "OpenC3 v5 (python/openc3/io/json_api_object)"
 
-    def __init__(self, url: str, timeout: float = 1.0, authentication: Optional[OpenC3Authentication] = None):
+    def __init__(
+        self,
+        url: str,
+        timeout: float = 1.0,
+        authentication: Optional[OpenC3Authentication] = None,
+    ):
         """
         Args:
             url (str): The url of openc3-cosmos-cmd-tlm-api http://openc3-cosmos-cmd-tlm-api:2901
@@ -131,7 +132,9 @@
         if not scope:
             raise JsonApiError(f"no scope keyword found: {kwargs}")
         elif type(scope) is not str:
-            raise JsonApiError(f"incorrect type for keyword 'scope' MUST be String: {scope}")
+            raise JsonApiError(
+                f"incorrect type for keyword 'scope' MUST be String: {scope}"
+            )
         return scope
 
     def _generate_headers(self, kwargs):
@@ -140,7 +143,9 @@
         if not headers:
             headers = kwargs["headers"] = {}
         elif type(headers) is not dict:
-            raise JsonApiError(f"incorrect type for keyword 'headers' MUST be Dictionary: {headers}")
+            raise JsonApiError(
+                f"incorrect type for keyword 'headers' MUST be Dictionary: {headers}"
+            )
 
         if "json" in kwargs and kwargs["json"]:
             headers["Content-Type"] = "application/json"
@@ -161,7 +166,9 @@
         if not data:
             data = kwargs["data"] = {}
         elif type(data) is not dict and type(data) is not str:
-            raise JsonApiError(f"incorrect type for keyword 'data' MUST be Dictionary or String: {data}")
+            raise JsonApiError(
+                f"incorrect type for keyword 'data' MUST be Dictionary or String: {data}"
+            )
         if "json" in kwargs and kwargs["json"]:
             return json.dumps(kwargs["data"])
         else:
@@ -174,7 +181,9 @@
         if query is None:
             query = kwargs["query"] = {}
         elif type(query) is not dict:
-            raise JsonApiError(f"incorrect type for keyword 'query' MUST be Dictionary: {query}")
+            raise JsonApiError(
+                f"incorrect type for keyword 'query' MUST be Dictionary: {query}"
+            )
         if "scope" in kwargs and kwargs["scope"]:
             kwargs["query"]["scope"] = kwargs["scope"]
         return kwargs["query"]
@@ -185,13 +194,9 @@
             kwargs["url"] = f"{self.url}{endpoint}"
             self.log[0] = f"{method} Request: {kwargs}"
             resp = getattr(self.http, method)(**kwargs)
-<<<<<<< HEAD
             self.log[1] = (
                 f"{method} Response: {resp.status_code} {resp.headers} {resp.text}"
             )
-=======
-            self.log[1] = f"{method} Response: {resp.status_code} {resp.headers} {resp.text}"
->>>>>>> 29ff60b7
             self.response_data = resp.text
             return resp
         except Exception as error:
