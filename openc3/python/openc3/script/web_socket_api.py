--- conflicted
+++ resolved
@@ -33,6 +33,7 @@
     """
     Base class - Do not use directly
     """
+
     USER_AGENT = "OpenC3 / v5 (ruby/openc3/lib/io/web_socket_api)"
 
     def __init__(
@@ -176,7 +177,7 @@
 
 class CmdTlmWebSocketApi(WebSocketApi):
     """Base class for cmd-tlm-api websockets - Do not use directly"""
-    
+
     def __init__(
         self,
         url=None,
@@ -213,7 +214,7 @@
 
 class ScriptWebSocketApi(WebSocketApi):
     """Base class for script-runner-api websockets - Do not use directly"""
-    
+
     def __init__(
         self,
         url=None,
@@ -250,7 +251,7 @@
 
 class RunningScriptWebSocketApi(ScriptWebSocketApi):
     """Running Script WebSocket"""
-    
+
     def __init__(
         self,
         id,
@@ -274,7 +275,7 @@
 
 class AllScriptsWebSocketApi(ScriptWebSocketApi):
     """All Scripts WebSocket"""
-    
+
     def __init__(
         self,
         url=None,
@@ -297,7 +298,7 @@
 
 class MessagesWebSocketApi(CmdTlmWebSocketApi):
     """Log Messages WebSocket"""
-    
+
     def __init__(
         self,
         history_count=0,
@@ -333,7 +334,7 @@
 
 class AutonomicEventsWebSocketApi(CmdTlmWebSocketApi):
     """Autonomic Events WebSocket (Enterprise Only)"""
-    
+
     def __init__(
         self,
         history_count=0,
@@ -360,7 +361,7 @@
 
 class CalendarEventsWebSocketApi(CmdTlmWebSocketApi):
     """Calendar Events WebSocket (Enterprise Only)"""
-    
+
     def __init__(
         self,
         history_count=0,
@@ -387,7 +388,7 @@
 
 class ConfigEventsWebSocketApi(CmdTlmWebSocketApi):
     """Config Events WebSocket"""
-    
+
     def __init__(
         self,
         history_count=0,
@@ -414,7 +415,7 @@
 
 class LimitsEventsWebSocketApi(CmdTlmWebSocketApi):
     """Limits Events WebSocket"""
-    
+
     def __init__(
         self,
         history_count=0,
@@ -441,7 +442,7 @@
 
 class TimelineEventsWebSocketApi(CmdTlmWebSocketApi):
     """Timeline WebSocket"""
-    
+
     def __init__(
         self,
         history_count=0,
@@ -468,7 +469,7 @@
 
 class QueueEventsWebSocketApi(CmdTlmWebSocketApi):
     """Queue WebSocket"""
-    
+
     def __init__(
         self,
         history_count=0,
@@ -495,7 +496,7 @@
 
 class StreamingWebSocketApi(CmdTlmWebSocketApi):
     """Streaming API WebSocket"""
-    
+
     def __init__(
         self,
         url=None,
@@ -515,31 +516,6 @@
             scope=scope,
         )
 
-<<<<<<< HEAD
-    # Request to add data to the stream
-    #
-    # arguments:
-    # scope: scope name
-    # start_time: 64-bit nanoseconds from unix epoch - If not present then realtime
-    # end_time: 64-bit nanoseconds from unix epoch - If not present stream forever
-    # items: [ [ MODE__CMDORTLM__TARGET__PACKET__ITEM__VALUETYPE__REDUCEDTYPE, item_key] ]
-    #   MODE - RAW, DECOM, REDUCED_MINUTE, REDUCED_HOUR, or REDUCED_DAY
-    #   CMDORTLM - CMD or TLM
-    #   TARGET - Target name
-    #   PACKET - Packet name
-    #   ITEM - Item Name
-    #   VALUETYPE - RAW, CONVERTED, FORMATTED
-    #   REDUCEDTYPE - MIN, MAX, AVG, STDDEV (only for reduced modes)
-    #   item_key is an optional shortened name to return the data as
-    # packets: [ MODE__CMDORTLM__TARGET__PACKET__VALUETYPE ]
-    #   MODE - RAW, DECOM, REDUCED_MINUTE, REDUCED_HOUR, or REDUCED_DAY
-    #   CMDORTLM - CMD or TLM
-    #   TARGET - Target name
-    #   PACKET - Packet name
-    #   VALUETYPE - RAW, CONVERTED, FORMATTED, or PURE (pure means all types as stored in log)
-    #
-=======
->>>>>>> 56614225
     def add(
         self,
         items=None,
@@ -550,7 +526,7 @@
     ):
         """
         Request to add data to the stream
-        
+
         Args:
             items: [ [ MODE__CMDORTLM__TARGET__PACKET__ITEM__VALUETYPE__REDUCEDTYPE, item_key] ]
                 MODE - RAW, DECOM, REDUCED_MINUTE, REDUCED_HOUR, or REDUCED_DAY
@@ -558,7 +534,7 @@
                 TARGET - Target name
                 PACKET - Packet name
                 ITEM - Item Name
-                VALUETYPE - RAW, CONVERTED, FORMATTED, or WITH_UNITS
+                VALUETYPE - RAW, CONVERTED, or FORMATTED
                 REDUCEDTYPE - MIN, MAX, AVG, STDDEV (only for reduced modes)
                 item_key is an optional shortened name to return the data as
             packets: [ MODE__CMDORTLM__TARGET__PACKET__VALUETYPE ]
@@ -566,7 +542,7 @@
                 CMDORTLM - CMD or TLM
                 TARGET - Target name
                 PACKET - Packet name
-                VALUETYPE - RAW, CONVERTED, FORMATTED, WITH_UNITS, or PURE (pure means all types as stored in log)
+                VALUETYPE - RAW, CONVERTED, FORMATTED, or PURE (pure means all types as stored in log)
             start_time: 64-bit nanoseconds from unix epoch - If not present then realtime
             end_time: 64-bit nanoseconds from unix epoch - If not present stream forever
             scope: scope name
@@ -585,32 +561,10 @@
         data_hash["token"] = self.authentication.token(include_bearer=False)
         self.write_action(data_hash)
 
-<<<<<<< HEAD
-    # Request to remove data from the stream
-    #
-    # arguments:
-    # scope: scope name
-    # items: [ [ MODE__CMDORTLM__TARGET__PACKET__ITEM__VALUETYPE__REDUCEDTYPE] ]
-    #   MODE - RAW, DECOM, REDUCED_MINUTE, REDUCED_HOUR, or REDUCED_DAY
-    #   CMDORTLM - CMD or TLM
-    #   TARGET - Target name
-    #   PACKET - Packet name
-    #   ITEM - Item Name
-    #   VALUETYPE - RAW, CONVERTED, FORMATTED
-    #   REDUCEDTYPE - MIN, MAX, AVG, STDDEV (only for reduced modes)
-    # packets: [ MODE__CMDORTLM__TARGET__PACKET__VALUETYPE ]
-    #   MODE - RAW, DECOM, REDUCED_MINUTE, REDUCED_HOUR, or REDUCED_DAY
-    #   CMDORTLM - CMD or TLM
-    #   TARGET - Target name
-    #   PACKET - Packet name
-    #   VALUETYPE - RAW, CONVERTED, FORMATTED, or PURE (pure means all types as stored in log)
-    #
-=======
->>>>>>> 56614225
     def remove(self, items=None, packets=None, scope=OPENC3_SCOPE):
         """
         Request to remove data from the stream
-        
+
         Args:
             items: [ [ MODE__CMDORTLM__TARGET__PACKET__ITEM__VALUETYPE__REDUCEDTYPE] ]
                 MODE - RAW, DECOM, REDUCED_MINUTE, REDUCED_HOUR, or REDUCED_DAY
@@ -618,14 +572,14 @@
                 TARGET - Target name
                 PACKET - Packet name
                 ITEM - Item Name
-                VALUETYPE - RAW, CONVERTED, FORMATTED, or WITH_UNITS
+                VALUETYPE - RAW, CONVERTED, or FORMATTED
                 REDUCEDTYPE - MIN, MAX, AVG, STDDEV (only for reduced modes)
             packets: [ MODE__CMDORTLM__TARGET__PACKET__VALUETYPE ]
                 MODE - RAW, DECOM, REDUCED_MINUTE, REDUCED_HOUR, or REDUCED_DAY
                 CMDORTLM - CMD or TLM
                 TARGET - Target name
                 PACKET - Packet name
-                VALUETYPE - RAW, CONVERTED, FORMATTED, WITH_UNITS, or PURE (pure means all types as stored in log)
+                VALUETYPE - RAW, CONVERTED, FORMATTED, or PURE (pure means all types as stored in log)
             scope: scope name
         """
         data_hash = {}
@@ -650,7 +604,7 @@
     ):
         """
         Convenience method to read all data until end marker is received.
-        
+
         Warning: DATA IS STORED IN RAM. Do not use this with large queries
         """
         read_all_start_time = time.time()
