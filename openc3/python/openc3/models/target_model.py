# Copyright 2025 OpenC3, Inc.
# All Rights Reserved.
#
# This program is free software; you can modify and/or redistribute it
# under the terms of the GNU Affero General Public License
# as published by the Free Software Foundation; version 3 with
# attribution addendums as found in the LICENSE.txt
#
# This program is distributed in the hope that it will be useful,
# but WITHOUT ANY WARRANTY; without even the implied warranty of
# MERCHANTABILITY or FITNESS FOR A PARTICULAR PURPOSE.  See the
# GNU Affero General Public License for more details.
#
# This file may also be used under the terms of a commercial license
# if purchased from OpenC3, Inc.
#
# A portion of this file was funded by Blue Origin Enterprises, L.P.
<<<<<<< HEAD
# See https://github.com/OpenC3/cosmos/pull/1963
=======
# See https://github.com/OpenC3/cosmos/pull/1953
>>>>>>> 8a0583da

import json
import time
from typing import Any
from datetime import datetime, timezone
from openc3.environment import OPENC3_SCOPE
from openc3.topics.topic import Topic
from openc3.models.model import Model
from openc3.models.microservice_model import MicroserviceModel
from openc3.utilities.json import JsonEncoder
from openc3.utilities.store import Store
from openc3.utilities.logger import Logger
from openc3.utilities.bucket import Bucket
from openc3.environment import OPENC3_CONFIG_BUCKET


# Manages the target in Redis. It stores the target itself under the
# <SCOPE>__openc3_targets key under the target name field. All the command packets
# in the target are stored under the <SCOPE>__openc3cmd__<TARGET NAME> key and the
# telemetry under the <SCOPE>__openc3tlm__<TARGET NAME> key. Any new limits sets
# are merged into the <SCOPE>__limits_sets key as fields. Any new limits groups are
# created under <SCOPE>__limits_groups with field name. These Redis key/fields are
# all removed when the undeploy method is called.
class TargetModel(Model):
    PRIMARY_KEY = "openc3_targets"
    VALID_TYPES = {"CMD", "TLM"}
    ITEM_MAP_CACHE_TIMEOUT = 10.0
    item_map_cache = {}

    # NOTE: The following three class methods are used by the ModelController
    # and are reimplemented to enable various Model class methods to work
    @classmethod
    def get(cls, name: str, scope: str):
        return super().get(f"{scope}__{TargetModel.PRIMARY_KEY}", name)

    @classmethod
    def names(cls, scope: str):
        return super().names(f"{scope}__{TargetModel.PRIMARY_KEY}")

    @classmethod
    def all(cls, scope: str):
        return super().all(f"{scope}__{TargetModel.PRIMARY_KEY}")

    @classmethod
    def packet(
        cls,
        target_name: str,
        packet_name: str,
        type: str = "TLM",
        scope: str = OPENC3_SCOPE,
    ):
        """@return [Hash] Packet hash or raises an exception"""
        if type not in cls.VALID_TYPES:
            raise RuntimeError(f"Unknown type {type} for {target_name} {packet_name}")

        # Assume it exists and just try to get it to avoid an extra call to Store.exist?
        json_data = Store.hget(f"{scope}__openc3{type.lower()}__{target_name}", packet_name)
        if not json_data:
            raise RuntimeError(f"Packet '{target_name} {packet_name}' does not exist")
        return json.loads(json_data)

    @classmethod
    def packets(cls, target_name: str, type: str = "TLM", scope: str = OPENC3_SCOPE):
        """@return [Array>Hash>] All packet hashes under the target_name"""
        if type not in cls.VALID_TYPES:
            raise RuntimeError(f"Unknown type {type} for {target_name}")
        if not cls.get(name=target_name, scope=scope):
            raise RuntimeError(f"Target '{target_name}' does not exist")

        result = []
        packets = Store.hgetall(f"{scope}__openc3{type.lower()}__{target_name}")
        for _, packet_json in packets.items():
            result.append(json.loads(packet_json))
        return result

    @classmethod
    def set_packet(
        cls,
        target_name: str,
        packet_name: str,
        packet: Any,
        type: str = "TLM",
        scope: str = OPENC3_SCOPE,
    ):
        if type not in cls.VALID_TYPES:
            raise RuntimeError(f"Unknown type {type} for {target_name} {packet_name}")

        try:
            Store.hset(
                f"{scope}__openc3{type.lower()}__{target_name}",
                packet_name,
                json.dumps(packet),
            )
        except (TypeError, RuntimeError) as error:
            Logger.error(f"Invalid text present in {target_name} {packet_name} {type.lower()} packet")
            raise error

    @classmethod
    def packet_item(
        cls,
        target_name: str,
        packet_name: str,
        item_name,
        type: str = "TLM",
        scope: str = OPENC3_SCOPE,
    ):
        """@return [Hash] Item hash or raises an exception"""
        packet = cls.packet(target_name, packet_name, type=type, scope=scope)
        found = None
        for item in packet["items"]:
            if item["name"] == item_name:
                found = item
                break
        if not found:
            raise RuntimeError(f"Item '{packet['target_name']} {packet['packet_name']} {item_name}' does not exist")
        return found

    # @return [Array<Hash>] Item hash array or raises an exception
    @classmethod
    def packet_items(
        cls,
        target_name: str,
        packet_name: str,
        items: Any,
        type: str = "TLM",
        scope: str = OPENC3_SCOPE,
    ):
        packet = cls.packet(target_name, packet_name, type=type, scope=scope)
        found = []
        for item in packet["items"]:
            if item["name"] in items:
                found.append(item)
        if len(found) != len(items):  # we didn't find them all
            found_items = [item["name"] for item in found]
            not_found = []
            for item in list(set(items) - set(found_items)):
                not_found.append(f"'{target_name} {packet_name} {item}'")
            # 'does not exist' not grammatically correct but we use it in every other exception
            raise RuntimeError(f"Item(s) {', '.join(not_found)} does not exist")
        return found

    # @return [Hash{String => Array<Array<String, String, String>>}]
    @classmethod
    def limits_groups(cls, scope: str = OPENC3_SCOPE):
        groups = Store.hgetall(f"{scope}__limits_groups")
        if groups:
            return {k.decode(): json.loads(v) for (k, v) in groups.items()}
        else:
            return {}

    @classmethod
    def get_item_to_packet_map(cls, target_name: str, scope: str = OPENC3_SCOPE):
        if target_name in TargetModel.item_map_cache:
            cache_time, item_map = TargetModel.item_map_cache[target_name]
            if (time.time() - cache_time) < TargetModel.ITEM_MAP_CACHE_TIMEOUT:
                return item_map
        item_map_key = f"{scope}__{target_name}__item_to_packet_map"
        target_name = target_name.upper()
        json_data = Store.get(item_map_key)
        if json_data:
            item_map = json.loads(json_data)
        else:
            item_map = cls.build_item_to_packet_map(target_name, scope=scope)
            Store.set(item_map_key, json.dumps(item_map))
        TargetModel.item_map_cache[target_name] = [time.time(), item_map]
        return item_map

    @classmethod
    def build_item_to_packet_map(cls, target_name: str, scope: str = OPENC3_SCOPE):
        item_map = {}
        for packet in cls.packets(target_name, scope=scope):
            items = packet["items"]
            for item in items:
                item_name = item["name"]
                if item_map.get(item_name) is None:
                    item_map[item_name] = []
                item_map[item_name].append(packet["packet_name"])
        return item_map

<<<<<<< HEAD

    @classmethod
    def increment_telemetry_count(cls, target_name: str, packet_name: str, count: int, scope: str = OPENC3_SCOPE):
        result = Store.hincrby(f"{scope}__TELEMETRYCNTS__{{{target_name}}}", packet_name, count)
        if isinstance(result, (bytes, bytearray)):
            return int(result)
        else:
            return result


    @classmethod
    def get_all_telemetry_counts(cls, target_name: str, scope: str = OPENC3_SCOPE):
        result = {}
        get_all = Store.hgetall(f"{scope}__TELEMETRYCNTS__{{{target_name}}}")
        if get_all is dict:
            for key, value in get_all.items():
                result[key] = int(value)
            return result
        else:
            return get_all

    @classmethod
    def get_telemetry_count(cls, target_name: str, packet_name: str, scope: str = OPENC3_SCOPE):
        value = Store.hget(f"{scope}__TELEMETRYCNTS__{{{target_name}}}", packet_name)
        if value is None:
            return 0
        elif isinstance(value, (bytes, bytearray)):
            return int(value)
        else:
            return value

    @classmethod
    def get_telemetry_counts(cls, target_packets: list, scope: str = OPENC3_SCOPE):
        result = []
        with Store.instance().redis_pool.get() as redis:
            pipeline = redis.pipeline(transaction=False)
            for target_name, packet_name in target_packets:
                target_name = target_name.upper()
                packet_name = packet_name.upper()
                pipeline.hget(f"{scope}__TELEMETRYCNTS__{{{target_name}}}", packet_name)
            result = pipeline.execute()

        counts = []
        for count in result:
            if count is None:
                counts.append(0)
            else:
                counts.append(int(count))
        return counts

    @classmethod
    def increment_command_count(cls, target_name: str, packet_name: str , count: int, scope: str = OPENC3_SCOPE):
        result = Store.hincrby(f"{scope}__COMMANDCNTS__{{{target_name}}}", packet_name, count)
        if isinstance(result, (bytes, bytearray)):
            return int(result)
        else:
            return result

    @classmethod
    def get_all_command_counts(cls, target_name: str, scope: str = OPENC3_SCOPE):
        result = {}
        get_all = Store.hgetall(f"{scope}__COMMANDCNTS__{{{target_name}}}")
        if get_all is dict:
            for key, value in get_all.items():
                result[key] = int(value)
            return result
        else:
            return get_all

    @classmethod
    def get_command_count(cls, target_name: str, packet_name: str, scope: str = OPENC3_SCOPE):
        value = Store.hget(f"{scope}__COMMANDCNTS__{{{target_name}}}", packet_name)
        if value is None:
            return 0
        elif isinstance(value, (bytes, bytearray)):
            return int(value)
        else:
            return value

    @classmethod
    def get_command_counts(cls, target_packets: list, scope: str = OPENC3_SCOPE):
        result = []
        with Store.instance().redis_pool.get() as redis:
            pipeline = redis.pipeline(transaction=False)
            for target_name, packet_name in target_packets:
                target_name = target_name.upper()
                packet_name = packet_name.upper()
                pipeline.hget(f"{scope}__COMMANDCNTS__{{{target_name}}}", packet_name)
            result = pipeline.execute()

        counts = []
        for count in result:
            if count is None:
                counts.append(0)
            else:
                counts.append(int(count))
        return counts


=======
    # Most of these parameters are unused but they must match the Ruby implementation
    # so we can call TargetModel.get_model which calls Model.get_model which does
    #   json_data = cls.get(name, scope)
    #   return cls.from_json(json_data, scope)
    # cls.from_json calls cls(**json_data) which is the constructor which takes
    # all the keyword arguments from the json_data which were set during installation
    # by the Ruby code
>>>>>>> 8a0583da
    def __init__(
        self,
        name: str,
        folder_name=None,
        requires=[],
        ignored_parameters=[],
        ignored_items=[],
        limits_groups=[],
        cmd_tlm_files=[],
        cmd_unique_id_mode=False,
        tlm_unique_id_mode=False,
        id=None,
        updated_at=None,
        plugin=None,
        cmd_buffer_depth=5,
        cmd_log_cycle_time=600,
        cmd_log_cycle_size=50_000_000,
        cmd_log_retain_time=None,
        cmd_decom_log_cycle_time=600,
        cmd_decom_log_cycle_size=50_000_000,
        cmd_decom_log_retain_time=None,
        tlm_buffer_depth=60,
        tlm_log_cycle_time=600,
        tlm_log_cycle_size=50_000_000,
        tlm_log_retain_time=None,
        tlm_decom_log_cycle_time=600,
        tlm_decom_log_cycle_size=50_000_000,
        tlm_decom_log_retain_time=None,
        reduced_minute_log_retain_time=None,
        reduced_hour_log_retain_time=None,
        reduced_day_log_retain_time=None,
        cleanup_poll_time=600,
        needs_dependencies=False,
        target_microservices={"REDUCER": [[]]},
        reducer_disable=False,
        reducer_max_cpu_utilization=30.0,
        disable_erb=None,
        shard=0,
        scope: str = OPENC3_SCOPE,
    ):
        super().__init__(
            f"{scope}__{self.PRIMARY_KEY}",
            name=name,
            updated_at=updated_at,
            plugin=plugin,
            scope=scope,
        )

    def update_store_telemetry(self, packet_hash, clear_old=True):
        for target_name, packets in packet_hash.items():
            if clear_old:
                Store.delete(f"{self.scope}__openc3tlm__{target_name}")
            for packet_name, packet in packets.items():
                Logger.debug(f"Configuring tlm packet= {target_name} {packet_name}")
                try:
                    Store.hset(f"{self.scope}__openc3tlm__{target_name}", packet_name, json.dumps(packet.as_json()))
                except Exception as e:
                    Logger.error(f"Invalid text present in {target_name} {packet_name} tlm packet")
                    raise e
                json_hash = {}
                for item in packet.sorted_items:
                    json_hash[item.name] = None
                # Use Store.hset directly instead of CvtModel.set to avoid circular dependency
                Store.hset(
                    f"{self.scope}__tlm__{packet.target_name}",
                    packet.packet_name,
                    json.dumps(json_hash, cls=JsonEncoder),
                )

    def update_store_commands(self, packet_hash, clear_old=True):
        for target_name, packets in packet_hash.items():
            if clear_old:
                Store.delete(f"{self.scope}__openc3cmd__{target_name}")
            for packet_name, packet in packets.items():
                Logger.debug(f"Configuring cmd packet= {target_name} {packet_name}")
                try:
                    Store.hset(f"{self.scope}__openc3cmd__{target_name}", packet_name, json.dumps(packet.as_json()))
                except Exception as e:
                    Logger.error(f"Invalid text present in {target_name} {packet_name} cmd packet")
                    raise e

    def update_store_item_map(self):
        # Create item_map
        item_map_key = f"{self.scope}__{self.name}__item_to_packet_map"
        item_map = TargetModel.build_item_to_packet_map(self.name, scope=self.scope)
        Store.set(item_map_key, json.dumps(item_map))
        TargetModel.item_map_cache[self.name] = [datetime.now(timezone.utc), item_map]

    def dynamic_update(self, packets, cmd_or_tlm="TELEMETRY", filename="dynamic_tlm.txt"):
        # Build hash of targets/packets
        packet_hash = {}
        for packet in packets:
            target_name = packet.target_name.upper()
            if not packet_hash.get(target_name, None):
                packet_hash[target_name] = {}
            packet_name = packet.packet_name.upper()
            packet_hash[target_name][packet_name] = packet

        # Update Redis
        if cmd_or_tlm == "TELEMETRY":
            self.update_store_telemetry(packet_hash, clear_old=False)
            self.update_store_item_map()
        else:
            self.update_store_commands(packet_hash, clear_old=False)

        # Build dynamic file for cmd_tlm
        configs = {}
        for packet in packets:
            target_name = packet.target_name.upper()
            if not configs.get(target_name, None):
                configs[target_name] = ""
            config = configs[target_name]
            config += packet.to_config(cmd_or_tlm)
            config += "\n"
        for target_name, config in configs.items():
            bucket_key = f"{self.scope}/targets_modified/{target_name}/cmd_tlm/{filename}"
            client = Bucket.getClient()
            client.put_object(
                # Use targets_modified to save modifications
                # This keeps the original target clean (read-only)
                bucket=OPENC3_CONFIG_BUCKET,
                key=bucket_key,
                body=config,
            )

        # Inform microservices of new topics
        # Need to tell loggers to log, and decom to decom
        # We do this for no downtime
        raw_topics = []
        decom_topics = []
        for packet in packets:
            if cmd_or_tlm == "TELEMETRY":
                raw_topics.append(f"{self.scope}__TELEMETRY__{{{self.name}}}__{packet.packet_name.upper()}")
                decom_topics.append(f"{self.scope}__DECOM__{{{self.name}}}__{packet.packet_name.upper()}")
            else:
                raw_topics.append(f"{self.scope}__COMMAND__{{{self.name}}}__{packet.packet_name.upper()}")
                decom_topics.append(f"{self.scope}__DECOMCMD__{{{self.name}}}__{packet.packet_name.upper()}")
        if cmd_or_tlm == "TELEMETRY":
            Topic.write_topic(
                f"MICROSERVICE__{self.scope}__PACKETLOG__{self.name}",
                {"command": "ADD_TOPICS", "topics": json.dumps(raw_topics, cls=JsonEncoder)},
            )
            self.add_topics_to_microservice(f"{self.scope}__PACKETLOG__{self.name}", raw_topics)
            Topic.write_topic(
                f"MICROSERVICE__{self.scope}__DECOMLOG__{self.name}",
                {"command": "ADD_TOPICS", "topics": json.dumps(decom_topics, cls=JsonEncoder)},
            )
            self.add_topics_to_microservice(f"{self.scope}__DECOMLOG__{self.name}", decom_topics)
            Topic.write_topic(
                f"MICROSERVICE__{self.scope}__DECOM__{self.name}",
                {"command": "ADD_TOPICS", "topics": json.dumps(raw_topics, cls=JsonEncoder)},
            )
            self.add_topics_to_microservice(f"{self.scope}__DECOM__{self.name}", raw_topics)
        else:
            Topic.write_topic(
                f"MICROSERVICE__{self.scope}__COMMANDLOG__{self.name}",
                {"command": "ADD_TOPICS", "topics": json.dumps(raw_topics, cls=JsonEncoder)},
            )
            self.add_topics_to_microservice(f"{self.scope}__COMMANDLOG__{self.name}", raw_topics)
            Topic.write_topic(
                f"MICROSERVICE__{self.scope}__DECOMCMDLOG__{self.name}",
                {"command": "ADD_TOPICS", "topics": json.dumps(decom_topics, cls=JsonEncoder)},
            )
            self.add_topics_to_microservice(f"{self.scope}__DECOMCMDLOG__{self.name}", decom_topics)

    def add_topics_to_microservice(self, microservice_name, topics):
        model = MicroserviceModel.get_model(name=microservice_name, scope=self.scope)
        model.topics.extend(topics)
        model.topics = list(set(model.topics))
        model.ignore_changes = True  # Don't restart the microservice right now
        model.update()<|MERGE_RESOLUTION|>--- conflicted
+++ resolved
@@ -15,11 +15,7 @@
 # if purchased from OpenC3, Inc.
 #
 # A portion of this file was funded by Blue Origin Enterprises, L.P.
-<<<<<<< HEAD
-# See https://github.com/OpenC3/cosmos/pull/1963
-=======
-# See https://github.com/OpenC3/cosmos/pull/1953
->>>>>>> 8a0583da
+# See https://github.com/OpenC3/cosmos/pull/1953 and https://github.com/OpenC3/cosmos/pull/1963
 
 import json
 import time
@@ -199,7 +195,6 @@
                 item_map[item_name].append(packet["packet_name"])
         return item_map
 
-<<<<<<< HEAD
 
     @classmethod
     def increment_telemetry_count(cls, target_name: str, packet_name: str, count: int, scope: str = OPENC3_SCOPE):
@@ -299,7 +294,6 @@
         return counts
 
 
-=======
     # Most of these parameters are unused but they must match the Ruby implementation
     # so we can call TargetModel.get_model which calls Model.get_model which does
     #   json_data = cls.get(name, scope)
@@ -307,7 +301,6 @@
     # cls.from_json calls cls(**json_data) which is the constructor which takes
     # all the keyword arguments from the json_data which were set during installation
     # by the Ruby code
->>>>>>> 8a0583da
     def __init__(
         self,
         name: str,
