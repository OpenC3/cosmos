--- conflicted
+++ resolved
@@ -617,25 +617,14 @@
             RouterStatusModel.set(self.interface.as_json(), scope=self.scope)
 
         self.queued = False
-<<<<<<< HEAD
-=======
-        self.sync_packet_count_data = {}
-        self.sync_packet_count_time = None
-        self.sync_packet_count_delay_seconds = 1.0  # Sync packet counts every second
->>>>>>> a33514e8
         for option_name, option_values in self.interface.options.items():
             if option_name.upper() == "OPTIMIZE_THROUGHPUT":
                 self.queued = True
                 update_interval = float(option_values[0])
                 EphemeralStoreQueued.instance().set_update_interval(update_interval)
                 StoreQueued.instance().set_update_interval(update_interval)
-<<<<<<< HEAD
             if option_name.upper() == 'SYNC_PACKET_COUNT_DELAY_SECONDS':
                 TargetModel.sync_packet_count_delay_seconds = float(option_values[0])
-=======
-            if option_name.upper() == "SYNC_PACKET_COUNT_DELAY_SECONDS":
-                self.sync_packet_count_delay_seconds = float(option_values[0])
->>>>>>> a33514e8
 
         if self.interface_or_router == "INTERFACE":
             self.handler_thread = InterfaceCmdHandlerThread(
@@ -953,69 +942,6 @@
     def graceful_kill(self):
         pass  # Just to avoid warning
 
-<<<<<<< HEAD
-=======
-    def sync_tlm_packet_counts(self, packet):
-        if self.sync_packet_count_delay_seconds <= 0 or openc3_redis_cluster:
-            # Perfect but slow method
-            packet.received_count = TargetModel.increment_telemetry_count(
-                packet.target_name, packet.packet_name, 1, scope=self.scope
-            )
-        else:
-            # Eventually consistent method
-            # Only sync every period (default 1 second) to avoid hammering Redis
-            # This is a trade off between speed and accuracy
-            # The packet count is eventually consistent
-            if self.sync_packet_count_data.get(packet.target_name) is None:
-                self.sync_packet_count_data[packet.target_name] = {}
-            if self.sync_packet_count_data[packet.target_name].get(packet.packet_name) is None:
-                self.sync_packet_count_data[packet.target_name][packet.packet_name] = 0
-            self.sync_packet_count_data[packet.target_name][packet.packet_name] += 1
-
-            # Ensures counters change between syncs
-            packet.received_count += 1
-
-            # Check if we need to sync the packet counts
-            if (
-                self.sync_packet_count_time is None
-                or (time.time() - self.sync_packet_count_time) > self.sync_packet_count_delay_seconds
-            ):
-                self.sync_packet_count_time = time.time()
-
-                result = []
-                inc_count = 0
-                # Use pipeline to make this one transaction
-                with Store.instance().redis_pool.get() as redis:
-                    pipeline = redis.pipeline(transaction=False)
-                    thread_id = threading.get_native_id()
-                    Store.instance().redis_pool.pipelines[thread_id] = pipeline
-                    try:
-                        # Increment global counters for packets received
-                        for target_name, packet_data in self.sync_packet_count_data.items():
-                            for packet_name, count in packet_data.items():
-                                TargetModel.increment_telemetry_count(target_name, packet_name, count, scope=self.scope)
-                                inc_count += 1
-                        self.sync_packet_count_data = {}
-
-                        # Get all the packet counts with the global counters
-                        for target_name in self.interface.tlm_target_names:
-                            TargetModel.get_all_telemetry_counts(target_name, scope=self.scope)
-                        TargetModel.get_all_telemetry_counts("UNKNOWN", scope=self.scope)
-
-                        result = pipeline.execute()
-                    finally:
-                        Store.instance().redis_pool.pipelines[thread_id] = None
-                for target_name in self.interface.tlm_target_names:
-                    for packet_name, count in result[inc_count].items():
-                        update_packet = System.telemetry.packet(target_name, packet_name.decode())
-                        update_packet.received_count = int(count)
-                    inc_count += 1
-                for packet_name, count in result[inc_count].items():
-                    update_packet = System.telemetry.packet("UNKNOWN", packet_name.decode())
-                    update_packet.received_count = int(count)
-
-
->>>>>>> a33514e8
 if os.path.basename(__file__) == os.path.basename(sys.argv[0]):
     InterfaceMicroservice.class_run()
     ThreadManager.instance().shutdown()
