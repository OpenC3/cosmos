--- conflicted
+++ resolved
@@ -15,11 +15,7 @@
 # if purchased from OpenC3, Inc.
 #
 # A portion of this file was funded by Blue Origin Enterprises, L.P.
-<<<<<<< HEAD
-# See https://github.com/OpenC3/cosmos/pull/1963
-=======
-# See https://github.com/OpenC3/cosmos/pull/1953
->>>>>>> 8a0583da
+# See https://github.com/OpenC3/cosmos/pull/1953 and https://github.com/OpenC3/cosmos/pull/1963
 
 from datetime import datetime, timezone
 from openc3.packets.packet import Packet
