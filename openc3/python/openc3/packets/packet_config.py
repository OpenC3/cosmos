--- conflicted
+++ resolved
@@ -47,7 +47,8 @@
 class PacketConfig:
     COMMAND = "Command"
     TELEMETRY = "Telemetry"
-    KNOWN_DATA_TYPES = ["INT", "UINT", "FLOAT", "STRING", "BLOCK", "BOOL", "OBJECT", "ARRAY", "ANY", "TIME"]
+    # Note: DERIVED is not a valid converted type. Also TIME is currently only a converted type
+    CONVERTED_DATA_TYPES = ["INT", "UINT", "FLOAT", "STRING", "BLOCK", "BOOL", "OBJECT", "ARRAY", "ANY", "TIME"]
 
     def __init__(self):
         self.name = None
@@ -648,11 +649,6 @@
             case "HIDDEN":
                 usage = keyword
                 parser.verify_num_parameters(0, 0, usage)
-<<<<<<< HEAD
-=======
-                if not self.current_packet:
-                    raise parser.error(f"{keyword} requires a current packet")
->>>>>>> 2756bc5f
                 if self.current_item:
                     self.current_item.hidden = True
                 else:
@@ -707,11 +703,6 @@
                         elif keyword == "SUBPACKETIZER":
                             klass = get_class_from_module(f"openc3.subpacketizers.{filename}", params[0])
                         else:
-<<<<<<< HEAD
-                            raise parser.error(f"ModuleNotFoundError parsing {params[0]}. Usage: {usage}\n{traceback.format_exc()}")
-                    except ModuleNotFoundError:
-                        raise parser.error(f"ModuleNotFoundError parsing {params[0]}. Usage: {usage}\n{traceback.format_exc()}")
-=======
                             raise parser.error(
                                 f"ModuleNotFoundError parsing {params[0]}. Usage: {usage}\n{traceback.format_exc()}"
                             )
@@ -719,7 +710,6 @@
                         raise parser.error(
                             f"ModuleNotFoundError parsing {params[0]}. Usage: {usage}\n{traceback.format_exc()}"
                         )
->>>>>>> 2756bc5f
 
                 if not klass:
                     raise parser.error(f"Failed to load class for {keyword}")
@@ -866,7 +856,7 @@
                 self.converted_bit_size = None
                 if len(params) == 2:
                     self.converted_type = params[0].upper()
-                    if self.converted_type not in self.KNOWN_DATA_TYPES:
+                    if self.converted_type not in self.CONVERTED_DATA_TYPES:
                         raise parser.error(f"Invalid converted_type: {self.converted_type}.")
                     self.converted_bit_size = int(params[1])
                 if self.converted_type is None or self.converted_bit_size is None:
@@ -998,13 +988,9 @@
 
     def start_item(self, parser):
         self.finish_item()
-<<<<<<< HEAD
-        self.current_item = PacketItemParser.parse(parser, self, self.current_packet, self.current_cmd_or_tlm, self.warnings)
-=======
         self.current_item = PacketItemParser.parse(
             parser, self, self.current_packet, self.current_cmd_or_tlm, self.warnings
         )
->>>>>>> 2756bc5f
 
     # Finish updating packet item
     def finish_item(self):
