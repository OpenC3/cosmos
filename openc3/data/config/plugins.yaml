--- conflicted
+++ resolved
@@ -92,12 +92,8 @@
 SCRIPT_ENGINE:
   summary: Define a script engine to add language support to Script Runner
   example: SCRIPT_ENGINE .print print_script_engine.py
-<<<<<<< HEAD
-  description: Defines a script engine to add language support to Script Runner
+  description: Defines a script engine to add language support to Script Runner. For a realistic example, see our [CSTOL](https://github.com/OpenC3/openc3-cosmos-script-engine-cstol) plugin.
   since: 6.5.0
-=======
-  description: Defines a script engine to add language support to Script Runner. For a realistic example, see our [CSTOL](https://github.com/OpenC3/openc3-cosmos-script-engine-cstol) plugin.
->>>>>>> f642b78e
   parameters:
     - name: Extension
       description: Extension that will use this script engine
