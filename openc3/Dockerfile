--- conflicted
+++ resolved
@@ -24,15 +24,9 @@
   && mkdir -p gems \
   && mv *.gem gems/. \
   # TODO: Remove google-protobuf / grpc manually install once grpc fixed
-<<<<<<< HEAD
-  # && gem install google-protobuf -v 3.24.0 --platform ruby \
-  # && gem install grpc -v 1.59.2 \
-  # && gem uninstall google-protobuf -v "!= 3.24.0" --all \
-=======
   && gem install google-protobuf -v 3.24.0 --platform ruby \
   && gem install grpc -v 1.59.2 \
   && gem uninstall google-protobuf -v "!= 3.24.0" --all \
->>>>>>> 6b9608b4
   && gem cleanup \
   && rm -rf /usr/lib/ruby/gems/*/cache/* /var/cache/apk/* /tmp/* /var/tmp/*
 
