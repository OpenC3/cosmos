--- conflicted
+++ resolved
@@ -291,17 +291,6 @@
       cmd_pkt_hazardous?(build_cmd(target_name, packet_name, params, false, false, false))
     end
 
-<<<<<<< HEAD
-=======
-    def clear_counters
-      @config.commands.each do |_target_name, target_packets|
-        target_packets.each do |_packet_name, packet|
-          packet.received_count = 0
-        end
-      end
-    end
-
->>>>>>> 9a770f6a
     def all
       @config.commands
     end
