# encoding: ascii-8bit

# Copyright 2022 Ball Aerospace & Technologies Corp.
# All Rights Reserved.
#
# This program is free software; you can modify and/or redistribute it
# under the terms of the GNU Affero General Public License
# as published by the Free Software Foundation; version 3 with
# attribution addendums as found in the LICENSE.txt
#
# This program is distributed in the hope that it will be useful,
# but WITHOUT ANY WARRANTY; without even the implied warranty of
# MERCHANTABILITY or FITNESS FOR A PARTICULAR PURPOSE.  See the
# GNU Affero General Public License for more details.

# Modified by OpenC3, Inc.
# All changes Copyright 2022, OpenC3, Inc.
# All Rights Reserved
#
# This file may also be used under the terms of a commercial license
# if purchased from OpenC3, Inc.

require 'openc3/packets/packet_config'
require 'openc3/ext/telemetry' if RUBY_ENGINE == 'ruby' and !ENV['OPENC3_NO_EXT']

module OpenC3
  # Telemetry uses PacketConfig to parse the command and telemetry
  # configuration files. It contains all the knowledge of which telemetry packets
  # exist in the system and how to access them. This class is the API layer
  # which other classes use to access telemetry.
  #
  # This should not be confused with the Api module which implements the JSON
  # API that is used by tools when accessing the Server. The Api module always
  # provides Ruby primitives where the Telemetry class can return actual
  # Packet or PacketItem objects. While there are some overlapping methods between
  # the two, these are separate interfaces into the system.
  class Telemetry
    attr_accessor :config

    LATEST_PACKET_NAME = 'LATEST'.freeze

    # @param config [PacketConfig] Packet configuration to use to access the
    #   telemetry
    def initialize(config)
      @config = config
    end

    # (see PacketConfig#warnings)
    def warnings
      return @config.warnings
    end

    # @return [Array<String>] The telemetry target names (excluding UNKNOWN)
    def target_names
      result = @config.telemetry.keys.sort
      result.delete('UNKNOWN'.freeze)
      return result
    end

    if RUBY_ENGINE != 'ruby' or ENV['OPENC3_NO_EXT']
      # @param target_name [String] The target name
      # @return [Hash<packet_name=>Packet>] Hash of the telemetry packets for the given
      #   target name keyed by the packet name
      def packets(target_name)
        upcase_target_name = target_name.to_s.upcase
        target_packets = @config.telemetry[upcase_target_name]
        raise "Telemetry target '#{upcase_target_name}' does not exist" unless target_packets

        target_packets
      end

      # @param target_name [String] The target name
      # @param packet_name [String] The packet name. Must be a defined packet name
      #   and not 'LATEST'.
      # @return [Packet] The telemetry packet for the given target and packet name
      def packet(target_name, packet_name)
        target_packets = packets(target_name)
        upcase_packet_name = packet_name.to_s.upcase
        packet = target_packets[upcase_packet_name]
        unless packet
          upcase_target_name = target_name.to_s.upcase
          raise "Telemetry packet '#{upcase_target_name} #{upcase_packet_name}' does not exist"
        end
        packet
      end

      # @param target_name (see #packet)
      # @param packet_name [String] The packet name. 'LATEST' can also be given
      #   to specify the last received (or defined if no packets have been
      #   received) packet within the given target that contains the
      #   item_name.
      # @param item_name [String] The item name
      # @return [Packet, PacketItem] The packet and the packet item
      def packet_and_item(target_name, packet_name, item_name)
        upcase_packet_name = packet_name.to_s.upcase
        if upcase_packet_name == "LATEST".freeze
          return_packet = newest_packet(target_name, item_name)
        else
          return_packet = packet(target_name, packet_name)
        end
        item = return_packet.get_item(item_name)
        return [return_packet, item]
      end

      # Return a telemetry value from a packet.
      #
      # @param target_name (see #packet_and_item)
      # @param packet_name (see #packet_and_item)
      # @param item_name (see #packet_and_item)
      # @param value_type [Symbol] How to convert the item before returning.
      #   Must be one of {Packet::VALUE_TYPES}
      # @return The value. :FORMATTED and :WITH_UNITS values are always returned
      #   as Strings. :RAW values will match their data_type. :CONVERTED values
      #   can be any type.
      def value(target_name, packet_name, item_name, value_type = :CONVERTED)
        packet, _ = packet_and_item(target_name, packet_name, item_name) # Handles LATEST
        return packet.read(item_name, value_type)
      end

      # Reads the specified list of items and returns their values and limits
      # state.
      #
      # @param item_array [Array<Array(String String String)>] An array
      #   consisting of [target name, packet name, item name]
      # @param value_types [Symbol|Array<Symbol>] How to convert the items before
      #   returning. A single symbol of {Packet::VALUE_TYPES}
      #   can be passed which will convert all items the same way. Or
      #   an array of symbols can be passed to control how each item is
      #   converted.
      # @return [Array, Array, Array] The first array contains the item values and the
      #   second their limits state, and the third their limits settings which includes
      #   the red, yellow, and green (if given) limits values.
      def values_and_limits_states(item_array, value_types = :CONVERTED)
        items = []

        # Verify item_array is a nested array
        raise(ArgumentError, "item_array must be a nested array consisting of [[tgt,pkt,item],[tgt,pkt,item],...]") unless Array === item_array[0]

        states = []
        settings = []
        limits_set = System.limits_set

        raise(ArgumentError, "Passed #{item_array.length} items but only #{value_types.length} value types") if (Array === value_types) and item_array.length != value_types.length

        value_type = value_types.intern unless Array === value_types
        item_array.length.times do |index|
          entry = item_array[index]
          target_name = entry[0]
          packet_name = entry[1]
          item_name = entry[2]
          value_type = value_types[index].intern if Array === value_types

          packet, item = packet_and_item(target_name, packet_name, item_name) # Handles LATEST
          items << packet.read(item_name, value_type)
          limits = item.limits
          states << limits.state
          limits_values = limits.values
          if limits_values
            limits_settings = limits_values[limits_set]
          else
            limits_settings = nil
          end
          settings << limits_settings
        end

        return [items, states, settings]
      end
    end

    # @param target_name (see #packet)
    # @param packet_name (see #packet)
    # @return [Array<PacketItem>] The telemetry items for the given target and packet name
    def items(target_name, packet_name)
      return packet(target_name, packet_name).sorted_items
    end

    # @param target_name (see #packet)
    # @param packet_name (see #packet) The packet name.  LATEST is supported.
    # @return [Array<PacketItem>] The telemetry item names for the given target and packet name
    def item_names(target_name, packet_name)
      if LATEST_PACKET_NAME.casecmp(packet_name).zero?
        target_upcase = target_name.to_s.upcase
        target_latest_data = @config.latest_data[target_upcase]
        raise "Telemetry Target '#{target_upcase}' does not exist" unless target_latest_data

        item_names = target_latest_data.keys
      else
        tlm_packet = packet(target_name, packet_name)
        item_names = []
        tlm_packet.sorted_items.each { |item| item_names << item.name }
      end
      item_names
    end

    # Set a telemetry value in a packet.
    #
    # @param target_name (see #packet_and_item)
    # @param packet_name (see #packet_and_item)
    # @param item_name (see #packet_and_item)
    # @param value The value to set in the packet
    # @param value_type (see #tlm)
    def set_value(target_name, packet_name, item_name, value, value_type = :CONVERTED)
      packet, _ = packet_and_item(target_name, packet_name, item_name)
      packet.write(item_name, value, value_type)
    end

    # @param target_name (see #packet_and_item)
    # @param item_name (see #packet_and_item)
    # @return [Array<Packet>] The latest (most recently arrived) packets with
    #   the specified target and item.
    def latest_packets(target_name, item_name)
      target_upcase = target_name.to_s.upcase
      item_upcase = item_name.to_s.upcase
      target_latest_data = @config.latest_data[target_upcase]
      raise "Telemetry target '#{target_upcase}' does not exist" unless target_latest_data

      packets = @config.latest_data[target_upcase][item_upcase]
      raise "Telemetry item '#{target_upcase} #{LATEST_PACKET_NAME} #{item_upcase}' does not exist" unless packets

      return packets
    end

    # @param target_name (see #packet_and_item)
    # @param item_name (see #packet_and_item)
    # @return [Packet] The packet with the most recent timestamp that contains
    #   the specified target and item.
    def newest_packet(target_name, item_name)
      # Handle LATEST_PACKET_NAME - Lookup packets for this target/item
      packets = latest_packets(target_name, item_name)

      # Find packet with newest timestamp
      newest_packet = nil
      newest_received_time = nil
      packets.each do |packet|
        received_time = packet.received_time
        if newest_received_time
          # See if the received time from this packet is newer.
          # Having the >= makes this method return the last defined packet
          # whether the timestamps are both nil or both equal.
          if received_time and received_time >= newest_received_time
            newest_packet = packet
            newest_received_time = newest_packet.received_time
          end
        else
          # No received time yet so take this packet
          newest_packet = packet
          newest_received_time = newest_packet.received_time
        end
      end
      return newest_packet
    end

    # Identifies an unknown buffer of data as a defined packet and sets the
    # packet's data to the given buffer. Identifying a packet uses the fields
    # marked as ID_ITEM to identify if the buffer passed represents the
    # packet defined. Incorrectly sized buffers are still processed but an
    # error is logged.
    #
    # Note: This affects all subsequent requests for the packet (for example
    # using packet) which is why the method is marked with a bang!
    #
    # @param packet_data [String] The binary packet data buffer
    # @param target_names [Array<String>] List of target names to limit the search. The
    #   default value of nil means to search all known targets.
    # @return [Packet] The identified packet with its data set to the given
    #   packet_data buffer. Returns nil if no packet could be identified.
    def identify!(packet_data, target_names = nil)
      identified_packet = identify(packet_data, target_names)
      identified_packet.buffer = packet_data if identified_packet
      return identified_packet
    end

    # Finds a packet from the Current Value Table that matches the given data
    # and returns it.  Does not fill the packets buffer.  Use identify! to update the CVT.
    #
    # @param packet_data [String] The binary packet data buffer
    # @param target_names [Array<String>] List of target names to limit the search. The
    #   default value of nil means to search all known targets.
    # @return [Packet] The identified packet, Returns nil if no packet could be identified.
    def identify(packet_data, target_names = nil)
      target_names = target_names() unless target_names

      target_names.each do |target_name|
        target_name = target_name.to_s.upcase

        target_packets = nil
        begin
          target_packets = packets(target_name)
          # puts target_packets.length
        rescue RuntimeError
          # No telemetry for this target
          next
        end

        target = System.targets[target_name]
        if target and target.tlm_unique_id_mode
          # Iterate through the packets and see if any represent the buffer
          target_packets.each do |_packet_name, packet|
            return packet if packet.identify?(packet_data)
          end
        else
          # Do a hash lookup to quickly identify the packet
          if target_packets.length > 0
            packet = target_packets.first[1]
            key = packet.read_id_values(packet_data)
            hash = @config.tlm_id_value_hash[target_name]
            identified_packet = hash[key]
            identified_packet = hash['CATCHALL'.freeze] unless identified_packet
            return identified_packet if identified_packet
          end
        end
      end

      return nil
    end

    def identify_and_define_packet(packet, target_names = nil)
      if !packet.identified?
        identified_packet = identify(packet.buffer(false), target_names)
        return nil unless identified_packet

        identified_packet = identified_packet.clone
        identified_packet.buffer = packet.buffer
        identified_packet.received_time = packet.received_time
        identified_packet.stored = packet.stored
        identified_packet.extra = packet.extra
        return identified_packet
      end

      if !packet.defined?
        begin
          identified_packet = self.packet(packet.target_name, packet.packet_name)
        rescue RuntimeError
          return nil
        end
        identified_packet = identified_packet.clone
        identified_packet.buffer = packet.buffer
        identified_packet.received_time = packet.received_time
        identified_packet.stored = packet.stored
        identified_packet.extra = packet.extra
        return identified_packet
      end

      return packet
    end

    # Updates the specified packet with the given packet data. Raises an error
    # if the packet could not be found.
    #
    # Note: This affects all subsequent requests for the packet which is why
    # the method is marked with a bang!
    #
    # @param target_name (see #packet)
    # @param packet_name (see #packet)
    # @param packet_data (see #identify_tlm!)
    # @return [Packet] The packet with its data set to the given packet_data
    #   buffer.
    def update!(target_name, packet_name, packet_data)
      identified_packet = packet(target_name, packet_name)
      identified_packet.buffer = packet_data
      return identified_packet
    end

    # Assigns a limits change callback to all telemetry packets
    #
    # @param limits_change_callback
    def limits_change_callback=(limits_change_callback)
      @config.telemetry.each do |_target_name, packets|
        packets.each do |_packet_name, packet|
          packet.limits_change_callback = limits_change_callback
        end
      end
    end

<<<<<<< HEAD
=======
    # Clears the received_count value on every packet in every target
    def clear_counters
      @config.telemetry.each do |_target_name, target_packets|
        target_packets.each do |_packet_name, packet|
          packet.received_count = 0
        end
      end
    end

>>>>>>> 9a770f6a
    # Resets metadata on every packet in every target
    def reset
      @config.telemetry.each do |_target_name, target_packets|
        target_packets.each do |_packet_name, packet|
          packet.reset
        end
      end
    end

<<<<<<< HEAD
=======
    # Returns the first non-hidden packet
    def first_non_hidden
      @config.telemetry.each do |target_name, target_packets|
        next if target_name == 'UNKNOWN'

        target_packets.each do |_packet_name, packet|
          return packet unless packet.hidden
        end
      end
      nil
    end

>>>>>>> 9a770f6a
    # Returns an array with a "TARGET_NAME PACKET_NAME ITEM_NAME" string for every item in the system
    def all_item_strings(include_hidden = false, splash = nil)
      strings = []
      tnames = target_names()
      total = tnames.length.to_f
      tnames.each_with_index do |target_name, index|
        if splash
          splash.message = "Processing #{target_name} telemetry"
          splash.progress = index / total
        end

        # Note: System only has declared target structures but telemetry may have more
        system_target = System.targets[target_name]
        if system_target
          ignored_items = system_target.ignored_items
        else
          ignored_items = []
        end

        packets(target_name).each do |packet_name, packet|
          # We don't audit against hidden or disabled packets
          next if !include_hidden and (packet.hidden || packet.disabled)

          packet.items.each_key do |item_name|
            # Skip ignored items
            next if !include_hidden and ignored_items.include? item_name

            strings << "#{target_name} #{packet_name} #{item_name}"
          end
        end
      end
      strings
    end

    # @return [Hash{String=>Hash{String=>Packet}}] Hash of all the telemetry
    #   packets keyed by the target name. The value is another hash keyed by the
    #   packet name returning the packet.
    def all
      @config.telemetry
    end

    def dynamic_add_packet(packet, affect_ids: false)
      @config.dynamic_add_packet(packet, :TELEMETRY, affect_ids: affect_ids)
    end
  end # class Telemetry
end<|MERGE_RESOLUTION|>--- conflicted
+++ resolved
@@ -372,18 +372,6 @@
       end
     end
 
-<<<<<<< HEAD
-=======
-    # Clears the received_count value on every packet in every target
-    def clear_counters
-      @config.telemetry.each do |_target_name, target_packets|
-        target_packets.each do |_packet_name, packet|
-          packet.received_count = 0
-        end
-      end
-    end
-
->>>>>>> 9a770f6a
     # Resets metadata on every packet in every target
     def reset
       @config.telemetry.each do |_target_name, target_packets|
@@ -393,21 +381,6 @@
       end
     end
 
-<<<<<<< HEAD
-=======
-    # Returns the first non-hidden packet
-    def first_non_hidden
-      @config.telemetry.each do |target_name, target_packets|
-        next if target_name == 'UNKNOWN'
-
-        target_packets.each do |_packet_name, packet|
-          return packet unless packet.hidden
-        end
-      end
-      nil
-    end
-
->>>>>>> 9a770f6a
     # Returns an array with a "TARGET_NAME PACKET_NAME ITEM_NAME" string for every item in the system
     def all_item_strings(include_hidden = false, splash = nil)
       strings = []
