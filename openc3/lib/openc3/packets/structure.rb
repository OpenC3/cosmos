# encoding: ascii-8bit

# Copyright 2022 Ball Aerospace & Technologies Corp.
# All Rights Reserved.
#
# This program is free software; you can modify and/or redistribute it
# under the terms of the GNU Affero General Public License
# as published by the Free Software Foundation; version 3 with
# attribution addendums as found in the LICENSE.txt
#
# This program is distributed in the hope that it will be useful,
# but WITHOUT ANY WARRANTY; without even the implied warranty of
# MERCHANTABILITY or FITNESS FOR A PARTICULAR PURPOSE.  See the
# GNU Affero General Public License for more details.

# Modified by OpenC3, Inc.
# All changes Copyright 2024, OpenC3, Inc.
# All Rights Reserved
#
# This file may also be used under the terms of a commercial license
# if purchased from OpenC3, Inc.

require 'openc3/packets/binary_accessor'
require 'openc3/packets/structure_item'
require 'openc3/ext/packet' if RUBY_ENGINE == 'ruby' and !ENV['OPENC3_NO_EXT']

module OpenC3
  # Maintains knowledge of a raw binary structure. Uses structure_item to
  # create individual structure items which are read and written by
  # binary_accessor.
  class Structure
    # @return [Symbol] Default endianness for items in the structure. One of
    #   {BinaryAccessor::ENDIANNESS}
    attr_reader :default_endianness

    # @return [Hash] Items that make up the structure.
    #   Hash key is the item's name in uppercase
    attr_reader :items

    # @return [Array] Items sorted by bit_offset.
    attr_reader :sorted_items

    # @return [Integer] Defined length in bytes (not bits) of the structure
    attr_reader :defined_length

    # @return [Integer] Defined length in bits of the structure
    attr_reader :defined_length_bits

    # @return [Boolean] Flag indicating if the structure contains any variably
    #   sized items or not.
    attr_reader :fixed_size

    # @return [Boolean] Flag indicating if giving a buffer with less than
    #   required data size is allowed.
    attr_accessor :short_buffer_allowed

    # @return [Accessor] Instance of class used to access raw data of structure from buffer
    attr_reader :accessor

    if RUBY_ENGINE != 'ruby' or ENV['OPENC3_NO_EXT']
      # Used to force encoding
      ASCII_8BIT_STRING = "ASCII-8BIT".freeze

      # String providing a single 0 byte
      ZERO_STRING = "\000".freeze

      # Structure constructor
      #
      # @param default_endianness [Symbol] Must be one of
      #   {BinaryAccessor::ENDIANNESS}. By default it uses
      #   BinaryAccessor::HOST_ENDIANNESS to determine the endianness of the host platform.
      # @param buffer [String] Buffer used to store the structure
      # @param item_class [Class] Class used to instantiate new structure items.
      #   Must be StructureItem or one of its subclasses.
      def initialize(default_endianness = BinaryAccessor::HOST_ENDIANNESS, buffer = nil, item_class = StructureItem)
        if (default_endianness == :BIG_ENDIAN) || (default_endianness == :LITTLE_ENDIAN)
          @default_endianness = default_endianness
          if buffer
            raise TypeError, "wrong argument type #{buffer.class} (expected String)" unless String === buffer

            @buffer = buffer.force_encoding(ASCII_8BIT_STRING)
          else
            @buffer = nil
          end
          @item_class = item_class
          @items = {}
          @sorted_items = []
          @defined_length = 0
          @defined_length_bits = 0
          @pos_bit_size = 0
          @neg_bit_size = 0
          @fixed_size = true
          @short_buffer_allowed = false
          @mutex = nil
          @accessor = BinaryAccessor.new(self)
        else
          raise(ArgumentError, "Unknown endianness '#{default_endianness}', must be :BIG_ENDIAN or :LITTLE_ENDIAN")
        end
      end

      # Read an item in the structure
      #
      # @param item [StructureItem] Instance of StructureItem or one of its subclasses
      # @param value_type [Symbol] Not used. Subclasses should overload this
      #   parameter to check whether to perform conversions on the item.
      # @param buffer [String] The binary buffer to read the item from
      # @return Value based on the item definition. This could be a string, integer,
      #   float, or array of values.
      def read_item(item, _value_type = :RAW, buffer = @buffer)
        buffer = allocate_buffer_if_needed() unless buffer
        return @accessor.read_item(item, buffer)
      end

      # Get the length of the buffer used by the structure
      #
      # @return [Integer] Size of the buffer in bytes
      def length
        allocate_buffer_if_needed()
        return @buffer.length
      end

      # Resize the buffer at least the defined length of the structure
      def resize_buffer
        if @buffer
          # Extend data size
          if @buffer.length < @defined_length
            @buffer << (ZERO_STRING * (@defined_length - @buffer.length))
          end
        else
          allocate_buffer_if_needed()
        end

        return self
      end
    end

    # Configure the accessor for this packet
    #
    # @param accessor [Accessor] The class to use as an accessor
    def accessor=(accessor)
      @accessor = accessor
      # Check for Accessor because sometimes we use PythonProxy
      if @accessor.is_a? Accessor and @accessor.enforce_short_buffer_allowed
        @short_buffer_allowed = true
      end
    end

    # Read a list of items in the structure
    #
    # @param items [StructureItem] Array of StructureItem or one of its subclasses
    # @param value_type [Symbol] Not used. Subclasses should overload this
    #   parameter to check whether to perform conversions on the item.
    # @param buffer [String] The binary buffer to read the item from
    # @return Hash of read names and values
    def read_items(items, _value_type = :RAW, buffer = @buffer)
      buffer = allocate_buffer_if_needed() unless buffer
      return @accessor.read_items(items, buffer)
    end

    # Allocate a buffer if not available
    def allocate_buffer_if_needed
      unless @buffer
        @buffer = ZERO_STRING * @defined_length
        @buffer.force_encoding(ASCII_8BIT_STRING)
      end
      return @buffer
    end

    # Indicates if any items have been defined for this structure
    # @return [TrueClass or FalseClass]
    def defined?
      @sorted_items.length > 0
    end

    # Rename an existing item
    #
    # @param item_name [String] Name of the currently defined item
    # @param new_item_name [String] New name for the item
    def rename_item(item_name, new_item_name)
      item = get_item(item_name)
      item.name = new_item_name
      @items.delete(item_name)
      @items[new_item_name] = item
      # Since @sorted_items contains the actual item reference it is
      # updated when we set the item.name
      item
    end

    # Define an item in the structure. This creates a new instance of the
    # item_class as given in the constructor and adds it to the items hash. It
    # also resizes the buffer to accomodate the new item.
    #
    # @param name [String] Name of the item. Used by the items hash to retrieve
    #   the item.
    # @param bit_offset [Integer] Bit offset of the item in the raw buffer
    # @param bit_size [Integer] Bit size of the item in the raw buffer
    # @param data_type [Symbol] Type of data contained by the item. This is
    #   dependant on the item_class but by default see StructureItem.
    # @param array_size [Integer] Set to a non nil value if the item is to
    #   represented as an array.
    # @param endianness [Symbol] Endianness of this item. By default the
    #   endianness as set in the constructure is used.
    # @param overflow [Symbol] How to handle value overflows. This is
    #   dependant on the item_class but by default see StructureItem.
    # @return [StrutureItem] The struture item defined
    def define_item(name, bit_offset, bit_size, data_type, array_size = nil, endianness = @default_endianness, overflow = :ERROR)
      # Create the item
      item = @item_class.new(name, bit_offset, bit_size, data_type, endianness, array_size, overflow)
      define(item)
    end

    # Adds the given item to the items hash. It also resizes the buffer to
    # accomodate the new item.
    #
    # @param item [StructureItem] The structure item to add
    # @return [StrutureItem] The struture item defined
    def define(item)
      # Handle Overwriting Existing Item
      if @items[item.name]
        item_index = nil
        @sorted_items.each_with_index do |sorted_item, index|
          if sorted_item.name == item.name
            item_index = index
            break
          end
        end
        @sorted_items.delete_at(item_index) if item_index < @sorted_items.length
      end

      # Add to Sorted Items
      unless @sorted_items.empty?
        last_item = @sorted_items[-1]
        @sorted_items << item
        # If the current item or last item have a negative offset then we have
        # to re-sort. We also re-sort if the current item is less than the last
        # item because we are inserting.
        if last_item.bit_offset <= 0 or item.bit_offset <= 0 or item.bit_offset < last_item.bit_offset
          @sorted_items = @sorted_items.sort
        end
      else
        @sorted_items << item
      end

      # Add to the overall hash of defined items
      @items[item.name] = item
      # Update fixed size knowledge
      @fixed_size = false if (item.data_type != :DERIVED and item.bit_size <= 0) or (item.array_size and item.array_size <= 0)

      # Recalculate the overall defined length of the structure
      update_needed = false
      if item.bit_offset >= 0
        if item.bit_size > 0
          if item.array_size
            if item.array_size >= 0
              item_defined_length_bits = item.bit_offset + item.array_size
            else
              item_defined_length_bits = item.bit_offset
            end
          else
            item_defined_length_bits = item.bit_offset + item.bit_size
          end
          if item_defined_length_bits > @pos_bit_size
            @pos_bit_size = item_defined_length_bits
            update_needed = true
          end
        else
          if item.bit_offset > @pos_bit_size
            @pos_bit_size = item.bit_offset
            update_needed = true
          end
        end
      else
        if item.bit_offset.abs > @neg_bit_size
          @neg_bit_size = item.bit_offset.abs
          update_needed = true
        end
      end
      if update_needed
        @defined_length_bits = @pos_bit_size + @neg_bit_size
        @defined_length = @defined_length_bits / 8
        @defined_length += 1 if @defined_length_bits % 8 != 0
      end

      # Resize the buffer if necessary
      resize_buffer() if @buffer

      return item
    end

    # Define an item at the end of the structure. This creates a new instance of the
    # item_class as given in the constructor and adds it to the items hash. It
    # also resizes the buffer to accomodate the new item.
    #
    # @param name (see #define_item)
    # @param bit_size (see #define_item)
    # @param data_type (see #define_item)
    # @param array_size (see #define_item)
    # @param endianness (see #define_item)
    # @param overflow (see #define_item)
    # @return (see #define_item)
    def append_item(name, bit_size, data_type, array_size = nil, endianness = @default_endianness, overflow = :ERROR)
      if data_type == :DERIVED
        return define_item(name, 0, bit_size, data_type, array_size, endianness, overflow)
      else
        return define_item(name, @defined_length_bits, bit_size, data_type, array_size, endianness, overflow)
      end
    end

    # Adds an item at the end of the structure. It adds the item to the items
    # hash and resizes the buffer to accomodate the new item.
    #
    # @param item (see #define)
    # @return (see #define)
    def append(item)
      if item.data_type == :DERIVED
        item.bit_offset = 0
      else
        # We're appending a new item so set the bit_offset
        item.bit_offset = @defined_length_bits
<<<<<<< HEAD
=======
        # Also set original_bit_offset because it's currently 0
        # due to PacketItemParser::create_packet_item
        # get_bit_offset() returning 0 if append
>>>>>>> 60aa141b
        item.original_bit_offset = @defined_length_bits
      end
      return define(item)
    end

    # @param name [String] Name of the item to look up in the items Hash
    # @return [StructureItem] StructureItem or one of its subclasses
    def get_item(name)
      item = @items[name.upcase]
      raise ArgumentError, "Unknown item: #{name}" unless item

      return item
    end

    # @param item [#name] Instance of StructureItem or one of its subclasses.
    #   The name method will be used to look up the item and set it to the new instance.
    def set_item(item)
      if @items[item.name]
        @items[item.name] = item
        # Need to allocate space for the variable length item if its minimum size is greater than zero
        if item.variable_bit_size
          minimum_data_bits = 0
          if (item.data_type == :INT or item.data_type == :UINT) and not item.original_array_size
            # Minimum QUIC encoded integer, see https://datatracker.ietf.org/doc/html/rfc9000#name-variable-length-integer-enc
            minimum_data_bits = 6
          # :STRING, :BLOCK, or array item
          elsif item.variable_bit_size['length_value_bit_offset'] > 0
            minimum_data_bits = item.variable_bit_size['length_value_bit_offset'] * item.variable_bit_size['length_bits_per_count']
          end
          if minimum_data_bits > 0 and item.bit_offset >= 0 and @defined_length_bits == item.bit_offset
            @defined_length_bits += minimum_data_bits
          end
        end
      else
        raise ArgumentError, "Unknown item: #{item.name} - Ensure item name is uppercase"
      end
    end

    # @param name [String] Name of the item to delete in the items Hash
    def delete_item(name)
      item = @items[name.upcase]
      raise ArgumentError, "Unknown item: #{name}" unless item

      # Find the item to delete in the sorted_items array
      item_index = nil
      @sorted_items.each_with_index do |sorted_item, index|
        if sorted_item.name == item.name
          item_index = index
          break
        end
      end
      @sorted_items.delete_at(item_index)
      @items.delete(name.upcase)
    end

    # Write a value to the buffer based on the item definition
    #
    # @param item [StructureItem] Instance of StructureItem or one of its subclasses
    # @param value [Object] Value based on the item definition. This could be
    #   a string, integer, float, or array of values.
    # @param value_type [Symbol] Not used. Subclasses should overload this
    #   parameter to check whether to perform conversions on the item.
    # @param buffer [String] The binary buffer to write the value to
    def write_item(item, value, _value_type = :RAW, buffer = @buffer)
      buffer = allocate_buffer_if_needed() unless buffer
      return @accessor.write_item(item, value, buffer)
    end

    # Write values to the buffer based on the item definitions
    #
    # @param items [StructureItem] Array of StructureItem or one of its subclasses
    # @param value [Object] Array of values based on the item definitions.
    # @param value_type [Symbol] Not used. Subclasses should overload this
    #   parameter to check whether to perform conversions on the item.
    # @param buffer [String] The binary buffer to write the values to
    def write_items(items, values, _value_type = :RAW, buffer = @buffer)
      buffer = allocate_buffer_if_needed() unless buffer
      return @accessor.write_items(items, values, buffer)
    end

    # Read an item in the structure by name
    #
    # @param name [String] Name of an item to read
    # @param value_type [Symbol] Not used. Subclasses should overload this
    #   parameter to check whether to perform conversions on the item.
    # @param buffer [String] The binary buffer to read the item from
    # @return Value based on the item definition. This could be an integer,
    #   float, or array of values.
    def read(name, value_type = :RAW, buffer = @buffer)
      return read_item(get_item(name), value_type, buffer)
    end

    # Write an item in the structure by name
    #
    # @param name [Object] Name of the item to write
    # @param value [Object] Value based on the item definition. This could be
    #   a string, integer, float, or array of values.
    # @param value_type [Symbol] Not used. Subclasses should overload this
    #   parameter to check whether to perform conversions on the item.
    # @param buffer [String] The binary buffer to write the value to
    def write(name, value, value_type = :RAW, buffer = @buffer)
      write_item(get_item(name), value, value_type, buffer)
    end

    # Read all items in the structure into an array of arrays
    #   [[item name, item value], ...]
    #
    # @param value_type [Symbol] Not used. Subclasses should overload this
    #   parameter to check whether to perform conversions on the item.
    # @param buffer [String] The binary buffer to write the value to
    # @param top [Boolean] Indicates if this is a top level call for the mutex
    # @return [Array<Array>] Array of two element arrays containing the item
    #   name as element 0 and item value as element 1.
    def read_all(value_type = :RAW, buffer = @buffer, top = true)
      item_array = []
      synchronize_allow_reads(top) do
        @sorted_items.each { |item| item_array << [item.name, read_item(item, value_type, buffer)] }
      end
      return item_array
    end

    # Create a string that shows the name and value of each item in the structure
    #
    # @param value_type [Symbol] Not used. Subclasses should overload this
    #   parameter to check whether to perform conversions on the item.
    # @param indent [Integer] Amount to indent before printing the item name
    # @param buffer [String] The binary buffer to write the value to
    # @param ignored [Array<String>] List of items to ignore when building the string
    # @return [String] String formatted with all the item names and values
    def formatted(value_type = :RAW, indent = 0, buffer = @buffer, ignored = nil)
      indent_string = ' ' * indent
      string = ''
      synchronize_allow_reads(true) do
        @sorted_items.each do |item|
          next if ignored && ignored.include?(item.name)

          if (item.data_type != :BLOCK) ||
             (item.data_type == :BLOCK and value_type != :RAW and
              item.respond_to? :read_conversion and item.read_conversion)
            string << "#{indent_string}#{item.name}: #{read_item(item, value_type, buffer)}\n"
          else
            value = read_item(item, value_type, buffer)
            if String === value
              string << "#{indent_string}#{item.name}:\n"
              string << value.formatted(1, 16, ' ', indent + 2)
            else
              string << "#{indent_string}#{item.name}: #{value}\n"
            end
          end
        end
      end
      return string
    end

    # Get the buffer used by the structure. The current buffer is copied and
    # thus modifications to the returned buffer will have no effect on the
    # structure items.
    #
    # @param copy [TrueClass/FalseClass] Whether to copy the buffer
    # @return [String] Data buffer backing the structure
    def buffer(copy = true)
      local_buffer = allocate_buffer_if_needed()
      if copy
        return local_buffer.dup
      else
        return local_buffer
      end
    end

    # Set the buffer to be used by the structure. The buffer is copied and thus
    # further modifications to the buffer have no effect on the structure
    # items.
    #
    # @param buffer [String] Buffer of data to back the stucture items
    def buffer=(buffer)
      synchronize() do
        internal_buffer_equals(buffer)
      end
    end

    # Make a light weight clone of this structure. This only creates a new buffer
    # of data. The defined structure items are the same.
    #
    # @return [Structure] A copy of the current structure with a new underlying
    #   buffer of data
    def clone
      structure = super()
      # Use instance_variable_set since we have overriden buffer= to do
      # additional work that isn't neccessary here
      structure.instance_variable_set("@buffer".freeze, @buffer.clone) if @buffer
      # Need to update reference packet in the Accessor
      structure.accessor.packet = structure
      return structure
    end
    alias dup clone

    # Enable the ability to read and write item values as if they were methods
    # to the class
    def enable_method_missing
      extend(MethodMissing)
    end

    protected

    MUTEX = Mutex.new

    def setup_mutex
      return if @mutex

      MUTEX.synchronize do
        @mutex ||= Mutex.new
      end
    end

    # Take the structure mutex to ensure the buffer does not change while you perform activities
    def synchronize
      setup_mutex()
      @mutex.synchronize { || yield } #|
    end

    # Take the structure mutex to ensure the buffer does not change while you perform activities
    # This versions allows reads to happen if a top level function has already taken the mutex
    # @param top [Boolean] If true this will take the mutex and set an allow reads flag to allow
    #      lower level calls to go forward without getting the mutex
    def synchronize_allow_reads(top = false)
      @mutex_allow_reads ||= false
      setup_mutex()
      if top
        @mutex.synchronize do
          @mutex_allow_reads = Thread.current
          begin
            yield
          ensure
            @mutex_allow_reads = false
          end
        end
      else
        got_mutex = @mutex.try_lock
        if got_mutex
          begin
            yield
          ensure
            @mutex.unlock
          end
        elsif @mutex_allow_reads == Thread.current
          yield
        end
      end
    end

    module MethodMissing
      # Method missing provides reading/writing item values as if they were methods to the class
      def method_missing(name, value = nil)
        if value
          # Strip off the equals sign before looking up the item
          return write(name.to_s[0..-2], value)
        else
          return read(name.to_s)
        end
      end
    end

    def calculate_total_bit_size(item)
      if item.variable_bit_size
        # Bit size is determined by length field
        length_value = self.read(item.variable_bit_size['length_item_name'], :CONVERTED)
        if item.data_type == :INT or item.data_type == :UINT and not item.original_array_size
          case length_value
          when 0
            return 6
          when 1
            return 14
          when 2
            return 30
          else
            return 62
          end
        else
          return (length_value * item.variable_bit_size['length_bits_per_count']) + item.variable_bit_size['length_value_bit_offset']
        end
      elsif item.original_bit_size <= 0
        # Bit size is full packet length - bits before item + negative bits saved at end
        return (@buffer.length * 8) - item.bit_offset + item.original_bit_size
      elsif item.original_array_size and item.original_array_size <= 0
        # Bit size is full packet length - bits before item + negative bits saved at end
        return (@buffer.length * 8) - item.bit_offset + item.original_array_size
      else
        raise "Unexpected use of calculate_total_bit_size for non-variable-sized item"
      end
    end

    def recalculate_bit_offsets
      adjustment = 0
      @sorted_items.each do |item|
        # Anything with a negative bit offset should be left alone
        if item.original_bit_offset >= 0
          item.bit_offset = item.original_bit_offset + adjustment
          if item.data_type != :DERIVED and (item.variable_bit_size or item.original_bit_size <= 0 or (item.original_array_size and item.original_array_size <= 0))
            adjustment += calculate_total_bit_size(item)
          end
        end
      end
    end

    def internal_buffer_equals(buffer)
      raise ArgumentError, "Buffer class is #{buffer.class} but must be String" unless String === buffer

      @buffer = buffer.dup
      if @accessor.enforce_encoding
        @buffer.force_encoding(@accessor.enforce_encoding)
      end
      if not @fixed_size
        recalculate_bit_offsets()
      end
      if @accessor.enforce_length
        if @buffer.length != @defined_length
          if @buffer.length < @defined_length
            resize_buffer()
            raise "Buffer length less than defined length" unless @short_buffer_allowed
          elsif @fixed_size and @defined_length != 0
            raise "Buffer length greater than defined length"
          end
        end
      end
    end
  end # class Structure
end<|MERGE_RESOLUTION|>--- conflicted
+++ resolved
@@ -317,12 +317,9 @@
       else
         # We're appending a new item so set the bit_offset
         item.bit_offset = @defined_length_bits
-<<<<<<< HEAD
-=======
         # Also set original_bit_offset because it's currently 0
         # due to PacketItemParser::create_packet_item
         # get_bit_offset() returning 0 if append
->>>>>>> 60aa141b
         item.original_bit_offset = @defined_length_bits
       end
       return define(item)
