# encoding: ascii-8bit

# Copyright 2022 Ball Aerospace & Technologies Corp.
# All Rights Reserved.
#
# This program is free software; you can modify and/or redistribute it
# under the terms of the GNU Affero General Public License
# as published by the Free Software Foundation; version 3 with
# attribution addendums as found in the LICENSE.txt
#
# This program is distributed in the hope that it will be useful,
# but WITHOUT ANY WARRANTY; without even the implied warranty of
# MERCHANTABILITY or FITNESS FOR A PARTICULAR PURPOSE.  See the
# GNU Affero General Public License for more details.

# Modified by OpenC3, Inc.
# All changes Copyright 2023, OpenC3, Inc.
# All Rights Reserved
#
# This file may also be used under the terms of a commercial license
# if purchased from OpenC3, Inc.

require 'openc3/utilities/python_proxy'

module OpenC3
  class LimitsResponseParser
    # @param parser [ConfigParser] Configuration parser
    # @param item [Packet] The current item
    # @param cmd_or_tlm [String] Whether this is a command or telemetry packet
    def self.parse(parser, item, cmd_or_tlm, language = 'ruby')
      parser = LimitsResponseParser.new(parser, language)
      parser.verify_parameters(cmd_or_tlm)
      parser.create_limits_response(item)
    end

    # @param parser [ConfigParser] Configuration parser
    def initialize(parser, language = 'ruby')
      @parser = parser
      @language = language
    end

    # @param cmd_or_tlm [String] Whether this is a command or telemetry packet
    def verify_parameters(cmd_or_tlm)
      if cmd_or_tlm == PacketConfig::COMMAND
        raise @parser.error("LIMITS_RESPONSE only applies to telemetry items")
      end

      @usage = "LIMITS_RESPONSE <RESPONSE CLASS FILENAME> <RESPONSE SPECIFIC OPTIONS>"
      @parser.verify_num_parameters(1, nil, @usage)
    end

    # @param item [PacketItem] The item the limits response should be added to
    def create_limits_response(item)
<<<<<<< HEAD
      if @parser.parameters[0].include?(".rb")
=======
      if @language == 'ruby'
>>>>>>> d7266800
        klass = OpenC3.require_class(@parser.parameters[0])

        if @parser.parameters[1]
          item.limits.response = klass.new(*@parser.parameters[1..(@parser.parameters.length - 1)])
        else
          item.limits.response = klass.new
        end
<<<<<<< HEAD
      # TODO: Figure out how to validate python limits response
      # elsif @parser.parmeters[0].include?(".py")
=======
      else
        if @parser.parameters[1]
          item.limits.response = PythonProxy.new('LimitsResponse', @parser.parameters[0], *@parser.parameters[1..(@parser.parameters.length - 1)])
        else
          item.limits.response = PythonProxy.new('LimitsResponse', @parser.parameters[0], [])
        end
>>>>>>> d7266800
      end
    rescue Exception => e
      raise @parser.error(e, @usage)
    end
  end
end<|MERGE_RESOLUTION|>--- conflicted
+++ resolved
@@ -51,11 +51,7 @@
 
     # @param item [PacketItem] The item the limits response should be added to
     def create_limits_response(item)
-<<<<<<< HEAD
-      if @parser.parameters[0].include?(".rb")
-=======
       if @language == 'ruby'
->>>>>>> d7266800
         klass = OpenC3.require_class(@parser.parameters[0])
 
         if @parser.parameters[1]
@@ -63,17 +59,12 @@
         else
           item.limits.response = klass.new
         end
-<<<<<<< HEAD
-      # TODO: Figure out how to validate python limits response
-      # elsif @parser.parmeters[0].include?(".py")
-=======
       else
         if @parser.parameters[1]
           item.limits.response = PythonProxy.new('LimitsResponse', @parser.parameters[0], *@parser.parameters[1..(@parser.parameters.length - 1)])
         else
           item.limits.response = PythonProxy.new('LimitsResponse', @parser.parameters[0], [])
         end
->>>>>>> d7266800
       end
     rescue Exception => e
       raise @parser.error(e, @usage)
