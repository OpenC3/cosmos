--- conflicted
+++ resolved
@@ -30,11 +30,7 @@
     private
 
     # Format the command like it appears in a script
-<<<<<<< HEAD
-    def _cmd_string(target_name, cmd_name, cmd_params, raw, obfuscated_items: [])
-=======
     def _cmd_string(target_name, cmd_name, cmd_params, raw, obfuscated_items)
->>>>>>> fbbd2858
       output_string = $disconnect ? 'DISCONNECT: ' : ''
       if raw
         output_string += 'cmd_raw("'
@@ -73,22 +69,14 @@
 
     # Log any warnings about disabling checks and log the command itself
     # NOTE: This is a helper method and should not be called directly
-<<<<<<< HEAD
-    def _log_cmd(target_name, cmd_name, cmd_params, raw, no_range, no_hazardous, obfuscated_items: [])
-=======
     def _log_cmd(cmd, raw, no_range, no_hazardous)
->>>>>>> fbbd2858
       if no_range
         puts "WARN: Command #{cmd['target_name']} #{cmd['cmd_name']} being sent ignoring range checks"
       end
       if no_hazardous
         puts "WARN: Command #{cmd['target_name']} #{cmd['cmd_name']} being sent ignoring hazardous warnings"
       end
-<<<<<<< HEAD
-      puts _cmd_string(target_name, cmd_name, cmd_params, raw, obfuscated_items: obfuscated_items)
-=======
       puts _cmd_string(cmd['target_name'], cmd['cmd_name'], cmd['cmd_params'], raw, cmd['obfuscated_items'])
->>>>>>> fbbd2858
     end
 
     def _cmd_disconnect(cmd, raw, no_range, no_hazardous, *args, scope: $openc3_scope)
@@ -110,24 +98,16 @@
 
       # Get the command and validate the parameters
       command = $api_server.get_cmd(target_name, cmd_name, scope: scope)
-<<<<<<< HEAD
-      obfuscated_items = command['obfuscated_items'] || []
-=======
       # This returns a packet hash instead of the command hash so add missing fields
       command['cmd_name'] = cmd_name
       command['cmd_params'] = cmd_params
->>>>>>> fbbd2858
       cmd_params.each do |param_name, _param_value|
         param = command['items'].find { |item| item['name'] == param_name }
         unless param
           raise "Packet item '#{target_name} #{cmd_name} #{param_name}' does not exist"
         end
       end
-<<<<<<< HEAD
-      _log_cmd(target_name, cmd_name, cmd_params, raw, no_range, no_hazardous, obfuscated_items: obfuscated_items)
-=======
       _log_cmd(command, raw, no_range, no_hazardous)
->>>>>>> fbbd2858
    end
 
     # Send the command and log the results
@@ -145,40 +125,24 @@
       else
         begin
           begin
-<<<<<<< HEAD
-            target_name, cmd_name, cmd_params, options = $api_server.method_missing(cmd, *args, timeout: timeout, log_message: log_message, validate: validate, scope: scope, token: token)
-            if log_message.nil? or log_message
-              _log_cmd(target_name, cmd_name, cmd_params, raw, no_range, no_hazardous, obfuscated_items: options&.[]("obfuscated_items") || [])
-=======
             command = $api_server.method_missing(cmd, *args, timeout: timeout, log_message: log_message, validate: validate, scope: scope, token: token)
             if log_message.nil? or log_message
               _log_cmd(command, raw, no_range, no_hazardous)
->>>>>>> fbbd2858
             end
           rescue HazardousError => e
             # This opens a prompt at which point they can cancel and stop the script
             # or say Yes and send the command. Thus we don't care about the return value.
             prompt_for_hazardous(e.target_name, e.cmd_name, e.hazardous_description)
-<<<<<<< HEAD
-            target_name, cmd_name, cmd_params, options = $api_server.method_missing(cmd_no_hazardous, *args, timeout: timeout, log_message: log_message, validate: validate, scope: scope, token: token)
-            if log_message.nil? or log_message
-              _log_cmd(target_name, cmd_name, cmd_params, raw, no_range, no_hazardous, obfuscated_items: options&.[]("obfuscated_items") || [])
-=======
             command = $api_server.method_missing(cmd_no_hazardous, *args, timeout: timeout, log_message: log_message, validate: validate, scope: scope, token: token)
             if log_message.nil? or log_message
               _log_cmd(command, raw, no_range, no_hazardous)
->>>>>>> fbbd2858
             end
           end
         rescue CriticalCmdError => e
           # This should not return until the critical command has been approved
           prompt_for_critical_cmd(e.uuid, e.command['username'], e.command['target_name'], e.command['cmd_name'], e.command['cmd_params'], e.command['cmd_string'])
           if log_message.nil? or log_message
-<<<<<<< HEAD
-            _log_cmd(e.target_name, e.cmd_name, e.cmd_params, raw, no_range, no_hazardous, obfuscated_items: e.options&.[]("obfuscated_items") || [])
-=======
             _log_cmd(e.command, raw, no_range, no_hazardous)
->>>>>>> fbbd2858
           end
         end
       end
