# encoding: ascii-8bit

# Copyright 2023 OpenC3, Inc.
# All Rights Reserved.
#
# This program is free software; you can modify and/or redistribute it
# under the terms of the GNU Affero General Public License
# as published by the Free Software Foundation; version 3 with
# attribution addendums as found in the LICENSE.txt
#
# This program is distributed in the hope that it will be useful,
# but WITHOUT ANY WARRANTY; without even the implied warranty of
# MERCHANTABILITY or FITNESS FOR A PARTICULAR PURPOSE.  See the
# GNU Affero General Public License for more details.
#
# This file may also be used under the terms of a commercial license
# if purchased from OpenC3, Inc.
#
# Note: This file has been completely reimplemented post version 5.3.0

require 'openc3/models/metric_model'

module OpenC3
  class Metric
    # The update interval. How often in seconds metrics are updated by this process
    UPDATE_INTERVAL = 5

    # Mutex protecting class variables
    @@mutex = Mutex.new

    # Array of instances used to keep track of metrics
    @@instances = []

    # Thread used to post metrics across all classes
    @@update_thread = nil

    # Sleeper used to delay update thread
    @@update_sleeper = nil

    # Objects with a generate method to be called on each metric cycle (to generate metrics)
    @@update_generators = []

    attr_reader :microservice
    attr_reader :scope
    attr_reader :data
    attr_reader :mutex

    def initialize(microservice:, scope:)
      @scope = scope
      @microservice = microservice
      @data = {}
      @mutex = Mutex.new

      # Always make sure there is a update thread
      @@mutex.synchronize do
        @@instances << self

        unless @@update_thread
          @@update_thread = OpenC3.safe_thread("Metrics") do
            update_thread_body()
          end
        end
      end
    end

    def set(name:, value:, type: nil, unit: nil, help: nil, labels: nil, time_ms: nil)
      @mutex.synchronize do
        @data[name] ||= {}
        @data[name]['value'] = value
        @data[name]['type'] = type if type
        @data[name]['unit'] = unit if unit
        @data[name]['help'] = help if help
        @data[name]['labels'] = labels if labels
        @data[name]['time_ms'] = time_ms if time_ms
      end
    end

    def set_multiple(data)
      @mutex.synchronize do
        @data.merge!(data)
      end
    end

    def update_thread_body
      @@update_sleeper = Sleeper.new
      while true
        start_time = Time.now

        @@mutex.synchronize do
          @@update_generators.each do |generator|
            generator.generate(@@instances[0])
          end

          @@instances.each do |instance|
            instance.mutex.synchronize do
              json = {}
              json['name'] = instance.microservice
              values = instance.data
              json['values'] = values
              MetricModel.set(json, scope: instance.scope) if values.length > 0
            end
          end
        end

        # Only check whether to update at a set interval
        run_time = Time.now - start_time
        sleep_time = UPDATE_INTERVAL - run_time
        sleep_time = 0 if sleep_time < 0
        break if @@update_sleeper.sleep(sleep_time)
      end
    end

    def shutdown
      @@mutex.synchronize do
        @@instances.delete(self)
        if @@instances.length <= 0
          @@update_sleeper.cancel if @@update_sleeper
          OpenC3.kill_thread(self, @@update_thread) if @@update_thread
          @@update_thread = nil
        end
      end
    end

    def graceful_kill
    end

    def self.add_update_generator(object)
      @@update_generators << object
    end
  end
end

begin
  require 'openc3-enterprise/utilities/metric'
rescue LoadError
<<<<<<< HEAD
  # LoadError expected for Open Source Edition
=======
  # COSMOS Core - Do nothing here
>>>>>>> a6bbe15f
end<|MERGE_RESOLUTION|>--- conflicted
+++ resolved
@@ -133,9 +133,5 @@
 begin
   require 'openc3-enterprise/utilities/metric'
 rescue LoadError
-<<<<<<< HEAD
-  # LoadError expected for Open Source Edition
-=======
-  # COSMOS Core - Do nothing here
->>>>>>> a6bbe15f
+  # LoadError expected in COSMOS Core
 end