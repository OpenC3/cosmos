# encoding: ascii-8bit

# Copyright 2022 Ball Aerospace & Technologies Corp.
# All Rights Reserved.
#
# This program is free software; you can modify and/or redistribute it
# under the terms of the GNU Affero General Public License
# as published by the Free Software Foundation; version 3 with
# attribution addendums as found in the LICENSE.txt
#
# This program is distributed in the hope that it will be useful,
# but WITHOUT ANY WARRANTY; without even the implied warranty of
# MERCHANTABILITY or FITNESS FOR A PARTICULAR PURPOSE.  See the
# GNU Affero General Public License for more details.

# Modified by OpenC3, Inc.
# All changes Copyright 2022, OpenC3, Inc.
# All Rights Reserved
#
# This file may also be used under the terms of a commercial license
# if purchased from OpenC3, Inc.

require 'openc3/utilities/bucket'
require 'openc3/utilities/target_file'
require 'openc3/models/reducer_model'
require 'zlib'

module OpenC3
  class BucketUtilities
    FILE_TIMESTAMP_FORMAT = "%Y%m%d%H%M%S%N"
    DIRECTORY_TIMESTAMP_FORMAT = "%Y%m%d"

    def self.bucket_load(*args, scope: $openc3_scope)
      scope = ENV['OPENC3_SCOPE'] unless scope
      scope = 'DEFAULT' unless scope
      path = args[0]

      # Only support TARGET files
      if path[0] == '/' or path.split('/')[0].to_s.upcase != path.split('/')[0]
        raise LoadError, "only relative TARGET files are allowed -- #{path}"
      end
      extension = File.extname(path)
      path = path + '.rb' if extension == ""

      # Retrieve the text of the script from S3
      text = TargetFile.body(scope, path)
<<<<<<< HEAD
      raise LoadError, "Bucket file #{path} not found for scope #{scope}" unless text
=======
      raise LoadError, "cannot load such file -- #{path}" unless text
>>>>>>> 3b5e4c9a

      # Execute the script directly without instrumentation because we are doing require/load
      Object.class_eval(text, path, 1)

      # Successful load/require returns true
      true
    end

    # @param bucket [String] Name of the bucket to list
    # @param prefix [String] Prefix to filter all files by
    # @param start_time [Time|nil] Ruby time to find files after. nil means no start (first file on).
    # @param end_time [Time|nil] Ruby time to find files before. nil means no end (up to last file).
    # @param overlap [Boolean] Whether to include files which overlap the start and end time
    # @param max_request [Integer] How many files to request in each API call
    # @param max_total [Integer] Total number of files before stopping API requests
    def self.files_between_time(bucket, prefix, start_time, end_time, file_suffix: nil,
                                overlap: false, max_request: 1000, max_total: 100_000)
      client = Bucket.getClient()
      oldest_list = []

      # Return nothing if bucket doesn't exist (it won't at the very beginning)
      unless client.exist?(bucket)
        return oldest_list
      end

      directories = client.list_files(bucket: bucket, path: prefix, only_directories: true)
      filtered_directories = filter_directories_to_time_range(directories, start_time, end_time)
      filtered_directories.each do |directory|
        directory_files = client.list_objects(bucket: bucket, prefix: "#{prefix}/#{directory}", max_request: max_request, max_total: max_total)
        files = filter_files_to_time_range(directory_files, start_time, end_time, file_suffix: file_suffix, overlap: overlap)
        oldest_list.concat(files)
      end
      return oldest_list
    end

    def self.move_log_file_to_bucket(filename, bucket_key, metadata: {})
      Thread.new do
        client = Bucket.getClient()

        orig_filename = nil
        if File.extname(filename) != '.txt'
          orig_filename = filename
          filename = compress_file(filename)
          bucket_key += '.gz'
        end

        retry_count = 0
        begin
          # We want to open this as a file and pass that to put_object to allow
          # this to work with really large files. Otherwise the entire file has
          # to be held in memory!
          File.open(filename, 'rb') do |file|
            client.put_object(bucket: ENV['OPENC3_LOGS_BUCKET'], key: bucket_key, body: file, metadata: metadata)
          end
        rescue => err
          # Try to upload file three times
          retry_count += 1
          raise err if retry_count >= 3
          Logger.warn("Error saving log file to bucket - retry #{retry_count}: #{filename}\n#{err.formatted}")
          sleep(1)
          retry
        end

        Logger.debug "wrote #{ENV['OPENC3_LOGS_BUCKET']}/#{bucket_key}"
        ReducerModel.add_file(bucket_key) # Record the new file for data reduction

        File.delete(orig_filename) if orig_filename
        File.delete(filename)
      rescue => err
        Logger.error("Error saving log file to bucket: #{filename}\n#{err.formatted}")
      end
    end

    def self.get_cache_control(filename)
      # Allow caching for files that have a filename versioning strategy
      has_version_number = /(-|_|\.)\d+(-|_|\.)\d+(-|_|\.)\d+\./.match(filename)
      has_content_hash = /\.[a-f0-9]{20}\./.match(filename)
      return nil if has_version_number or has_content_hash
      return 'no-store'
    end

    def self.compress_file(filename, chunk_size = 50_000_000)
      zipped = "#{filename}.gz"

      Zlib::GzipWriter.open(zipped) do |gz|
        gz.mtime = File.mtime(filename)
        gz.orig_name = filename
        File.open(filename, 'rb') do |file|
          while chunk = file.read(chunk_size) do
            gz.write(chunk)
          end
        end
      end

      return zipped
    end

    def self.uncompress_file(filename, chunk_size = 50_000_000)
      unzipped = filename[0..-4] # Drop .gz

      Zlib::GzipReader.open(filename) do |gz|
        File.open(unzipped, 'wb') do |file|
          while chunk = gz.read(chunk_size)
            file.write(chunk)
          end
        end
      end

      return unzipped
    end

    # Private methods

    def self.filter_directories_to_time_range(directories, start_time, end_time)
      result = []
      directories.each do |directory|
        result << directory if directory_in_time_range(directory, start_time, end_time)
      end
      return result
    end

    def self.directory_in_time_range(directory, start_time, end_time)
      basename = File.basename(directory)
      directory_start_time = DateTime.strptime(basename, DIRECTORY_TIMESTAMP_FORMAT).to_time
      directory_end_time = directory_start_time + Time::SEC_PER_DAY
      if (not start_time or start_time < directory_end_time) and (not end_time or end_time >= directory_start_time)
        return true
      else
        return false
      end
    end

    def self.filter_files_to_time_range(files, start_time, end_time, file_suffix: nil, overlap: false)
      result = []
      files.each do |file|
        file_key = file.key.to_s
        next if file_suffix and not file_key.end_with?(file_suffix)
        if file_in_time_range(file_key, start_time, end_time, overlap: overlap)
          result << file_key
        end
      end
      return result
    end

    def self.file_in_time_range(bucket_path, start_time, end_time, overlap:)
      file_start_time, file_end_time = get_file_times(bucket_path)
      if overlap
        if (not start_time or start_time <= file_end_time) and (not end_time or end_time >= file_start_time)
          return true
        end
      else
        if (not start_time or start_time <= file_start_time) and (not end_time or end_time >= file_end_time)
          return true
        end
      end
      return false
    end

    def self.get_file_times(bucket_path)
      basename = File.basename(bucket_path)
      file_start_timestamp, file_end_timestamp, _ = basename.split("__")
      file_start_time = DateTime.strptime(file_start_timestamp, FILE_TIMESTAMP_FORMAT).to_time
      file_end_time = DateTime.strptime(file_end_timestamp, FILE_TIMESTAMP_FORMAT).to_time
      return file_start_time, file_end_time
    end
  end
end<|MERGE_RESOLUTION|>--- conflicted
+++ resolved
@@ -44,11 +44,7 @@
 
       # Retrieve the text of the script from S3
       text = TargetFile.body(scope, path)
-<<<<<<< HEAD
       raise LoadError, "Bucket file #{path} not found for scope #{scope}" unless text
-=======
-      raise LoadError, "cannot load such file -- #{path}" unless text
->>>>>>> 3b5e4c9a
 
       # Execute the script directly without instrumentation because we are doing require/load
       Object.class_eval(text, path, 1)
