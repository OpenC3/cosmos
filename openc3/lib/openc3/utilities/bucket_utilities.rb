# encoding: ascii-8bit

# Copyright 2022 Ball Aerospace & Technologies Corp.
# All Rights Reserved.
#
# This program is free software; you can modify and/or redistribute it
# under the terms of the GNU Affero General Public License
# as published by the Free Software Foundation; version 3 with
# attribution addendums as found in the LICENSE.txt
#
# This program is distributed in the hope that it will be useful,
# but WITHOUT ANY WARRANTY; without even the implied warranty of
# MERCHANTABILITY or FITNESS FOR A PARTICULAR PURPOSE.  See the
# GNU Affero General Public License for more details.

# Modified by OpenC3, Inc.
# All changes Copyright 2022, OpenC3, Inc.
# All Rights Reserved

require 'openc3/utilities/bucket'
require 'openc3/models/reducer_model'

module OpenC3
  class BucketUtilities
    def self.list_files_before_time(bucket, prefix, time)
      client = Bucket.getClient
      oldest_list = []

      # Return nothing if bucket doesn't exist (it won't at the very beginning)
      unless client.exist?(bucket)
        return oldest_list
      end

<<<<<<< HEAD
      next_folder = false
      resp = client.list_objects({bucket: bucket, max_keys: 1000, prefix: prefix})
      resp.each do |item|
        t = File.basename(item.key).split('__')[1]
        file_end_time = Time.utc(t[0..3], t[4..5], t[6..7], t[8..9], t[10..11], t[12..13])
        if file_end_time < time
          oldest_list << item.key
        else
          break
=======
      # Get List of Packet Names - Assumes prefix gets us to a folder of packet names
      folder_list = client.list_directories(bucket: bucket, path: prefix)
      # Go through each folder and keep files that end before time
      folder_list.each do |folder|
        next_folder = false
        resp = client.list_objects(bucket: bucket, prefix: "#{prefix}/#{folder}")
        resp.each do |item|
          t = item.key.split('__')[1]
          file_end_time = Time.utc(t[0..3], t[4..5], t[6..7], t[8..9], t[10..11], t[12..13])
          if file_end_time < time
            oldest_list << item.key
          else
            next_folder = true
            break
          end
>>>>>>> bc2d83ae
        end
      end
      return oldest_list
    end

    def self.move_log_file_to_bucket(filename, bucket_key, metadata: {})
      Thread.new do
        client = Bucket.getClient
        client.create(ENV['OPENC3_LOGS_BUCKET'])

        File.open(filename, 'rb') do |read_file|
          client.put_object(bucket: ENV['OPENC3_LOGS_BUCKET'], key: bucket_key, body: read_file, metadata: metadata)
        end
        Logger.debug "wrote #{ENV['OPENC3_LOGS_BUCKET']}/#{bucket_key}"
        ReducerModel.add_file(bucket_key) # Record the new file for data reduction

        File.delete(filename)
      rescue => err
        Logger.error("Error saving log file to bucket: #{filename}\n#{err.formatted}")
      end
    end

    def self.get_cache_control(filename)
      # Allow caching for files that have a filename versioning strategy
      has_version_number = /(-|_|\.)\d+(-|_|\.)\d+(-|_|\.)\d+\./.match(filename)
      has_content_hash = /\.[a-f0-9]{20}\./.match(filename)
      return nil if has_version_number or has_content_hash
      return 'no-cache'
    end
  end
end<|MERGE_RESOLUTION|>--- conflicted
+++ resolved
@@ -31,9 +31,8 @@
         return oldest_list
       end
 
-<<<<<<< HEAD
       next_folder = false
-      resp = client.list_objects({bucket: bucket, max_keys: 1000, prefix: prefix})
+      resp = client.list_objects(bucket: bucket, prefix: prefix)
       resp.each do |item|
         t = File.basename(item.key).split('__')[1]
         file_end_time = Time.utc(t[0..3], t[4..5], t[6..7], t[8..9], t[10..11], t[12..13])
@@ -41,23 +40,6 @@
           oldest_list << item.key
         else
           break
-=======
-      # Get List of Packet Names - Assumes prefix gets us to a folder of packet names
-      folder_list = client.list_directories(bucket: bucket, path: prefix)
-      # Go through each folder and keep files that end before time
-      folder_list.each do |folder|
-        next_folder = false
-        resp = client.list_objects(bucket: bucket, prefix: "#{prefix}/#{folder}")
-        resp.each do |item|
-          t = item.key.split('__')[1]
-          file_end_time = Time.utc(t[0..3], t[4..5], t[6..7], t[8..9], t[10..11], t[12..13])
-          if file_end_time < time
-            oldest_list << item.key
-          else
-            next_folder = true
-            break
-          end
->>>>>>> bc2d83ae
         end
       end
       return oldest_list
