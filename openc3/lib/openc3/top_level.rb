# encoding: ascii-8bit

# Copyright 2022 Ball Aerospace & Technologies Corp.
# All Rights Reserved.
#
# This program is free software; you can modify and/or redistribute it
# under the terms of the GNU Affero General Public License
# as published by the Free Software Foundation; version 3 with
# attribution addendums as found in the LICENSE.txt
#
# This program is distributed in the hope that it will be useful,
# but WITHOUT ANY WARRANTY; without even the implied warranty of
# MERCHANTABILITY or FITNESS FOR A PARTICULAR PURPOSE.  See the
# GNU Affero General Public License for more details.

# Modified by OpenC3, Inc.
# All changes Copyright 2024, OpenC3, Inc.
# All Rights Reserved
#
# This file may also be used under the terms of a commercial license
# if purchased from OpenC3, Inc.

# This file contains top level functions in the OpenC3 namespace

require 'digest'
require 'open3'
require 'openc3/core_ext'
require 'openc3/version'
require 'openc3/utilities/logger'
require 'socket'
require 'pathname'

$openc3_chdir_mutex = Mutex.new

# If a hazardous command is sent through the {OpenC3::Api} this error is raised.
# {OpenC3::Script} rescues the error and prompts the user to continue.
class HazardousError < StandardError
  attr_accessor :target_name
  attr_accessor :cmd_name
  attr_accessor :cmd_params
  attr_accessor :hazardous_description
  attr_accessor :formatted # formatted command for use in resending original

  def to_s
    string = "#{target_name} #{cmd_name} with #{cmd_params} is Hazardous "
    string << "due to '#{hazardous_description}'" if hazardous_description
    # Pass along the original formatted command so it can be resent
    string << ".\n#{formatted}"
  end
end

class CriticalCmdError < StandardError
  attr_accessor :uuid
<<<<<<< HEAD
  attr_accessor :username
  attr_accessor :target_name
  attr_accessor :cmd_name
  attr_accessor :cmd_params
  attr_accessor :cmd_string
  attr_accessor :options
=======
  attr_accessor :command
>>>>>>> fbbd2858
end

# If a disabled command is sent through the {OpenC3::Api} this error is raised.
class DisabledError < StandardError
  attr_accessor :target_name
  attr_accessor :cmd_name

  def to_s
    "#{target_name} #{cmd_name} is Disabled"
  end
end

# OpenC3 is almost
# wholly contained within the OpenC3 module. OpenC3 also extends some of the
# core Ruby classes to add additional functionality.

module OpenC3
  BASE_PWD = Dir.pwd

  # FatalErrors cause an exit but are not as dangerous as other errors.
  # They are used for known issues and thus we don't need a full error report.
  class FatalError < StandardError; end

  # Global mutex for the OpenC3 module
  OPENC3_MUTEX = Mutex.new

  # Path to OpenC3 Gem based on location of top_level.rb
  PATH = File.expand_path(File.join(File.dirname(__FILE__), '../..'))
  PATH.freeze

  # Header to put on all marshal files created by OpenC3
  OPENC3_MARSHAL_HEADER = "ruby #{RUBY_VERSION} (#{RUBY_RELEASE_DATE} patchlevel #{RUBY_PATCHLEVEL}) [#{RUBY_PLATFORM}] OpenC3 #{OPENC3_VERSION}"

  # Disables the Ruby interpreter warnings such as when redefining a constant
  def self.disable_warnings
    saved_verbose = $VERBOSE
    $VERBOSE = nil
    yield
  ensure
    $VERBOSE = saved_verbose
  end

  # Adds a path to the global Ruby search path
  #
  # @param path [String] Directory path
  def self.add_to_search_path(path, front = true)
    path = File.expand_path(path)
    $:.delete(path)
    if front
      $:.unshift(path)
    else # Back
      $: << path
    end
  end

  # Creates a marshal file by serializing the given obj
  #
  # @param marshal_filename [String] Name of the marshal file to create
  # @param obj [Object] The object to serialize to the file
  def self.marshal_dump(marshal_filename, obj)
    File.open(marshal_filename, 'wb') do |file|
      file.write(OPENC3_MARSHAL_HEADER)
      file.write(Marshal.dump(obj))
    end
  rescue Exception => e
    begin
      File.delete(marshal_filename)
    rescue Exception
      # Oh well - we tried
    end
    if e.class == TypeError and e.message =~ /Thread::Mutex/
      original_backtrace = e.backtrace
      e = e.exception("Mutex exists in a packet.  Note: Packets must not be read during class initializers for Conversions, Limits Responses, etc.: #{e}")
      e.set_backtrace(original_backtrace)
    end
    self.handle_fatal_exception(e)
  end

  # Loads the marshal file back into a Ruby object
  #
  # @param marshal_filename [String] Name of the marshal file to load
  def self.marshal_load(marshal_filename)
    openc3_marshal_header = nil
    data = nil
    File.open(marshal_filename, 'rb') do |file|
      openc3_marshal_header = file.read(OPENC3_MARSHAL_HEADER.length)
      data = file.read
    end
    if openc3_marshal_header == OPENC3_MARSHAL_HEADER
      return Marshal.load(data)
    else
      Logger.warn "Marshal load failed with invalid marshal file: #{marshal_filename}"
      return nil
    end
  rescue Exception => e
    if File.exist?(marshal_filename)
      Logger.error "Marshal load failed with exception: #{marshal_filename}\n#{e.formatted}"
    else
      Logger.info "Marshal file does not exist: #{marshal_filename}"
    end

    # Try to delete the bad marshal file
    begin
      File.delete(marshal_filename)
    rescue Exception
      # Oh well - we tried
    end
    self.handle_fatal_exception(e) if File.exist?(marshal_filename)
    return nil
  end

  # Executes the command in a new Ruby Thread.
  #
  # @param command [String] The command to execute via the 'system' call
  def self.run_process(command)
    thread = nil
    thread = Thread.new do
      system(command)
    end
    # Wait for the thread and process to start
    sleep 0.01 until !thread.status.nil?
    sleep 0.1
    thread
  end

  # Executes the command in a new Ruby Thread.  Will print the output if the
  # process produces any output
  #
  # @param command [String] The command to execute via the 'system' call
  def self.run_process_check_output(command)
    thread = nil
    thread = Thread.new do
      output, _ = Open3.capture2e(command)
      if !output.empty?
        # Ignore modalSession messages on Mac Mavericks
        new_output = ''
        output.each_line do |line|
          new_output << line if !/modalSession/.match?(line)
        end
        output = new_output

        if !output.empty?
          Logger.error output
          self.write_unexpected_file(output)
        end
      end
    end
    # Wait for the thread and process to start
    sleep 0.01 until !thread.status.nil?
    sleep 0.1
    thread
  end

  # Runs a hash algorithm over one or more files and returns the Digest object.
  # Handles windows/unix new line differences but changes in whitespace will
  # change the hash sum.
  #
  # Usage:
  #   digest = OpenC3.hash_files(files, additional_data, hashing_algorithm)
  #   digest.digest # => the 16 bytes of digest
  #   digest.hexdigest # => the formatted string in hex
  #
  # @param filenames [Array<String>] List of files to read and calculate a hashing
  #   sum on
  # @param additional_data [String] Additional data to add to the hashing sum
  # @param hashing_algorithm [String] Hashing algorithm to use
  # @return [Digest::<algorithm>] The hashing sum object
  def self.hash_files(filenames, additional_data = nil, hashing_algorithm = 'SHA256')
    digest = Digest.const_get(hashing_algorithm).public_send('new')

    filenames.each do |filename|
      next if File.directory?(filename)

      # Read the file's data and add to the running hashing sum
      digest << File.read(filename)
    end
    digest << additional_data if additional_data
    digest
  end

  # Opens a timestamped log file for writing. The opened file is yielded back
  # to the block.
  #
  # @param filename [String] String to append to the exception log filename.
  #   The filename will start with a date/time stamp.
  # @param log_dir [String] By default this method will write to the OpenC3
  #   default log directory. By setting this parameter you can override the
  #   directory the log will be written to.
  # @yieldparam file [File] The log file
  # @return [String|nil] The fully pathed log filename or nil if there was
  #   an error creating the log file.
  def self.create_log_file(filename, log_dir = nil)
    log_file = nil
    begin
      # If this has an error we won't be able
      # to determine the log path but we still want to write the log.
      log_dir = System.instance.paths['LOGS'] unless log_dir
      # Make sure the log directory exists
      raise unless File.exist?(log_dir)
    rescue Exception
      log_dir = nil # Reset log dir since it failed above
      # First check for ./logs
      log_dir = './logs' if File.exist?('./logs')
      # Prefer ./outputs/logs if it exists
      log_dir = './outputs/logs' if File.exist?('./outputs/logs')
      # If all else fails just use the local directory
      log_dir = '.' unless log_dir
    end
    log_file = File.join(log_dir,
                          File.build_timestamped_filename([filename]))
    # Check for the log file existing. This could happen if this method gets
    # called more than once in the same second.
    if File.exist?(log_file)
      sleep 1.01 # Sleep before rebuilding the timestamp to get something unique
      log_file = File.join(log_dir,
                            File.build_timestamped_filename([filename]))
    end
    begin
      OPENC3_MUTEX.synchronize do
        file = File.open(log_file, 'w')
        yield file
      ensure
        file.close unless file.closed?
        File.chmod(0444, log_file) # Make file read only
      end
    rescue Exception
      # Ensure we always return
    end
    log_file = File.expand_path(log_file)
    return log_file
  end

  # Writes a log file with information about the current configuration
  # including the Ruby version, OpenC3 version, whether you are on Windows, the
  # OpenC3 path, and the Ruby path along with the exception that
  # is passed in.
  #
  # @param [String] filename String to append to the exception log filename.
  #   The filename will start with a date/time stamp.
  # @param [String] log_dir By default this method will write to the OpenC3
  #   default log directory. By setting this parameter you can override the
  #   directory the log will be written to.
  # @return [String|nil] The fully pathed log filename or nil if there was
  #   an error creating the log file.
  def self.write_exception_file(exception, filename = 'exception', log_dir = nil)
    log_file = create_log_file(filename, log_dir) do |file|
      file.puts "Exception:"
      if exception
        file.puts exception.formatted
        file.puts
      else
        file.puts "No Exception Given"
        file.puts caller.join("\n")
        file.puts
      end
      file.puts "Caller Backtrace:"
      file.puts caller().join("\n")
      file.puts

      file.puts "Ruby Version: ruby #{RUBY_VERSION} (#{RUBY_RELEASE_DATE} patchlevel #{RUBY_PATCHLEVEL}) [#{RUBY_PLATFORM}]"
      file.puts "Rubygems Version: #{Gem::VERSION}"
      file.puts "OpenC3 Version: #{OpenC3::VERSION}"
      file.puts "OpenC3::PATH: #{OpenC3::PATH}"
      file.puts ""
      file.puts "Environment:"
      file.puts "RUBYOPT: #{ENV['RUBYOPT']}"
      file.puts "RUBYLIB: #{ENV['RUBYLIB']}"
      file.puts "GEM_PATH: #{ENV['GEM_PATH']}"
      file.puts "GEMRC: #{ENV['GEMRC']}"
      file.puts "RI_DEVKIT: #{ENV['RI_DEVKIT']}"
      file.puts "GEM_HOME: #{ENV['GEM_HOME']}"
      file.puts "PYTHONUSERBASE: #{ENV['PYTHONUSERBASE']}"
      file.puts "PATH: #{ENV['PATH']}"
      file.puts ""
      file.puts "Ruby Path:\n  #{$:.join("\n  ")}\n\n"
      file.puts "Gems:"
      Gem.loaded_specs.values.map { |x| file.puts "#{x.name} #{x.version} #{x.platform}" }
      file.puts ""
      file.puts "All Threads Backtraces:"
      Thread.list.each do |thread|
        file.puts thread.backtrace.join("\n")
        file.puts
      end
      file.puts ""
      file.puts ""
    ensure
      file.close
    end
    return log_file
  end

  # Writes a log file with information about unexpected output
  #
  # @param [String] text The unexpected output text
  # @param [String] filename String to append to the exception log filename.
  #   The filename will start with a date/time stamp.
  # @param [String] log_dir By default this method will write to the OpenC3
  #   default log directory. By setting this parameter you can override the
  #   directory the log will be written to.
  # @return [String|nil] The fully pathed log filename or nil if there was
  #   an error creating the log file.
  def self.write_unexpected_file(text, filename = 'unexpected', log_dir = nil)
    log_file = create_log_file(filename, log_dir) do |file|
      file.puts "Unexpected Output:\n\n"
      file.puts text
    ensure
      file.close
    end
    return log_file
  end

  # Write a message to the Logger, write an exception file, and popup a GUI
  # window if try_gui. Finally 'exit 1' is called to end the calling program.
  #
  # @param error [Exception] The exception to handle
  # @param try_gui [Boolean] Whether to try and create a GUI exception popup
  def self.handle_fatal_exception(error, _try_gui = true)
    unless SystemExit === error or SignalException === error
      $openc3_fatal_exception = error
      self.write_exception_file(error)
      Logger.fatal "Fatal Exception! Exiting..."
      Logger.fatal error.formatted
      if $stdout != STDOUT
        $stdout = STDOUT
        Logger.fatal "Fatal Exception! Exiting..."
        Logger.fatal error.formatted
      end
      sleep 1 # Allow the messages to be printed and then crash
      exit 1
    else
      exit 0
    end
  end

  # CriticalErrors are errors that need to be brought to a user's attention but
  # do not cause an exit. A good example is if the packet log writer fails and
  # can no longer write the log file. Write a message to the Logger, write an
  # exception file, and popup a GUI window if try_gui. Ensure the GUI only
  # comes up once so this method can be called over and over by failing code.
  #
  # @param error [Exception] The exception to handle
  # @param try_gui [Boolean] Whether to try and create a GUI exception popup
  def self.handle_critical_exception(error, _try_gui = true)
    Logger.error "Critical Exception! #{error.formatted}"
    self.write_exception_file(error)
  end

  # Creates a Ruby Thread to run the given block. Rescues any exceptions and
  # retries the threads the given number of times before handling the thread
  # death by calling {OpenC3.handle_fatal_exception}.
  #
  # @param name [String] Name of the thread
  # @param retry_attempts [Integer] The number of times to allow the thread to
  #   restart before exiting
  def self.safe_thread(name, retry_attempts = 0)
    Thread.new do
      retry_count = 0
      begin
        yield
      rescue => e
        Logger.error "#{name} thread unexpectedly died. Retries: #{retry_count} of #{retry_attempts}"
        Logger.error e.formatted
        retry_count += 1
        if retry_count <= retry_attempts
          self.write_exception_file(e)
          retry
        end
        handle_fatal_exception(e)
      end
    end
  end

  # Require the class represented by the filename. This uses the standard Ruby
  # convention of having a single class per file where the class name is camel
  # cased and filename is lowercase with underscores.
  #
  # @param class_name_or_class_filename [String] The name of the class or the file which contains the
  #   Ruby class to require
  # @param log_error [Boolean] Whether to log an error if we can't require the class
  def self.require_class(class_name_or_class_filename, log_error = true)
    if class_name_or_class_filename.downcase[-3..-1] == '.rb' or (class_name_or_class_filename[0] == class_name_or_class_filename[0].downcase)
      class_filename = class_name_or_class_filename
      class_name = class_filename.filename_to_class_name
    else
      class_name = class_name_or_class_filename
      class_filename = class_name.class_name_to_filename
    end
    return class_name.to_class if class_name.to_class and defined? class_name.to_class

    self.require_file(class_filename, log_error)
    klass = class_name.to_class
    raise "Ruby class #{class_name} not found" unless klass

    klass
  end

  # Requires a file with a standard error message if it fails
  #
  # @param filename [String] The name of the file to require
  # @param log_error [Boolean] Whether to log an error if we can't require the class
  def self.require_file(filename, log_error = true)
    require filename
  rescue Exception => e
    msg = "Unable to require #{filename} due to #{e.message}. "\
          "Ensure #{filename} is in the OpenC3 lib directory."
    Logger.error msg if log_error
    raise $!, msg, $!.backtrace
  end

  # Temporarily set the working directory during a block
  # Working directory is global, so this can make other threads wait
  # Ruby Dir.chdir with block always throws an error if multiple threads
  # call Dir.chdir
  def self.set_working_dir(working_dir, &)
    if $openc3_chdir_mutex.owned?
      set_working_dir_internal(working_dir, &)
    else
      $openc3_chdir_mutex.synchronize do
        set_working_dir_internal(working_dir, &)
      end
    end
  end

  # Private helper method
  def self.set_working_dir_internal(working_dir)
    current_dir = Dir.pwd
    Dir.chdir(working_dir)
    begin
      yield
    ensure
      Dir.chdir(current_dir)
    end
  end

  # Attempt to gracefully kill a thread
  # @param owner Object that owns the thread and may have a graceful_kill method
  # @param thread The thread to gracefully kill
  # @param graceful_timeout Timeout in seconds to wait for it to die gracefully
  # @param timeout_interval How often to poll for aliveness
  # @param hard_timeout Timeout in seconds to wait for it to die ungracefully
  def self.kill_thread(owner, thread, graceful_timeout = 1, timeout_interval = 0.01, hard_timeout = 1)
    if thread
      if owner and owner.respond_to? :graceful_kill
        if Thread.current != thread
          owner.graceful_kill
          end_time = Time.now.sys + graceful_timeout
          while thread.alive? && ((end_time - Time.now.sys) > 0)
            sleep(timeout_interval)
          end
        else
          Logger.warn "Threads cannot graceful_kill themselves"
        end
      elsif owner
        Logger.info "Thread owner #{owner.class} does not support graceful_kill"
      end
      if thread.alive?
        # If the thread dies after alive? but before backtrace, bt will be nil.
        bt = thread.backtrace

        # Graceful failed
        msg =  "Failed to gracefully kill thread:\n"
        msg << "  Caller Backtrace:\n  #{caller().join("\n  ")}\n"
        msg << "  \n  Thread Backtrace:\n  #{bt.join("\n  ")}\n" if bt
        msg << "\n"
        Logger.warn msg
        thread.kill
        end_time = Time.now.sys + hard_timeout
        while thread.alive? && ((end_time - Time.now.sys) > 0)
          sleep(timeout_interval)
        end
      end
      if thread.alive?
        Logger.error "Failed to kill thread"
      end
    end
  end

  # Close a socket in a manner that ensures that any reads blocked in select
  # will unblock across platforms
  # @param socket The socket to close
  def self.close_socket(socket)
    if socket
      # Calling shutdown and then sleep seems to be required
      # to get select to reliably unblock on linux
      begin
        socket.shutdown(:RDWR)
        sleep(0)
      rescue Exception
        # Oh well we tried
      end
      begin
        socket.close unless socket.closed?
      rescue Exception
        # Oh well we tried
      end
    end
  end
end

# The following code makes most older COSMOS 5 plugins still work with OpenC3
# New plugins should only use openc3 paths and module OpenC3
unless ENV['OPENC3_NO_COSMOS_COMPATIBILITY']
  Cosmos = OpenC3
  ENV['COSMOS_SCOPE'] = ENV['OPENC3_SCOPE']
  module CosmosCompatibility
    def require(*args)
      filename = args[0]
      if filename[0..6] == "cosmos/"
        filename[0..6] = "openc3/"
      end
      args[0] = filename
      super(*args)
    end
    def load(*args)
      filename = args[0]
      if filename[0..6] == "cosmos/"
        filename[0..6] = "openc3/"
      end
      args[0] = filename
      super(*args)
    end
  end
  class Object
    include CosmosCompatibility
  end
end<|MERGE_RESOLUTION|>--- conflicted
+++ resolved
@@ -51,16 +51,7 @@
 
 class CriticalCmdError < StandardError
   attr_accessor :uuid
-<<<<<<< HEAD
-  attr_accessor :username
-  attr_accessor :target_name
-  attr_accessor :cmd_name
-  attr_accessor :cmd_params
-  attr_accessor :cmd_string
-  attr_accessor :options
-=======
   attr_accessor :command
->>>>>>> fbbd2858
 end
 
 # If a disabled command is sent through the {OpenC3::Api} this error is raised.
