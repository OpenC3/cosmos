# encoding: ascii-8bit

# Copyright 2022 Ball Aerospace & Technologies Corp.
# All Rights Reserved.
#
# This program is free software; you can modify and/or redistribute it
# under the terms of the GNU Affero General Public License
# as published by the Free Software Foundation; version 3 with
# attribution addendums as found in the LICENSE.txt
#
# This program is distributed in the hope that it will be useful,
# but WITHOUT ANY WARRANTY; without even the implied warranty of
# MERCHANTABILITY or FITNESS FOR A PARTICULAR PURPOSE.  See the
# GNU Affero General Public License for more details.

# Modified by OpenC3, Inc.
# All changes Copyright 2025, OpenC3, Inc.
# All Rights Reserved
#
# This file may also be used under the terms of a commercial license
# if purchased from OpenC3, Inc.
#
# A portion of this file was funded by Blue Origin Enterprises, L.P.
# See https://github.com/OpenC3/cosmos/pull/1963

require 'openc3/microservices/microservice'
require 'openc3/microservices/interface_decom_common'
require 'openc3/models/interface_model'
require 'openc3/models/router_model'
require 'openc3/models/interface_status_model'
require 'openc3/models/router_status_model'
require 'openc3/models/scope_model'
require 'openc3/topics/telemetry_topic'
require 'openc3/topics/command_topic'
require 'openc3/topics/command_decom_topic'
require 'openc3/topics/interface_topic'
require 'openc3/topics/router_topic'
require 'openc3/interfaces/interface'

begin
  require 'openc3-enterprise/models/critical_cmd_model'
rescue LoadError
  # LoadError expected in COSMOS Core
end

module OpenC3
  class InterfaceCmdHandlerThread
    include InterfaceDecomCommon

    def initialize(interface, tlm, logger: nil, metric: nil, scope:)
      @interface = interface
      @tlm = tlm
      @scope = scope
      scope_model = ScopeModel.get_model(name: @scope)
      if scope_model
        @critical_commanding = scope_model.critical_commanding
      else
        @critical_commanding = 'OFF'
      end
      @logger = logger
      @logger = Logger unless @logger
      @metric = metric
      @count = 0
      @directive_count = 0
      @metric.set(name: 'interface_directive_total', value: @directive_count, type: 'counter') if @metric
      @metric.set(name: 'interface_cmd_total', value: @count, type: 'counter') if @metric
    end

    def start
      @thread = Thread.new do
        run()
      rescue Exception => e
        @logger.error "#{@interface.name}: Command handler thread died: #{e.formatted}"
        raise e
      end
      ThreadManager.instance.register(@thread, stop_object: self)
    end

    def stop()
      OpenC3.kill_thread(self, @thread)
    end

    def graceful_kill
      InterfaceTopic.shutdown(@interface, scope: @scope)
      sleep(0.001) # Allow other threads to run
    end

    def run
      InterfaceTopic.receive_commands(@interface, scope: @scope) do |topic, msg_id, msg_hash, _redis|
        OpenC3.with_context(msg_hash) do
          release_critical = false
          msgid_seconds_from_epoch = msg_id.split('-')[0].to_i / 1000.0
          delta = Time.now.to_f - msgid_seconds_from_epoch
          @metric.set(name: 'interface_topic_delta_seconds', value: delta, type: 'gauge', unit: 'seconds', help: 'Delta time between data written to stream and interface cmd start') if @metric

          if topic == "OPENC3__SYSTEM__EVENTS"
            msg = JSON.parse(msg_hash['event'])
            if msg['type'] == 'scope'
              if msg['name'] == @scope
                @critical_commanding = msg['critical_commanding']
              end
            end
            next 'SUCCESS'
          end

          # Check for a raw write to the interface
          if topic =~ /CMD}INTERFACE/
            @directive_count += 1
            @metric.set(name: 'interface_directive_total', value: @directive_count, type: 'counter') if @metric
            if msg_hash['shutdown']
              @logger.info "#{@interface.name}: Shutdown requested"
              InterfaceTopic.clear_topics(InterfaceTopic.topics(@interface, scope: @scope))
              return
            end
            if msg_hash['connect']
              @logger.info "#{@interface.name}: Connect requested"
              params = []
              if msg_hash['params']
                params = JSON.parse(msg_hash['params'], allow_nan: true, create_additions: true)
              end
              @interface = @tlm.attempting(*params)
              next 'SUCCESS'
            end
            if msg_hash['disconnect']
              @logger.info "#{@interface.name}: Disconnect requested"
              @tlm.disconnect(false)
              next 'SUCCESS'
            end
            if msg_hash['raw']
              if @interface.connected?
                begin
                  @logger.info "#{@interface.name}: Write raw"
                  # A raw interface write results in an UNKNOWN packet
                  command = System.commands.packet('UNKNOWN', 'UNKNOWN')
                  command.received_count = TargetModel.increment_command_count('UNKNOWN', 'UNKNOWN', 1, scope: @scope)
                  command = command.clone
                  command.buffer = msg_hash['raw']
                  command.received_time = Time.now
                  CommandTopic.write_packet(command, scope: @scope)
                  @logger.info("write_raw sent #{msg_hash['raw'].length} bytes to #{@interface.name}", scope: @scope)
                  @interface.write_raw(msg_hash['raw'])
                rescue => e
                  @logger.error "#{@interface.name}: write_raw: #{e.formatted}"
                  next e.message
                end
                next 'SUCCESS'
              else
                next "Interface not connected: #{@interface.name}"
              end
            end
            if msg_hash.key?('log_stream')
              if msg_hash['log_stream'] == 'true'
                @logger.info "#{@interface.name}: Enable stream logging"
                @interface.start_raw_logging
              else
                @logger.info "#{@interface.name}: Disable stream logging"
                @interface.stop_raw_logging
              end
              next 'SUCCESS'
            end
            if msg_hash.key?('interface_cmd')
              params = JSON.parse(msg_hash['interface_cmd'], allow_nan: true, create_additions: true)
              begin
                @logger.info "#{@interface.name}: interface_cmd: #{params['cmd_name']} #{params['cmd_params'].join(' ')}"
                @interface.interface_cmd(params['cmd_name'], *params['cmd_params'])
                InterfaceStatusModel.set(@interface.as_json(), queued: true, scope: @scope)
              rescue => e
                @logger.error "#{@interface.name}: interface_cmd: #{e.formatted}"
                next e.message
              end
              next 'SUCCESS'
            end
            if msg_hash.key?('protocol_cmd')
              params = JSON.parse(msg_hash['protocol_cmd'], allow_nan: true, create_additions: true)
              begin
                @logger.info "#{@interface.name}: protocol_cmd: #{params['cmd_name']} #{params['cmd_params'].join(' ')} read_write: #{params['read_write']} index: #{params['index']}"
                @interface.protocol_cmd(params['cmd_name'], *params['cmd_params'], read_write: params['read_write'], index: params['index'])
                InterfaceStatusModel.set(@interface.as_json(), queued: true, scope: @scope)
              rescue => e
                @logger.error "#{@interface.name}: protocol_cmd: #{e.formatted}"
                next e.message
              end
              next 'SUCCESS'
            end
            if msg_hash.key?('inject_tlm')
              handle_inject_tlm(msg_hash['inject_tlm'])
              next 'SUCCESS'
            end
            if msg_hash.key?('release_critical')
              # Note: intentional fall through below this point
              model = CriticalCmdModel.get_model(name: msg_hash['release_critical'], scope: @scope)
              if model
                msg_hash = model.cmd_hash
                release_critical = true
              else
                next "Critical command #{msg_hash['release_critical']} not found"
              end
            end
            if msg_hash.key?('target_control')
              begin
                params = JSON.parse(msg_hash['target_control'], allow_nan: true, create_additions: true)
                target_name = params['target_name']
                cmd_only = params['cmd_only']
                tlm_only = params['tlm_only']
                action = params['action']
                if action == 'disable'
                  @interface.cmd_target_enabled[target_name] = false unless tlm_only
                  @interface.tlm_target_enabled[target_name] = false unless cmd_only
                  @logger.info "#{@interface.name}: target_disable: #{target_name} cmd_only:#{cmd_only} tlm_only:#{tlm_only}"
                else # enable
                  @interface.cmd_target_enabled[target_name] = true unless tlm_only
                  @interface.tlm_target_enabled[target_name] = true unless cmd_only
                  @logger.info "#{@interface.name}: target_enable: #{target_name} cmd_only:#{cmd_only} tlm_only:#{tlm_only}"
                end
              rescue => e
                @logger.error "#{@interface.name}: target_control: #{e.formatted}"
                next e.message
              end
              next 'SUCCESS'
            end
            if msg_hash.key?('interface_details')
              next @interface.details.as_json.to_json(allow_nan: true)
            end
          end

          target_name = msg_hash['target_name']
          if target_name and not @interface.cmd_target_enabled[target_name]
            next nil # Return and don't ack given target_name if disabled
          end

          cmd_name = msg_hash['cmd_name']
          manual = ConfigParser.handle_true_false(msg_hash['manual'])
          cmd_params = nil
          range_check = true
          raw = false
          cmd_buffer = nil
          hazardous_check = nil
          if msg_hash['cmd_params']
            cmd_params = JSON.parse(msg_hash['cmd_params'], allow_nan: true, create_additions: true)
            range_check = ConfigParser.handle_true_false(msg_hash['range_check'])
            raw = ConfigParser.handle_true_false(msg_hash['raw'])
            hazardous_check = ConfigParser.handle_true_false(msg_hash['hazardous_check'])
          elsif msg_hash['cmd_buffer']
            cmd_buffer = msg_hash['cmd_buffer']
          end

          begin
            begin
              if cmd_params
                command = System.commands.build_cmd(target_name, cmd_name, cmd_params, range_check, raw)
              elsif cmd_buffer
                if target_name
                  command = System.commands.identify(cmd_buffer, [target_name])
                else
                  command = System.commands.identify(cmd_buffer, @interface.cmd_target_names)
                end
                unless command
                  command = System.commands.packet('UNKNOWN', 'UNKNOWN').clone
                  command.buffer = cmd_buffer
                end
              else
                raise "Invalid command received:\n #{msg_hash}"
              end

              if @interface.cmd_target_enabled[command.target_name]
                orig_command = System.commands.packet(command.target_name, command.packet_name)
                orig_command.received_count = TargetModel.increment_command_count(command.target_name, command.packet_name, 1, scope: @scope)
                command.received_count = orig_command.received_count
                command.received_time = Time.now
              else
                next nil # Don't ack disabled targets
              end
            rescue => e
              @logger.error "#{@interface.name}: #{msg_hash}"
              @logger.error "#{@interface.name}: #{e.formatted}"
              next e.message
            end

            command.extra ||= {}
            command.extra['cmd_string'] = msg_hash['cmd_string']
            command.extra['username'] = msg_hash['username']
            hazardous, hazardous_description = System.commands.cmd_pkt_hazardous?(command)

            # Initial Are you sure? Hazardous check
            # Return back the error, description, and the formatted command
            # This allows the error handler to simply re-send the command
            next "HazardousError\n#{hazardous_description}\n#{msg_hash['cmd_string']}" if hazardous_check and hazardous and not release_critical

            # Check for Critical Command
            if @critical_commanding and @critical_commanding != 'OFF' and not release_critical
              restricted = command.restricted
              if hazardous or restricted or (@critical_commanding == 'ALL' and manual)
                cmd_type = 'NORMAL'
                if hazardous
                  cmd_type = 'HAZARDOUS'
                elsif restricted
                  cmd_type = 'RESTRICTED'
                end
                model = CriticalCmdModel.new(name: SecureRandom.uuid, type: cmd_type, interface_name: @interface.name, username: msg_hash['username'], cmd_hash: msg_hash, scope: @scope)
                model.create
                @logger.info("Critical Cmd Pending: #{msg_hash['cmd_string']}", user: msg_hash['username'], scope: @scope)
                next "CriticalCmdError\n#{model.name}"
              end
            end

            validate = ConfigParser.handle_true_false(msg_hash['validate'])
            begin
              if @interface.connected?
                result = true
                reason = nil
                if command.validator and validate
                  begin
                    result, reason = command.validator.pre_check(command)
                  rescue => e
                    result = false
                    reason = e.message
                  end
                  # Explicitly check for false to allow nil to represent unknown
                  if result == false
                    message = "pre_check returned false for #{msg_hash['cmd_string']} due to #{reason}"
                    raise WriteRejectError.new(message)
                  end
                end

                @count += 1
                @metric.set(name: 'interface_cmd_total', value: @count, type: 'counter') if @metric

                log_message = ConfigParser.handle_true_false(msg_hash['log_message'])
                if log_message
                  @logger.info(msg_hash['cmd_string'], user: msg_hash['username'], scope: @scope)
                end

                @interface.write(command)

                command.obfuscate

                if command.validator and validate
                  begin
                    result, reason = command.validator.post_check(command)
                  rescue => e
                    result = false
                    reason = e.message
                  end
                  command.extra['cmd_success'] = result
                  command.extra['cmd_reason'] = reason if reason
                end

                CommandDecomTopic.write_packet(command, scope: @scope)
                CommandTopic.write_packet(command, scope: @scope)
                InterfaceStatusModel.set(@interface.as_json(), queued: true, scope: @scope)

                # Explicitly check for false to allow nil to represent unknown
                if result == false
                  message = "post_check returned false for #{msg_hash['cmd_string']} due to #{reason}"
                  raise WriteRejectError.new(message)
                end
                next 'SUCCESS'
              else
                next "Interface not connected: #{@interface.name}"
              end
            rescue WriteRejectError => e
              next e.message
            rescue => e
              @logger.error "#{@interface.name}: #{e.formatted}"
              next e.message
            end
          rescue => e
            @logger.error "#{@interface.name}: #{e.formatted}"
            next e.message
          end
        end
      end
    end
  end

  class RouterTlmHandlerThread
    def initialize(router, tlm, logger: nil, metric: nil, scope:)
      @router = router
      @tlm = tlm
      @scope = scope
      @logger = logger
      @logger = Logger unless @logger
      @metric = metric
      @count = 0
      @directive_count = 0
      @metric.set(name: 'router_directive_total', value: @directive_count, type: 'counter') if @metric
      @metric.set(name: 'router_tlm_total', value: @count, type: 'counter') if @metric
    end

    def start
      @thread = Thread.new do
        run()
      rescue Exception => e
        @logger.error "#{@router.name}: Telemetry handler thread died: #{e.formatted}"
        raise e
      end
      ThreadManager.instance.register(@thread, stop_object: self)
    end

    def stop
      OpenC3.kill_thread(self, @thread)
    end

    def graceful_kill
      RouterTopic.shutdown(@router, scope: @scope)
      sleep(0.001) # Allow other threads to run
    end

    def run
      RouterTopic.receive_telemetry(@router, scope: @scope) do |topic, msg_id, msg_hash, _redis|
        msgid_seconds_from_epoch = msg_id.split('-')[0].to_i / 1000.0
        delta = Time.now.to_f - msgid_seconds_from_epoch
        @metric.set(name: 'router_topic_delta_seconds', value: delta, type: 'gauge', unit: 'seconds', help: 'Delta time between data written to stream and router tlm start') if @metric

        # Check for commands to the router itself
        if /CMD}ROUTER/.match?(topic)
          @directive_count += 1
          @metric.set(name: 'router_directive_total', value: @directive_count, type: 'counter') if @metric

          if msg_hash['shutdown']
            @logger.info "#{@router.name}: Shutdown requested"
            RouterTopic.clear_topics(RouterTopic.topics(@router, scope: @scope))
            return
          end
          if msg_hash['connect']
            @logger.info "#{@router.name}: Connect requested"
            params = []
            if msg_hash['params']
              params = JSON.parse(msg_hash['params'], allow_nan: true, create_additions: true)
            end
            @router = @tlm.attempting(*params)
            next 'SUCCESS'
          end
          if msg_hash['disconnect']
            @logger.info "#{@router.name}: Disconnect requested"
            @tlm.disconnect(false)
            next 'SUCCESS'
          end
          if msg_hash.key?('log_stream')
            if msg_hash['log_stream'] == 'true'
              @logger.info "#{@router.name}: Enable stream logging"
              @router.start_raw_logging
            else
              @logger.info "#{@router.name}: Disable stream logging"
              @router.stop_raw_logging
            end
            next 'SUCCESS'
          end
          if msg_hash.key?('router_cmd')
            params = JSON.parse(msg_hash['router_cmd'], allow_nan: true, create_additions: true)
            begin
              @logger.info "#{@router.name}: router_cmd: #{params['cmd_name']} #{params['cmd_params'].join(' ')}"
              @router.interface_cmd(params['cmd_name'], *params['cmd_params'])
              RouterStatusModel.set(@router.as_json(), queued: true, scope: @scope)
            rescue => e
              @logger.error "#{@router.name}: router_cmd: #{e.formatted}"
              next e.message
            end
            next 'SUCCESS'
          end
          if msg_hash.key?('protocol_cmd')
            params = JSON.parse(msg_hash['protocol_cmd'], allow_nan: true, create_additions: true)
            begin
              @logger.info "#{@router.name}: protocol_cmd: #{params['cmd_name']} #{params['cmd_params'].join(' ')} read_write: #{params['read_write']} index: #{params['index']}"
              @router.protocol_cmd(params['cmd_name'], *params['cmd_params'], read_write: params['read_write'], index: params['index'])
              RouterStatusModel.set(@router.as_json(), queued: true, scope: @scope)
            rescue => e
              @logger.error "#{@router.name}: protocol_cmd: #{e.formatted}"
              next e.message
            end
            next 'SUCCESS'
          end
          if msg_hash.key?('target_control')
            begin
              params = JSON.parse(msg_hash['target_control'], allow_nan: true, create_additions: true)
              target_name = params['target_name']
              cmd_only = params['cmd_only']
              tlm_only = params['tlm_only']
              action = params['action']
              if action == 'disable'
                @router.cmd_target_enabled[target_name] = false unless tlm_only
                @router.tlm_target_enabled[target_name] = false unless cmd_only
                @logger.info "#{@router.name}: target_disable: #{target_name} cmd_only:#{cmd_only} tlm_only:#{tlm_only}"
              else # enable
                @router.cmd_target_enabled[target_name] = true unless tlm_only
                @router.tlm_target_enabled[target_name] = true unless cmd_only
                @logger.info "#{@router.name}: target_enable: #{target_name} cmd_only:#{cmd_only} tlm_only:#{tlm_only}"
              end
            rescue => e
              @logger.error "#{@router.name}: target_control: #{e.formatted}"
              next e.message
            end
            next 'SUCCESS'
          end
          if msg_hash.key?('router_details')
            next @router.details.as_json.to_json(allow_nan: true)
          end
          next 'SUCCESS'
        end

        if @router.connected?
          @count += 1
          @metric.set(name: 'router_tlm_total', value: @count, type: 'counter') if @metric

          target_name = msg_hash["target_name"]
          packet_name = msg_hash["packet_name"]

          if @router.tlm_target_enabled[target_name]
            packet = System.telemetry.packet(target_name, packet_name)
            packet.stored = ConfigParser.handle_true_false(msg_hash["stored"])
            packet.received_time = Time.from_nsec_from_epoch(msg_hash["time"].to_i)
            packet.received_count = msg_hash["received_count"].to_i
            packet.buffer = msg_hash["buffer"]

            begin
              @router.write(packet)
              RouterStatusModel.set(@router.as_json(), queued: true, scope: @scope)
              next 'SUCCESS'
            rescue => e
              @logger.error "#{@router.name}: #{e.formatted}"
              next e.message
            end
          end
        else
          next nil # Don't ack disabled targets
        end
      end
    end
  end

  class InterfaceMicroservice < Microservice
    UNKNOWN_BYTES_TO_PRINT = 16
    DEFAULT_UPDATE_INTERVAL = 0.1

    def initialize(name)
      @mutex = Mutex.new
      super(name)

      @interface_or_router = self.class.name.to_s.split("Microservice")[0].upcase.split("::")[-1]
      if @interface_or_router == 'INTERFACE'
        @metric.set(name: 'interface_tlm_total', value: @count, type: 'counter')
      else
        @metric.set(name: 'router_cmd_total', value: @count, type: 'counter')
      end

      interface_name = name.split("__")[2]
      if @interface_or_router == 'INTERFACE'
        @interface = InterfaceModel.get_model(name: interface_name, scope: @scope).build
      else
        @interface = RouterModel.get_model(name: interface_name, scope: @scope).build
      end
      @interface.name = interface_name
      # Map the interface to the interface's targets
      @interface.target_names.each do |target_name|
        target = System.targets[target_name]
        target.interface = @interface
      end
      TargetModel.init_tlm_packet_counts(@interface.tlm_target_names, scope: @scope)
      if @interface.connect_on_startup
        @interface.state = 'ATTEMPTING'
      else
        @interface.state = 'DISCONNECTED'
      end
      if @interface_or_router == 'INTERFACE'
        InterfaceStatusModel.set(@interface.as_json(), scope: @scope)
      else
        RouterStatusModel.set(@interface.as_json(), scope: @scope)
      end

<<<<<<< HEAD
      @queued = true # default is to queue all packets
      update_interval = nil
      @sync_packet_count_data = {}
      @sync_packet_count_time = nil
      @sync_packet_count_delay_seconds = 1.0 # Sync packet counts every second
=======
      @queued = false
>>>>>>> 21a128f8
      @interface.options.each do |option_name, option_values|
        # OPTIMIZE_THROUGHPUT was changed to UPDATE_INTERVAL to better represent the setting
        if option_name.upcase == 'UPDATE_INTERVAL' or option_name.upcase == 'OPTIMIZE_THROUGHPUT'
          update_interval = option_values[0].to_f
          if update_interval <= 0.0
            @queued = false
          else
            EphemeralStoreQueued.instance.set_update_interval(update_interval)
            StoreQueued.instance.set_update_interval(update_interval)
          end
        end
        if option_name.upcase == 'SYNC_PACKET_COUNT_DELAY_SECONDS'
          TargetModel.sync_packet_count_delay_seconds = option_values[0].to_f
        end
      end

      # If the update_interval wasn't set by the UPDATE_INTERVAL option then use the default
      if update_interval.nil?
        EphemeralStoreQueued.instance.set_update_interval(DEFAULT_UPDATE_INTERVAL)
        StoreQueued.instance.set_update_interval(DEFAULT_UPDATE_INTERVAL)
      end

      @interface_thread_sleeper = Sleeper.new
      @cancel_thread = false
      @connection_failed_messages = []
      @connection_lost_messages = []
      if @interface_or_router == 'INTERFACE'
        @handler_thread = InterfaceCmdHandlerThread.new(@interface, self, logger: @logger, metric: @metric, scope: @scope)
      else
        @handler_thread = RouterTlmHandlerThread.new(@interface, self, logger: @logger, metric: @metric, scope: @scope)
      end
      @handler_thread.start
    end

    # Called to connect the interface/router. It takes optional parameters to
    # rebuilt the interface/router. Once we set the state to 'ATTEMPTING' the
    # run method handles the actual connection.
    def attempting(*params)
      unless params.empty?
        @interface.disconnect()
        # Build New Interface, this can fail if passed bad parameters
        new_interface = @interface.class.new(*params)
        @interface.copy_to(new_interface)

        # Replace interface for targets
        @interface.target_names.each do |target_name|
          target = System.targets[target_name]
          target.interface = new_interface
        end
        @interface = new_interface

        # Update the model
        if @interface_or_router == 'INTERFACE'
          interface_model = InterfaceModel.get(name: @interface.name, scope: @scope)
          # config_params[0] is the filename so set the rest
          interface_model['config_params'][1..-1] = *params
          InterfaceModel.set(interface_model, scope: @scope)
        else
          router_model = RouterModel.get(name: @interface.name, scope: @scope)
          # config_params[0] is the filename so set the rest
          router_model['config_params'][1..-1] = *params
          RouterModel.set(router_model, scope: @scope)
        end
      end

      @interface.state = 'ATTEMPTING'
      if @interface_or_router == 'INTERFACE'
        InterfaceStatusModel.set(@interface.as_json(), queued: true, scope: @scope)
      else
        RouterStatusModel.set(@interface.as_json(), queued: true, scope: @scope)
      end
      @interface # Return the interface/router since we may have recreated it
    # Need to rescue Exception so we cover LoadError
    rescue Exception => e
      @logger.error("Attempting connection #{@interface.connection_string} failed due to #{e.message}")
      if SignalException === e
        @logger.info "#{@interface.name}: Closing from signal"
        @cancel_thread = true
      end
      @interface # Return the original interface/router in case of error
    end

    def run
      begin
        if @interface.read_allowed?
          @logger.info "#{@interface.name}: Starting packet reading"
        else
          @logger.info "#{@interface.name}: Starting connection maintenance"
        end
        while true
          break if @cancel_thread

          case @interface.state
          when 'DISCONNECTED'
            # Just wait to see if we should connect later
            @interface_thread_sleeper.sleep(1)
          when 'ATTEMPTING'
            begin
              @mutex.synchronize do
                # We need to make sure connect is not called after stop() has been called
                connect() unless @cancel_thread
              end
            rescue Exception => e
              handle_connection_failed(@interface.connection_string, e)
              break if @cancel_thread
            end
          when 'CONNECTED'
            if @interface.read_allowed?
              begin
                packet = @interface.read
                if packet
                  handle_packet(packet)
                  @count += 1
                  if @interface_or_router == 'INTERFACE'
                    @metric.set(name: 'interface_tlm_total', value: @count, type: 'counter')
                  else
                    @metric.set(name: 'router_cmd_total', value: @count, type: 'counter')
                  end
                else
                  @logger.info "#{@interface.name}: Internal disconnect requested (returned nil)"
                  handle_connection_lost()
                  break if @cancel_thread
                end
              rescue Exception => e
                handle_connection_lost(e)
                break if @cancel_thread
              end
            else
              @interface_thread_sleeper.sleep(1)
              handle_connection_lost() if !@interface.connected?
            end
          end
        end
      rescue Exception => e
        unless SystemExit === e or SignalException === e
          @logger.error "#{@interface.name}: Packet reading thread died: #{e.formatted}"
          OpenC3.handle_fatal_exception(e)
        end
        # Try to do clean disconnect because we're going down
        disconnect(false)
      end
      if @interface_or_router == 'INTERFACE'
        InterfaceStatusModel.set(@interface.as_json(), queued: true, scope: @scope)
      else
        RouterStatusModel.set(@interface.as_json(), queued: true, scope: @scope)
      end
      @logger.info "#{@interface.name}: Stopped packet reading"
    end

    def handle_packet(packet)
      InterfaceStatusModel.set(@interface.as_json(), queued: true, scope: @scope)
      packet.received_time = Time.now.sys unless packet.received_time

      if packet.stored
        # Stored telemetry does not update the current value table
        identified_packet = System.telemetry.identify_and_define_packet(packet, @interface.tlm_target_names)
      else
        # Identify and update packet
        if packet.identified?
          begin
            # Preidentifed packet - place it into the current value table
            identified_packet = System.telemetry.update!(packet.target_name,
                                                         packet.packet_name,
                                                         packet.buffer)
          rescue RuntimeError
            # Packet identified but we don't know about it
            # Clear packet_name and target_name and try to identify
            @logger.warn "#{@interface.name}: Received unknown identified telemetry: #{packet.target_name} #{packet.packet_name}"
            packet.target_name = nil
            packet.packet_name = nil
            identified_packet = System.telemetry.identify!(packet.buffer,
                                                           @interface.tlm_target_names)
          end
        else
          # Packet needs to be identified
          identified_packet = System.telemetry.identify!(packet.buffer,
                                                         @interface.tlm_target_names)
        end
      end

      if identified_packet
        identified_packet.received_time = packet.received_time
        identified_packet.stored = packet.stored
        identified_packet.extra = packet.extra
        packet = identified_packet
      else
        unknown_packet = System.telemetry.update!('UNKNOWN', 'UNKNOWN', packet.buffer)
        unknown_packet.received_time = packet.received_time
        unknown_packet.stored = packet.stored
        unknown_packet.extra = packet.extra
        packet = unknown_packet
        json_hash = CvtModel.build_json_from_packet(packet)
        CvtModel.set(json_hash, target_name: packet.target_name, packet_name: packet.packet_name, queued: @queued, scope: @scope)
        num_bytes_to_print = [UNKNOWN_BYTES_TO_PRINT, packet.length].min
        data = packet.buffer(false)[0..(num_bytes_to_print - 1)]
        prefix = data.each_byte.map { | byte | sprintf("%02X", byte) }.join()
        @logger.warn "#{@interface.name} #{packet.target_name} packet length: #{packet.length} starting with: #{prefix}"
      end

      # Write to stream
      if @interface.tlm_target_enabled[packet.target_name]
        TargetModel.sync_tlm_packet_counts(packet, @interface.tlm_target_names, scope: @scope)
        TelemetryTopic.write_packet(packet, queued: @queued, scope: @scope)
      end
    end

    def handle_connection_failed(connection, connect_error)
      @error = connect_error
      @logger.error "#{@interface.name}: Connection #{connection} failed due to #{connect_error.formatted(false, false)}"
      case connect_error
      when SignalException
        @logger.info "#{@interface.name}: Closing from signal"
        @cancel_thread = true
      when Errno::ECONNREFUSED, Errno::ECONNRESET, Errno::ETIMEDOUT, Errno::ENOTSOCK, Errno::EHOSTUNREACH, IOError
        # Do not write an exception file for these extremely common cases
      else
        if RuntimeError === connect_error and (connect_error.message =~ /canceled/ or connect_error.message =~ /timeout/)
          # Do not write an exception file for these extremely common cases
        else
          @logger.error "#{@interface.name}: #{connect_error.formatted}"
          unless @connection_failed_messages.include?(connect_error.message)
            OpenC3.write_exception_file(connect_error)
            @connection_failed_messages << connect_error.message
          end
        end
      end
      disconnect() # Ensure we do a clean disconnect
    end

    def handle_connection_lost(err = nil, reconnect: true)
      if err
        @error = err
        @logger.info "#{@interface.name}: Connection Lost: #{err.formatted(false, false)}"
        case err
        when SignalException
          @logger.info "#{@interface.name}: Closing from signal"
          @cancel_thread = true
        when Errno::ECONNABORTED, Errno::ECONNRESET, Errno::ETIMEDOUT, Errno::EBADF, Errno::ENOTSOCK, IOError
          # Do not write an exception file for these extremely common cases
        else
          @logger.error "#{@interface.name}: #{err.formatted}"
          unless @connection_lost_messages.include?(err.message)
            OpenC3.write_exception_file(err)
            @connection_lost_messages << err.message
          end
        end
      else
        @logger.info "#{@interface.name}: Connection Lost"
      end
      disconnect(reconnect) # Ensure we do a clean disconnect
    end

    def connect
      @logger.info "#{@interface.name}: Connect #{@interface.connection_string}"
      begin
        @interface.connect
        @interface.post_connect
      rescue Exception => e
        begin
          @interface.disconnect # Ensure disconnect is called at least once on a partial connect
        rescue Exception
          # We want to report any connect errors, not disconnect in this case
        end
        raise e
      end
      @interface.state = 'CONNECTED'
      if @interface_or_router == 'INTERFACE'
        InterfaceStatusModel.set(@interface.as_json(), queued: true, scope: @scope)
      else
        RouterStatusModel.set(@interface.as_json(), queued: true, scope: @scope)
      end
      @logger.info "#{@interface.name}: Connection Success"
    end

    def disconnect(allow_reconnect = true)
      return if @interface.state == 'DISCONNECTED' && !@interface.connected?

      # Synchronize the calls to @interface.disconnect since it takes an unknown
      # amount of time. If two calls to disconnect stack up, the if statement
      # should avoid multiple calls to disconnect.
      @mutex.synchronize do
        begin
          @interface.disconnect if @interface.connected?
        rescue => e
          @logger.error "Disconnect: #{@interface.name}: #{e.formatted}"
        end
      end

      # If the interface is set to auto_reconnect then delay so the thread
      # can come back around and allow the interface a chance to reconnect.
      if allow_reconnect and @interface.auto_reconnect and @interface.state != 'DISCONNECTED'
        attempting()
        if !@cancel_thread
          # @logger.debug "reconnect delay: #{@interface.reconnect_delay}"
          @interface_thread_sleeper.sleep(@interface.reconnect_delay)
        end
      else
        @interface.state = 'DISCONNECTED'
        if @interface_or_router == 'INTERFACE'
          InterfaceStatusModel.set(@interface.as_json(), queued: true, scope: @scope)
        else
          RouterStatusModel.set(@interface.as_json(), queued: true, scope: @scope)
        end
      end
    end

    # Disconnect from the interface and stop the thread
    def stop
      @logger.info "#{@interface ? @interface.name : @name}: stop requested"
      @mutex.synchronize do
        # Need to make sure that @cancel_thread is set and the interface disconnected within
        # mutex to ensure that connect() is not called when we want to stop()
        @cancel_thread = true
        @handler_thread.stop if @handler_thread
        @interface_thread_sleeper.cancel if @interface_thread_sleeper
        if @interface
          @interface.disconnect
          if @interface_or_router == 'INTERFACE'
            valid_interface = InterfaceStatusModel.get_model(name: @interface.name, scope: @scope)
          else
            valid_interface = RouterStatusModel.get_model(name: @interface.name, scope: @scope)
          end
          valid_interface.destroy if valid_interface
        end
      end
    end

    def shutdown(_sig = nil)
      @logger.info "#{@interface ? @interface.name : @name}: shutdown requested"
      stop()
      super()
    end

    def graceful_kill
      # Just to avoid warning
    end
  end
end

if __FILE__ == $0
  OpenC3::InterfaceMicroservice.run
  OpenC3::ThreadManager.instance.shutdown
  OpenC3::ThreadManager.instance.join
end<|MERGE_RESOLUTION|>--- conflicted
+++ resolved
@@ -530,7 +530,6 @@
 
   class InterfaceMicroservice < Microservice
     UNKNOWN_BYTES_TO_PRINT = 16
-    DEFAULT_UPDATE_INTERVAL = 0.1
 
     def initialize(name)
       @mutex = Mutex.new
@@ -567,35 +566,17 @@
         RouterStatusModel.set(@interface.as_json(), scope: @scope)
       end
 
-<<<<<<< HEAD
-      @queued = true # default is to queue all packets
-      update_interval = nil
-      @sync_packet_count_data = {}
-      @sync_packet_count_time = nil
-      @sync_packet_count_delay_seconds = 1.0 # Sync packet counts every second
-=======
       @queued = false
->>>>>>> 21a128f8
       @interface.options.each do |option_name, option_values|
-        # OPTIMIZE_THROUGHPUT was changed to UPDATE_INTERVAL to better represent the setting
-        if option_name.upcase == 'UPDATE_INTERVAL' or option_name.upcase == 'OPTIMIZE_THROUGHPUT'
+        if option_name.upcase == 'OPTIMIZE_THROUGHPUT'
+          @queued = true
           update_interval = option_values[0].to_f
-          if update_interval <= 0.0
-            @queued = false
-          else
-            EphemeralStoreQueued.instance.set_update_interval(update_interval)
-            StoreQueued.instance.set_update_interval(update_interval)
-          end
+          EphemeralStoreQueued.instance.set_update_interval(update_interval)
+          StoreQueued.instance.set_update_interval(update_interval)
         end
         if option_name.upcase == 'SYNC_PACKET_COUNT_DELAY_SECONDS'
           TargetModel.sync_packet_count_delay_seconds = option_values[0].to_f
         end
-      end
-
-      # If the update_interval wasn't set by the UPDATE_INTERVAL option then use the default
-      if update_interval.nil?
-        EphemeralStoreQueued.instance.set_update_interval(DEFAULT_UPDATE_INTERVAL)
-        StoreQueued.instance.set_update_interval(DEFAULT_UPDATE_INTERVAL)
       end
 
       @interface_thread_sleeper = Sleeper.new
