# encoding: ascii-8bit

# Copyright 2022 Ball Aerospace & Technologies Corp.
# All Rights Reserved.
#
# This program is free software; you can modify and/or redistribute it
# under the terms of the GNU Affero General Public License
# as published by the Free Software Foundation; version 3 with
# attribution addendums as found in the LICENSE.txt
#
# This program is distributed in the hope that it will be useful,
# but WITHOUT ANY WARRANTY; without even the implied warranty of
# MERCHANTABILITY or FITNESS FOR A PARTICULAR PURPOSE.  See the
# GNU Affero General Public License for more details.

# Modified by OpenC3, Inc.
# All changes Copyright 2025, OpenC3, Inc.
# All Rights Reserved
#
# This file may also be used under the terms of a commercial license
# if purchased from OpenC3, Inc.
#
# A portion of this file was funded by Blue Origin Enterprises, L.P.
# See https://github.com/OpenC3/cosmos/pull/1963

require 'openc3/microservices/microservice'
require 'openc3/microservices/interface_decom_common'
require 'openc3/models/interface_model'
require 'openc3/models/router_model'
require 'openc3/models/interface_status_model'
require 'openc3/models/router_status_model'
require 'openc3/models/scope_model'
require 'openc3/topics/telemetry_topic'
require 'openc3/topics/command_topic'
require 'openc3/topics/command_decom_topic'
require 'openc3/topics/interface_topic'
require 'openc3/topics/router_topic'
require 'openc3/interfaces/interface'

begin
  require 'openc3-enterprise/models/critical_cmd_model'
rescue LoadError
<<<<<<< HEAD
  # LoadError expected for Open Source Edition
=======
  # Should never actual be used in COSMOS Core
>>>>>>> a6bbe15f
end

module OpenC3
  class InterfaceCmdHandlerThread
    include InterfaceDecomCommon

    def initialize(interface, tlm, logger: nil, metric: nil, scope:)
      @interface = interface
      @tlm = tlm
      @scope = scope
      scope_model = ScopeModel.get_model(name: @scope)
      if scope_model
        @critical_commanding = scope_model.critical_commanding
      else
        @critical_commanding = 'OFF'
      end
      @logger = logger
      @logger = Logger unless @logger
      @metric = metric
      @count = 0
      @directive_count = 0
      @metric.set(name: 'interface_directive_total', value: @directive_count, type: 'counter') if @metric
      @metric.set(name: 'interface_cmd_total', value: @count, type: 'counter') if @metric
    end

    def start
      @thread = Thread.new do
        run()
      rescue Exception => e
        @logger.error "#{@interface.name}: Command handler thread died: #{e.formatted}"
        raise e
      end
      ThreadManager.instance.register(@thread, stop_object: self)
    end

    def stop()
      OpenC3.kill_thread(self, @thread)
    end

    def graceful_kill
      InterfaceTopic.shutdown(@interface, scope: @scope)
      sleep(0.001) # Allow other threads to run
    end

    def run
      InterfaceTopic.receive_commands(@interface, scope: @scope) do |topic, msg_id, msg_hash, _redis|
        OpenC3.with_context(msg_hash) do
          release_critical = false
          msgid_seconds_from_epoch = msg_id.split('-')[0].to_i / 1000.0
          delta = Time.now.to_f - msgid_seconds_from_epoch
          @metric.set(name: 'interface_topic_delta_seconds', value: delta, type: 'gauge', unit: 'seconds', help: 'Delta time between data written to stream and interface cmd start') if @metric

          if topic == "OPENC3__SYSTEM__EVENTS"
            msg = JSON.parse(msg_hash['event'])
            if msg['type'] == 'scope'
              if msg['name'] == @scope
                @critical_commanding = msg['critical_commanding']
              end
            end
            next 'SUCCESS'
          end

          # Check for a raw write to the interface
          if topic =~ /CMD}INTERFACE/
            @directive_count += 1
            @metric.set(name: 'interface_directive_total', value: @directive_count, type: 'counter') if @metric
            if msg_hash['shutdown']
              @logger.info "#{@interface.name}: Shutdown requested"
              InterfaceTopic.clear_topics(InterfaceTopic.topics(@interface, scope: @scope))
              return
            end
            if msg_hash['connect']
              @logger.info "#{@interface.name}: Connect requested"
              params = []
              if msg_hash['params']
                params = JSON.parse(msg_hash['params'], :allow_nan => true, :create_additions => true)
              end
              @interface = @tlm.attempting(*params)
              next 'SUCCESS'
            end
            if msg_hash['disconnect']
              @logger.info "#{@interface.name}: Disconnect requested"
              @tlm.disconnect(false)
              next 'SUCCESS'
            end
            if msg_hash['raw']
              if @interface.connected?
                @logger.info "#{@interface.name}: Write raw"
                # A raw interface write results in an UNKNOWN packet
                command = System.commands.packet('UNKNOWN', 'UNKNOWN')
                command.received_count = TargetModel.increment_command_count('UNKNOWN', 'UNKNOWN', 1, scope: @scope)
                command = command.clone
                command.buffer = msg_hash['raw']
                command.received_time = Time.now
                CommandTopic.write_packet(command, scope: @scope)
                @interface.write_raw(msg_hash['raw'])
                next 'SUCCESS'
              else
                next "Interface not connected: #{@interface.name}"
              end
            end
            if msg_hash.key?('log_stream')
              if msg_hash['log_stream'] == 'true'
                @logger.info "#{@interface.name}: Enable stream logging"
                @interface.start_raw_logging
              else
                @logger.info "#{@interface.name}: Disable stream logging"
                @interface.stop_raw_logging
              end
              next 'SUCCESS'
            end
            if msg_hash.key?('interface_cmd')
              params = JSON.parse(msg_hash['interface_cmd'], allow_nan: true, create_additions: true)
              begin
                @logger.info "#{@interface.name}: interface_cmd: #{params['cmd_name']} #{params['cmd_params'].join(' ')}"
                @interface.interface_cmd(params['cmd_name'], *params['cmd_params'])
                InterfaceStatusModel.set(@interface.as_json(:allow_nan => true), queued: true, scope: @scope)
              rescue => e
                @logger.error "#{@interface.name}: interface_cmd: #{e.formatted}"
                next e.message
              end
              next 'SUCCESS'
            end
            if msg_hash.key?('protocol_cmd')
              params = JSON.parse(msg_hash['protocol_cmd'], allow_nan: true, create_additions: true)
              begin
                @logger.info "#{@interface.name}: protocol_cmd: #{params['cmd_name']} #{params['cmd_params'].join(' ')} read_write: #{params['read_write']} index: #{params['index']}"
                @interface.protocol_cmd(params['cmd_name'], *params['cmd_params'], read_write: params['read_write'], index: params['index'])
                InterfaceStatusModel.set(@interface.as_json(:allow_nan => true), queued: true, scope: @scope)
              rescue => e
                @logger.error "#{@interface.name}: protocol_cmd: #{e.formatted}"
                next e.message
              end
              next 'SUCCESS'
            end
            if msg_hash.key?('inject_tlm')
              handle_inject_tlm(msg_hash['inject_tlm'])
              next 'SUCCESS'
            end
            if msg_hash.key?('release_critical')
              # Note: intentional fall through below this point
              model = CriticalCmdModel.get_model(name: msg_hash['release_critical'], scope: @scope)
              if model
                msg_hash = model.cmd_hash
                release_critical = true
              else
                next "Critical command #{msg_hash['release_critical']} not found"
              end
            end
          end

          target_name = msg_hash['target_name']
          cmd_name = msg_hash['cmd_name']
          manual = ConfigParser.handle_true_false(msg_hash['manual'])
          cmd_params = nil
          cmd_buffer = nil
          hazardous_check = nil
          if msg_hash['cmd_params']
            cmd_params = JSON.parse(msg_hash['cmd_params'], :allow_nan => true, :create_additions => true)
            range_check = ConfigParser.handle_true_false(msg_hash['range_check'])
            raw = ConfigParser.handle_true_false(msg_hash['raw'])
            hazardous_check = ConfigParser.handle_true_false(msg_hash['hazardous_check'])
          elsif msg_hash['cmd_buffer']
            cmd_buffer = msg_hash['cmd_buffer']
          end

          begin
            begin
              if cmd_params
                command = System.commands.build_cmd(target_name, cmd_name, cmd_params, range_check, raw)
              elsif cmd_buffer
                if target_name
                  command = System.commands.identify(cmd_buffer, [target_name])
                else
                  command = System.commands.identify(cmd_buffer, @interface.cmd_target_names)
                end
                unless command
                  command = System.commands.packet('UNKNOWN', 'UNKNOWN').clone
                  command.buffer = cmd_buffer
                end
              else
                raise "Invalid command received:\n #{msg_hash}"
              end
              orig_command = System.commands.packet(command.target_name, command.packet_name)
              orig_command.received_count = TargetModel.increment_command_count(command.target_name, command.packet_name, 1, scope: @scope)
              command.received_count = orig_command.received_count
              command.received_time = Time.now
            rescue => e
              @logger.error "#{@interface.name}: #{msg_hash}"
              @logger.error "#{@interface.name}: #{e.formatted}"
              next e.message
            end

            command.extra ||= {}
            command.extra['cmd_string'] = msg_hash['cmd_string']
            command.extra['username'] = msg_hash['username']
            hazardous, hazardous_description = System.commands.cmd_pkt_hazardous?(command)

            # Initial Are you sure? Hazardous check
            # Return back the error, description, and the formatted command
            # This allows the error handler to simply re-send the command
            next "HazardousError\n#{hazardous_description}\n#{msg_hash['cmd_string']}" if hazardous_check and hazardous and not release_critical

            # Check for Critical Command
            if @critical_commanding and @critical_commanding != 'OFF' and not release_critical
              restricted = command.restricted
              if hazardous or restricted or (@critical_commanding == 'ALL' and manual)
                if hazardous
                  type = 'HAZARDOUS'
                elsif restricted
                  type = 'RESTRICTED'
                else
                  type = 'NORMAL'
                end
                model = CriticalCmdModel.new(name: SecureRandom.uuid, type: type, interface_name: @interface.name, username: msg_hash['username'], cmd_hash: msg_hash, scope: @scope)
                model.create
                @logger.info("Critical Cmd Pending: #{msg_hash['cmd_string']}", user: msg_hash['username'], scope: @scope)
                next "CriticalCmdError\n#{model.name}"
              end
            end

            validate = ConfigParser.handle_true_false(msg_hash['validate'])
            begin
              if @interface.connected?
                result = true
                reason = nil
                if command.validator and validate
                  begin
                    result, reason = command.validator.pre_check(command)
                  rescue => e
                    result = false
                    reason = e.message
                  end
                  # Explicitly check for false to allow nil to represent unknown
                  if result == false
                    message = "pre_check returned false for #{msg_hash['cmd_string']} due to #{reason}"
                    raise WriteRejectError.new(message)
                  end
                end

                @count += 1
                @metric.set(name: 'interface_cmd_total', value: @count, type: 'counter') if @metric

                log_message = ConfigParser.handle_true_false(msg_hash['log_message'])
                if log_message
                  @logger.info(msg_hash['cmd_string'], user: msg_hash['username'], scope: @scope)
                end

                @interface.write(command)

                if command.validator and validate
                  begin
                    result, reason = command.validator.post_check(command)
                  rescue => e
                    result = false
                    reason = e.message
                  end
                  command.extra['cmd_success'] = result
                  command.extra['cmd_reason'] = reason if reason
                end

                CommandDecomTopic.write_packet(command, scope: @scope)
                CommandTopic.write_packet(command, scope: @scope)
                InterfaceStatusModel.set(@interface.as_json(:allow_nan => true), queued: true, scope: @scope)

                # Explicitly check for false to allow nil to represent unknown
                if result == false
                  message = "post_check returned false for #{msg_hash['cmd_string']} due to #{reason}"
                  raise WriteRejectError.new(message)
                end
                next 'SUCCESS'
              else
                next "Interface not connected: #{@interface.name}"
              end
            rescue WriteRejectError => e
              next e.message
            rescue => e
              @logger.error "#{@interface.name}: #{e.formatted}"
              next e.message
            end
          rescue => e
            @logger.error "#{@interface.name}: #{e.formatted}"
            next e.message
          end
        end
      end
    end
  end

  class RouterTlmHandlerThread
    def initialize(router, tlm, logger: nil, metric: nil, scope:)
      @router = router
      @tlm = tlm
      @scope = scope
      @logger = logger
      @logger = Logger unless @logger
      @metric = metric
      @count = 0
      @directive_count = 0
      @metric.set(name: 'router_directive_total', value: @directive_count, type: 'counter') if @metric
      @metric.set(name: 'router_tlm_total', value: @count, type: 'counter') if @metric
    end

    def start
      @thread = Thread.new do
        run()
      rescue Exception => e
        @logger.error "#{@router.name}: Telemetry handler thread died: #{e.formatted}"
        raise e
      end
      ThreadManager.instance.register(@thread, stop_object: self)
    end

    def stop
      OpenC3.kill_thread(self, @thread)
    end

    def graceful_kill
      RouterTopic.shutdown(@router, scope: @scope)
      sleep(0.001) # Allow other threads to run
    end

    def run
      RouterTopic.receive_telemetry(@router, scope: @scope) do |topic, msg_id, msg_hash, _redis|
        msgid_seconds_from_epoch = msg_id.split('-')[0].to_i / 1000.0
        delta = Time.now.to_f - msgid_seconds_from_epoch
        @metric.set(name: 'router_topic_delta_seconds', value: delta, type: 'gauge', unit: 'seconds', help: 'Delta time between data written to stream and router tlm start') if @metric

        # Check for commands to the router itself
        if /CMD}ROUTER/.match?(topic)
          @directive_count += 1
          @metric.set(name: 'router_directive_total', value: @directive_count, type: 'counter') if @metric

          if msg_hash['shutdown']
            @logger.info "#{@router.name}: Shutdown requested"
            RouterTopic.clear_topics(RouterTopic.topics(@router, scope: @scope))
            return
          end
          if msg_hash['connect']
            @logger.info "#{@router.name}: Connect requested"
            params = []
            if msg_hash['params']
              params = JSON.parse(msg_hash['params'], :allow_nan => true, :create_additions => true)
            end
            @router = @tlm.attempting(*params)
          end
          if msg_hash['disconnect']
            @logger.info "#{@router.name}: Disconnect requested"
            @tlm.disconnect(false)
          end
          if msg_hash.key?('log_stream')
            if msg_hash['log_stream'] == 'true'
              @logger.info "#{@router.name}: Enable stream logging"
              @router.start_raw_logging
            else
              @logger.info "#{@router.name}: Disable stream logging"
              @router.stop_raw_logging
            end
          end
          if msg_hash.key?('router_cmd')
            params = JSON.parse(msg_hash['router_cmd'], allow_nan: true, create_additions: true)
            begin
              @logger.info "#{@router.name}: router_cmd: #{params['cmd_name']} #{params['cmd_params'].join(' ')}"
              @router.interface_cmd(params['cmd_name'], *params['cmd_params'])
              RouterStatusModel.set(@router.as_json(:allow_nan => true), queued: true, scope: @scope)
            rescue => e
              @logger.error "#{@router.name}: router_cmd: #{e.formatted}"
              next e.message
            end
            next 'SUCCESS'
          end
          if msg_hash.key?('protocol_cmd')
            params = JSON.parse(msg_hash['protocol_cmd'], allow_nan: true, create_additions: true)
            begin
              @logger.info "#{@router.name}: protocol_cmd: #{params['cmd_name']} #{params['cmd_params'].join(' ')} read_write: #{params['read_write']} index: #{params['index']}"
              @router.protocol_cmd(params['cmd_name'], *params['cmd_params'], read_write: params['read_write'], index: params['index'])
              RouterStatusModel.set(@router.as_json(:allow_nan => true), queued: true, scope: @scope)
            rescue => e
              @logger.error "#{@router.name}: protoco_cmd: #{e.formatted}"
              next e.message
            end
            next 'SUCCESS'
          end
          next 'SUCCESS'
        end

        if @router.connected?
          @count += 1
          @metric.set(name: 'router_tlm_total', value: @count, type: 'counter') if @metric

          target_name = msg_hash["target_name"]
          packet_name = msg_hash["packet_name"]

          packet = System.telemetry.packet(target_name, packet_name)
          packet.stored = ConfigParser.handle_true_false(msg_hash["stored"])
          packet.received_time = Time.from_nsec_from_epoch(msg_hash["time"].to_i)
          packet.received_count = msg_hash["received_count"].to_i
          packet.buffer = msg_hash["buffer"]

          begin
            @router.write(packet)
            RouterStatusModel.set(@router.as_json(:allow_nan => true), queued: true, scope: @scope)
            next 'SUCCESS'
          rescue => e
            @logger.error "#{@router.name}: #{e.formatted}"
            next e.message
          end
        end
      end
    end
  end

  class InterfaceMicroservice < Microservice
    UNKNOWN_BYTES_TO_PRINT = 16

    def initialize(name)
      @mutex = Mutex.new
      super(name)

      @interface_or_router = self.class.name.to_s.split("Microservice")[0].upcase.split("::")[-1]
      if @interface_or_router == 'INTERFACE'
        @metric.set(name: 'interface_tlm_total', value: @count, type: 'counter')
      else
        @metric.set(name: 'router_cmd_total', value: @count, type: 'counter')
      end

      interface_name = name.split("__")[2]
      if @interface_or_router == 'INTERFACE'
        @interface = InterfaceModel.get_model(name: interface_name, scope: @scope).build
      else
        @interface = RouterModel.get_model(name: interface_name, scope: @scope).build
      end
      @interface.name = interface_name
      # Map the interface to the interface's targets
      @interface.target_names.each do |target_name|
        target = System.targets[target_name]
        target.interface = @interface
      end
      @interface.tlm_target_names.each do |target_name|
        # Initialize the target's packet counters based on the Topic stream
        # Prevents packet count resetting to 0 when interface restarts
        begin
          System.telemetry.packets(target_name).each do |packet_name, packet|
            topic = "#{@scope}__TELEMETRY__{#{target_name}}__#{packet_name}"
            msg_id, msg_hash = Topic.get_newest_message(topic)
            if msg_id
              packet.received_count = msg_hash['received_count'].to_i
            else
              packet.received_count = 0
            end
          end
        rescue
          # Handle targets without telemetry
        end
      end
      if @interface.connect_on_startup
        @interface.state = 'ATTEMPTING'
      else
        @interface.state = 'DISCONNECTED'
      end
      if @interface_or_router == 'INTERFACE'
        InterfaceStatusModel.set(@interface.as_json(:allow_nan => true), scope: @scope)
      else
        RouterStatusModel.set(@interface.as_json(:allow_nan => true), scope: @scope)
      end

      @queued = false
      @sync_packet_count_data = {}
      @sync_packet_count_time = nil
      @sync_packet_count_delay_seconds = 1.0 # Sync packet counts every second
      @interface.options.each do |option_name, option_values|
        if option_name.upcase == 'OPTIMIZE_THROUGHPUT'
          @queued = true
          update_interval = option_values[0].to_f
          EphemeralStoreQueued.instance.set_update_interval(update_interval)
          StoreQueued.instance.set_update_interval(update_interval)
        end
        if option_name.upcase == 'SYNC_PACKET_COUNT_DELAY_SECONDS'
          @sync_packet_count_delay_seconds = option_values[0].to_f
        end
      end

      @interface_thread_sleeper = Sleeper.new
      @cancel_thread = false
      @connection_failed_messages = []
      @connection_lost_messages = []
      if @interface_or_router == 'INTERFACE'
        @handler_thread = InterfaceCmdHandlerThread.new(@interface, self, logger: @logger, metric: @metric, scope: @scope)
      else
        @handler_thread = RouterTlmHandlerThread.new(@interface, self, logger: @logger, metric: @metric, scope: @scope)
      end
      @handler_thread.start
    end

    # Called to connect the interface/router. It takes optional parameters to
    # rebuilt the interface/router. Once we set the state to 'ATTEMPTING' the
    # run method handles the actual connection.
    def attempting(*params)
      unless params.empty?
        @interface.disconnect()
        # Build New Interface, this can fail if passed bad parameters
        new_interface = @interface.class.new(*params)
        @interface.copy_to(new_interface)

        # Replace interface for targets
        @interface.target_names.each do |target_name|
          target = System.targets[target_name]
          target.interface = new_interface
        end
        @interface = new_interface
      end

      @interface.state = 'ATTEMPTING'
      if @interface_or_router == 'INTERFACE'
        InterfaceStatusModel.set(@interface.as_json(:allow_nan => true), queued: true, scope: @scope)
      else
        RouterStatusModel.set(@interface.as_json(:allow_nan => true), queued: true, scope: @scope)
      end
      @interface # Return the interface/router since we may have recreated it
    # Need to rescue Exception so we cover LoadError
    rescue Exception => e
      @logger.error("Attempting connection #{@interface.connection_string} failed due to #{e.message}")
      if SignalException === e
        @logger.info "#{@interface.name}: Closing from signal"
        @cancel_thread = true
      end
      @interface # Return the original interface/router in case of error
    end

    def run
      begin
        if @interface.read_allowed?
          @logger.info "#{@interface.name}: Starting packet reading"
        else
          @logger.info "#{@interface.name}: Starting connection maintenance"
        end
        while true
          break if @cancel_thread

          case @interface.state
          when 'DISCONNECTED'
            # Just wait to see if we should connect later
            @interface_thread_sleeper.sleep(1)
          when 'ATTEMPTING'
            begin
              @mutex.synchronize do
                # We need to make sure connect is not called after stop() has been called
                connect() unless @cancel_thread
              end
            rescue Exception => e
              handle_connection_failed(@interface.connection_string, e)
              break if @cancel_thread
            end
          when 'CONNECTED'
            if @interface.read_allowed?
              begin
                packet = @interface.read
                if packet
                  handle_packet(packet)
                  @count += 1
                  if @interface_or_router == 'INTERFACE'
                    @metric.set(name: 'interface_tlm_total', value: @count, type: 'counter')
                  else
                    @metric.set(name: 'router_cmd_total', value: @count, type: 'counter')
                  end
                else
                  @logger.info "#{@interface.name}: Internal disconnect requested (returned nil)"
                  handle_connection_lost()
                  break if @cancel_thread
                end
              rescue Exception => e
                handle_connection_lost(e)
                break if @cancel_thread
              end
            else
              @interface_thread_sleeper.sleep(1)
              handle_connection_lost() if !@interface.connected?
            end
          end
        end
      rescue Exception => e
        unless SystemExit === e or SignalException === e
          @logger.error "#{@interface.name}: Packet reading thread died: #{e.formatted}"
          OpenC3.handle_fatal_exception(e)
        end
        # Try to do clean disconnect because we're going down
        disconnect(false)
      end
      if @interface_or_router == 'INTERFACE'
        InterfaceStatusModel.set(@interface.as_json(:allow_nan => true), queued: true, scope: @scope)
      else
        RouterStatusModel.set(@interface.as_json(:allow_nan => true), queued: true, scope: @scope)
      end
      @logger.info "#{@interface.name}: Stopped packet reading"
    end

    def handle_packet(packet)
      InterfaceStatusModel.set(@interface.as_json(:allow_nan => true), queued: true, scope: @scope)
      packet.received_time = Time.now.sys unless packet.received_time

      if packet.stored
        # Stored telemetry does not update the current value table
        identified_packet = System.telemetry.identify_and_define_packet(packet, @interface.tlm_target_names)
      else
        # Identify and update packet
        if packet.identified?
          begin
            # Preidentifed packet - place it into the current value table
            identified_packet = System.telemetry.update!(packet.target_name,
                                                         packet.packet_name,
                                                         packet.buffer)
          rescue RuntimeError
            # Packet identified but we don't know about it
            # Clear packet_name and target_name and try to identify
            @logger.warn "#{@interface.name}: Received unknown identified telemetry: #{packet.target_name} #{packet.packet_name}"
            packet.target_name = nil
            packet.packet_name = nil
            identified_packet = System.telemetry.identify!(packet.buffer,
                                                           @interface.tlm_target_names)
          end
        else
          # Packet needs to be identified
          identified_packet = System.telemetry.identify!(packet.buffer,
                                                         @interface.tlm_target_names)
        end
      end

      if identified_packet
        identified_packet.received_time = packet.received_time
        identified_packet.stored = packet.stored
        identified_packet.extra = packet.extra
        packet = identified_packet
      else
        unknown_packet = System.telemetry.update!('UNKNOWN', 'UNKNOWN', packet.buffer)
        unknown_packet.received_time = packet.received_time
        unknown_packet.stored = packet.stored
        unknown_packet.extra = packet.extra
        packet = unknown_packet
        json_hash = CvtModel.build_json_from_packet(packet)
        CvtModel.set(json_hash, target_name: packet.target_name, packet_name: packet.packet_name, queued: @queued, scope: @scope)
        num_bytes_to_print = [UNKNOWN_BYTES_TO_PRINT, packet.length].min
        data = packet.buffer(false)[0..(num_bytes_to_print - 1)]
        prefix = data.each_byte.map { | byte | sprintf("%02X", byte) }.join()
        @logger.warn "#{@interface.name} #{packet.target_name} packet length: #{packet.length} starting with: #{prefix}"
      end

      # Write to stream
      sync_tlm_packet_counts(packet)
      TelemetryTopic.write_packet(packet, queued: @queued, scope: @scope)
    end

    def handle_connection_failed(connection, connect_error)
      @error = connect_error
      @logger.error "#{@interface.name}: Connection #{connection} failed due to #{connect_error.formatted(false, false)}"
      case connect_error
      when SignalException
        @logger.info "#{@interface.name}: Closing from signal"
        @cancel_thread = true
      when Errno::ECONNREFUSED, Errno::ECONNRESET, Errno::ETIMEDOUT, Errno::ENOTSOCK, Errno::EHOSTUNREACH, IOError
        # Do not write an exception file for these extremely common cases
      else
        if RuntimeError === connect_error and (connect_error.message =~ /canceled/ or connect_error.message =~ /timeout/)
          # Do not write an exception file for these extremely common cases
        else
          @logger.error "#{@interface.name}: #{connect_error.formatted}"
          unless @connection_failed_messages.include?(connect_error.message)
            OpenC3.write_exception_file(connect_error)
            @connection_failed_messages << connect_error.message
          end
        end
      end
      disconnect() # Ensure we do a clean disconnect
    end

    def handle_connection_lost(err = nil, reconnect: true)
      if err
        @error = err
        @logger.info "#{@interface.name}: Connection Lost: #{err.formatted(false, false)}"
        case err
        when SignalException
          @logger.info "#{@interface.name}: Closing from signal"
          @cancel_thread = true
        when Errno::ECONNABORTED, Errno::ECONNRESET, Errno::ETIMEDOUT, Errno::EBADF, Errno::ENOTSOCK, IOError
          # Do not write an exception file for these extremely common cases
        else
          @logger.error "#{@interface.name}: #{err.formatted}"
          unless @connection_lost_messages.include?(err.message)
            OpenC3.write_exception_file(err)
            @connection_lost_messages << err.message
          end
        end
      else
        @logger.info "#{@interface.name}: Connection Lost"
      end
      disconnect(reconnect) # Ensure we do a clean disconnect
    end

    def connect
      @logger.info "#{@interface.name}: Connect #{@interface.connection_string}"
      begin
        @interface.connect
        @interface.post_connect
      rescue Exception => e
        begin
          @interface.disconnect # Ensure disconnect is called at least once on a partial connect
        rescue Exception
          # We want to report any connect errors, not disconnect in this case
        end
        raise e
      end
      @interface.state = 'CONNECTED'
      if @interface_or_router == 'INTERFACE'
        InterfaceStatusModel.set(@interface.as_json(:allow_nan => true), queued: true, scope: @scope)
      else
        RouterStatusModel.set(@interface.as_json(:allow_nan => true), queued: true, scope: @scope)
      end
      @logger.info "#{@interface.name}: Connection Success"
    end

    def disconnect(allow_reconnect = true)
      return if @interface.state == 'DISCONNECTED' && !@interface.connected?

      # Synchronize the calls to @interface.disconnect since it takes an unknown
      # amount of time. If two calls to disconnect stack up, the if statement
      # should avoid multiple calls to disconnect.
      @mutex.synchronize do
        begin
          @interface.disconnect if @interface.connected?
        rescue => e
          @logger.error "Disconnect: #{@interface.name}: #{e.formatted}"
        end
      end

      # If the interface is set to auto_reconnect then delay so the thread
      # can come back around and allow the interface a chance to reconnect.
      if allow_reconnect and @interface.auto_reconnect and @interface.state != 'DISCONNECTED'
        attempting()
        if !@cancel_thread
          # @logger.debug "reconnect delay: #{@interface.reconnect_delay}"
          @interface_thread_sleeper.sleep(@interface.reconnect_delay)
        end
      else
        @interface.state = 'DISCONNECTED'
        if @interface_or_router == 'INTERFACE'
          InterfaceStatusModel.set(@interface.as_json(:allow_nan => true), queued: true, scope: @scope)
        else
          RouterStatusModel.set(@interface.as_json(:allow_nan => true), queued: true, scope: @scope)
        end
      end
    end

    # Disconnect from the interface and stop the thread
    def stop
      @logger.info "#{@interface ? @interface.name : @name}: stop requested"
      @mutex.synchronize do
        # Need to make sure that @cancel_thread is set and the interface disconnected within
        # mutex to ensure that connect() is not called when we want to stop()
        @cancel_thread = true
        @handler_thread.stop if @handler_thread
        @interface_thread_sleeper.cancel if @interface_thread_sleeper
        if @interface
          @interface.disconnect
          if @interface_or_router == 'INTERFACE'
            valid_interface = InterfaceStatusModel.get_model(name: @interface.name, scope: @scope)
          else
            valid_interface = RouterStatusModel.get_model(name: @interface.name, scope: @scope)
          end
          valid_interface.destroy if valid_interface
        end
      end
    end

    def shutdown(_sig = nil)
      @logger.info "#{@interface ? @interface.name : @name}: shutdown requested"
      stop()
      super()
    end

    def graceful_kill
      # Just to avoid warning
    end

    def sync_tlm_packet_counts(packet)
      if @sync_packet_count_delay_seconds <= 0
        # Perfect but slow method
        packet.received_count = TargetModel.increment_telemetry_count(packet.target_name, packet.packet_name, 1, scope: @scope)
      else
        # Eventually consistent method
        # Only sync every period (default 1 second) to avoid hammering Redis
        # This is a trade off between speed and accuracy
        # The packet count is eventually consistent
        @sync_packet_count_data[packet.target_name] ||= {}
        @sync_packet_count_data[packet.target_name][packet.packet_name] ||= 0
        @sync_packet_count_data[packet.target_name][packet.packet_name] += 1

        # Ensures counters change between syncs
        packet.received_count += 1

        # Check if we need to sync the packet counts
        if @sync_packet_count_time.nil? or (Time.now - @sync_packet_count_time) > @sync_packet_count_delay_seconds
          @sync_packet_count_time = Time.now

          inc_count = 0
          # Use pipeline to make this one transaction
          result = Store.redis_pool.pipelined do
            # Increment global counters for packets received
            @sync_packet_count_data.each do |target_name, packet_data|
              packet_data.each do |packet_name, count|
                TargetModel.increment_telemetry_count(target_name, packet_name, count, scope: @scope)
                inc_count += 1
              end
            end
            @sync_packet_count_data = {}

            # Get all the packet counts with the global counters
            @interface.tlm_target_names.each do |target_name|
              TargetModel.get_all_telemetry_counts(target_name, scope: @scope)
            end
            TargetModel.get_all_telemetry_counts('UNKNOWN', scope: @scope)
          end
          @interface.tlm_target_names.each do |target_name|
            result[inc_count].each do |packet_name, count|
              update_packet = System.telemetry.packet(target_name, packet_name)
              update_packet.received_count = count.to_i
            end
            inc_count += 1
          end
          result[inc_count].each do |packet_name, count|
            update_packet = System.telemetry.packet('UNKNOWN', packet_name)
            update_packet.received_count = count.to_i
          end
        end
      end
    end
  end
end

if __FILE__ == $0
  OpenC3::InterfaceMicroservice.run
  ThreadManager.instance.shutdown
  ThreadManager.instance.join
end<|MERGE_RESOLUTION|>--- conflicted
+++ resolved
@@ -40,11 +40,7 @@
 begin
   require 'openc3-enterprise/models/critical_cmd_model'
 rescue LoadError
-<<<<<<< HEAD
-  # LoadError expected for Open Source Edition
-=======
-  # Should never actual be used in COSMOS Core
->>>>>>> a6bbe15f
+  # LoadError expected in COSMOS Core
 end
 
 module OpenC3
