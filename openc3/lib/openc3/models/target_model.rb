# encoding: ascii-8bit

# Copyright 2022 Ball Aerospace & Technologies Corp.
# All Rights Reserved.
#
# This program is free software; you can modify and/or redistribute it
# under the terms of the GNU Affero General Public License
# as published by the Free Software Foundation; version 3 with
# attribution addendums as found in the LICENSE.txt
#
# This program is distributed in the hope that it will be useful,
# but WITHOUT ANY WARRANTY; without even the implied warranty of
# MERCHANTABILITY or FITNESS FOR A PARTICULAR PURPOSE.  See the
# GNU Affero General Public License for more details.

# Modified by OpenC3, Inc.
# All changes Copyright 2024, OpenC3, Inc.
# All Rights Reserved
#
# This file may also be used under the terms of a commercial license
# if purchased from OpenC3, Inc.

# A portion of this file was funded by Blue Origin Enterprises, L.P.
# See https://github.com/OpenC3/cosmos/pull/1957

require 'openc3/top_level'
require 'openc3/models/model'
require 'openc3/models/cvt_model'
require 'openc3/models/microservice_model'
require 'openc3/topics/limits_event_topic'
require 'openc3/topics/config_topic'
require 'openc3/system'
require 'openc3/utilities/local_mode'
require 'openc3/utilities/bucket'
require 'openc3/utilities/zip'
require 'fileutils'
require 'ostruct'
require 'tmpdir'

module OpenC3
  # Manages the target in Redis. It stores the target itself under the
  # <SCOPE>__openc3_targets key under the target name field. All the command packets
  # in the target are stored under the <SCOPE>__openc3cmd__<TARGET NAME> key and the
  # telemetry under the <SCOPE>__openc3tlm__<TARGET NAME> key. Any new limits sets
  # are merged into the <SCOPE>__limits_sets key as fields. Any new limits groups are
  # created under <SCOPE>__limits_groups with field name. These Redis key/fields are
  # all removed when the undeploy method is called.
  class TargetModel < Model
    PRIMARY_KEY = 'openc3_targets'
    VALID_TYPES = %i(CMD TLM)
    ERB_EXTENSIONS = %w(.txt .rb .py .json .yaml .yml)
    ITEM_MAP_CACHE_TIMEOUT = 10.0
    @@item_map_cache = {}

    attr_accessor :folder_name
    attr_accessor :requires
    attr_accessor :ignored_parameters
    attr_accessor :ignored_items
    attr_accessor :limits_groups
    attr_accessor :cmd_tlm_files
    attr_accessor :cmd_unique_id_mode
    attr_accessor :tlm_unique_id_mode
    attr_accessor :id
    attr_accessor :cmd_buffer_depth
    attr_accessor :cmd_log_cycle_time
    attr_accessor :cmd_log_cycle_size
    attr_accessor :cmd_log_retain_time
    attr_accessor :cmd_decom_log_cycle_time
    attr_accessor :cmd_decom_log_cycle_size
    attr_accessor :cmd_decom_log_retain_time
    attr_accessor :tlm_buffer_depth
    attr_accessor :tlm_log_cycle_time
    attr_accessor :tlm_log_cycle_size
    attr_accessor :tlm_log_retain_time
    attr_accessor :tlm_decom_log_cycle_time
    attr_accessor :tlm_decom_log_cycle_size
    attr_accessor :tlm_decom_log_retain_time
    attr_accessor :reduced_minute_log_retain_time
    attr_accessor :reduced_hour_log_retain_time
    attr_accessor :reduced_day_log_retain_time
    attr_accessor :cleanup_poll_time
    attr_accessor :needs_dependencies
    attr_accessor :target_microservices
    attr_accessor :children
    attr_accessor :disable_erb
    attr_accessor :shard

    # NOTE: The following three class methods are used by the ModelController
    # and are reimplemented to enable various Model class methods to work
    def self.get(name:, scope:)
      super("#{scope}__#{PRIMARY_KEY}", name: name)
    end

    def self.names(scope:)
      super("#{scope}__#{PRIMARY_KEY}")
    end

    def self.all(scope:)
      super("#{scope}__#{PRIMARY_KEY}")
    end

    # All targets with indication of modified targets
    def self.all_modified(scope:)
      targets = self.all(scope: scope)
      targets.each { |_target_name, target| target['modified'] = false }

      if ENV['OPENC3_LOCAL_MODE']
        modified_targets = OpenC3::LocalMode.modified_targets(scope: scope)
        modified_targets.each do |target_name|
          targets[target_name]['modified'] = true if targets[target_name]
        end
      else
        modified_targets = Bucket.getClient().list_files(bucket: ENV['OPENC3_CONFIG_BUCKET'], path: "DEFAULT/targets_modified/", only_directories: true)
        modified_targets.each do |target_name|
          # A target could have been deleted without removing the modified files
          # Thus we have to check for the existence of the target_name key
          if targets.has_key?(target_name)
            targets[target_name]['modified'] = true
          end
        end
      end
      # Sort (which turns hash to array) and return hash
      # This enables a consistent listing of the targets
      targets.sort.to_h
    end

    # Given target's modified file list
    def self.modified_files(target_name, scope:)
      modified = []

      if ENV['OPENC3_LOCAL_MODE']
        modified = OpenC3::LocalMode.modified_files(target_name, scope: scope)
      else
        resp = Bucket.getClient().list_objects(
          bucket: ENV['OPENC3_CONFIG_BUCKET'],
          # The trailing slash is important!
          prefix: "#{scope}/targets_modified/#{target_name}/",
        )
        resp.each do |item|
          # Results look like DEFAULT/targets_modified/INST/procedures/new.rb
          # so split on '/' and ignore the first two values
          modified << item.key.split('/')[2..-1].join('/')
        end
      end
      # Sort to enable a consistent listing of the modified files
      modified.sort
    end

    def self.delete_modified(target_name, scope:)
      if ENV['OPENC3_LOCAL_MODE']
        OpenC3::LocalMode.delete_modified(target_name, scope: scope)
      end
      bucket = Bucket.getClient()
      # Delete the remote files as well
      resp = bucket.list_objects(
        bucket: ENV['OPENC3_CONFIG_BUCKET'],
        # The trailing slash is important!
        prefix: "#{scope}/targets_modified/#{target_name}/",
      )
      resp.each do |item|
        bucket.delete_object(bucket: ENV['OPENC3_CONFIG_BUCKET'], key: item.key)
      end
    end

    def self.download(target_name, scope:)
      tmp_dir = Dir.mktmpdir
      zip_filename = File.join(tmp_dir, "#{target_name}.zip")
      Zip.continue_on_exists_proc = true
      zip = Zip::File.open(zip_filename, Zip::File::CREATE)

      if ENV['OPENC3_LOCAL_MODE']
        OpenC3::LocalMode.zip_target(target_name, zip, scope: scope)
      else
        bucket = Bucket.getClient()
        # The trailing slash is important!
        prefix = "#{scope}/targets_modified/#{target_name}/"
        resp = bucket.list_objects(
          bucket: ENV['OPENC3_CONFIG_BUCKET'],
          prefix: prefix,
        )
        resp.each do |item|
          # item.key looks like DEFAULT/targets_modified/INST/screens/blah.txt
          base_path = item.key.sub(prefix, '') # remove prefix
          local_path = File.join(tmp_dir, base_path)
          # Ensure dir structure exists, get_object fails if not
          FileUtils.mkdir_p(File.dirname(local_path))
          bucket.get_object(bucket: ENV['OPENC3_CONFIG_BUCKET'], key: item.key, path: local_path)
          zip.add(base_path, local_path)
        end
      end
      zip.close

      result = OpenStruct.new
      result.filename = File.basename(zip_filename)
      result.contents = File.read(zip_filename, mode: 'rb')
      return result
    end

    # @return [Hash] Packet hash or raises an exception
    def self.packet(target_name, packet_name, type: :TLM, scope:)
      raise "Unknown type #{type} for #{target_name} #{packet_name}" unless VALID_TYPES.include?(type)

      # Assume it exists and just try to get it to avoid an extra call to Store.exist?
      json = Store.hget("#{scope}__openc3#{type.to_s.downcase}__#{target_name}", packet_name)
      raise "Packet '#{target_name} #{packet_name}' does not exist" if json.nil?

      JSON.parse(json, :allow_nan => true, :create_additions => true)
    end

    # @return [Array<Hash>] All packet hashes under the target_name
    def self.packets(target_name, type: :TLM, scope:)
      raise "Unknown type #{type} for #{target_name}" unless VALID_TYPES.include?(type)
      raise "Target '#{target_name}' does not exist for scope: #{scope}" unless get(name: target_name, scope: scope)

      result = []
      packets = Store.hgetall("#{scope}__openc3#{type.to_s.downcase}__#{target_name}")
      packets.sort.each do |_packet_name, packet_json|
        result << JSON.parse(packet_json, :allow_nan => true, :create_additions => true)
      end
      result
    end

    # @return [Array<Hash>] All packet hashes under the target_name
    def self.all_packet_name_descriptions(target_name, type: :TLM, scope:)
      self.packets(target_name, type: type, scope: scope).map! { |hash| hash.slice("packet_name", "description") }
    end

    def self.set_packet(target_name, packet_name, packet, type: :TLM, scope:)
      raise "Unknown type #{type} for #{target_name} #{packet_name}" unless VALID_TYPES.include?(type)

      begin
        Store.hset("#{scope}__openc3#{type.to_s.downcase}__#{target_name}", packet_name, JSON.generate(packet.as_json(:allow_nan => true)))
      rescue JSON::GeneratorError => e
        Logger.error("Invalid text present in #{target_name} #{packet_name} #{type.to_s.downcase} packet")
        raise e
      end
    end

    # @return [Hash] Item hash or raises an exception
    def self.packet_item(target_name, packet_name, item_name, type: :TLM, scope:)
      packet = packet(target_name, packet_name, type: type, scope: scope)
      item = packet['items'].find { |item| item['name'] == item_name.to_s }
      raise "Item '#{packet['target_name']} #{packet['packet_name']} #{item_name}' does not exist" unless item
      item
    end

    # @return [Array<Hash>] Item hash array or raises an exception
    def self.packet_items(target_name, packet_name, items, type: :TLM, scope:)
      packet = packet(target_name, packet_name, type: type, scope: scope)
      found = packet['items'].find_all { |item| items.map(&:to_s).include?(item['name']) }
      if found.length != items.length # we didn't find them all
        found_items = found.collect { |item| item['name'] }
        not_found = []
        (items - found_items).each do |item|
          not_found << "'#{target_name} #{packet_name} #{item}'"
        end
        # 'does not exist' not grammatically correct but we use it in every other exception
        raise "Item(s) #{not_found.join(', ')} does not exist"
      end
      found
    end

    # @return [Array<String>] All the item names for every packet in a target
    def self.all_item_names(target_name, type: :TLM, scope:)
      items = Store.zrange("#{scope}__openc3tlm__#{target_name}__allitems", 0, -1)
      items = rebuild_target_allitems_list(target_name, type: type, scope: scope) if items.empty?
      items
    end

    def self.rebuild_target_allitems_list(target_name, type: :TLM, scope:)
      packets = packets(target_name, type: type, scope: scope)
      packets.each do |packet|
        packet['items'].each do |item|
          TargetModel.add_to_target_allitems_list(target_name, item['name'], scope: scope)
        end
      end
      Store.zrange("#{scope}__openc3tlm__#{target_name}__allitems", 0, -1) # return the new sorted set to let redis do the sorting
    end

    def self.add_to_target_allitems_list(target_name, item_name, scope:)
      score = 0 # https://redis.io/docs/latest/develop/data-types/sorted-sets/#lexicographical-scores
      Store.zadd("#{scope}__openc3tlm__#{target_name}__allitems", score, item_name)
    end

    # @return [Hash{String => Array<Array<String, String, String>>}]
    def self.limits_groups(scope:)
      groups = Store.hgetall("#{scope}__limits_groups")
      if groups
        groups.map { |group, items| [group, JSON.parse(items, :allow_nan => true, :create_additions => true)] }.to_h
      else
        {}
      end
    end

    def self.get_item_to_packet_map(target_name, scope:)
      cache_time, item_map = @@item_map_cache[target_name]
      return item_map if item_map and (Time.now - cache_time) < ITEM_MAP_CACHE_TIMEOUT
      item_map_key = "#{scope}__#{target_name}__item_to_packet_map"
      target_name = target_name.upcase
      json_data = Store.get(item_map_key)
      if json_data
        item_map = JSON.parse(json_data, :allow_nan => true, :create_additions => true)
      else
        item_map = build_item_to_packet_map(target_name, scope: scope)
        Store.set(item_map_key, JSON.generate(item_map, :allow_nan => true))
      end
      @@item_map_cache[target_name] = [Time.now, item_map]
      return item_map
    end

    def self.build_item_to_packet_map(target_name, scope:)
      item_map = {}
      packets = packets(target_name, scope: scope)
      packets.each do |packet|
        items = packet['items']
        items.each do |item|
          item_name = item['name']
          item_map[item_name] ||= []
          item_map[item_name] << packet['packet_name']
        end
      end
      return item_map
    end

    # Called by the PluginModel to allow this class to validate it's top-level keyword: "TARGET"
    def self.handle_config(parser, keyword, parameters, plugin: nil, needs_dependencies: false, scope:)
      case keyword
      when 'TARGET'
        usage = "#{keyword} <TARGET FOLDER NAME> <TARGET NAME>"
        parser.verify_num_parameters(2, 2, usage)
        parser.verify_parameter_naming(2) # Target name is the 2nd parameter
        return self.new(name: parameters[1].to_s.upcase, folder_name: parameters[0].to_s.upcase, plugin: plugin,  needs_dependencies: needs_dependencies, scope: scope)
      else
        raise ConfigParser::Error.new(parser, "Unknown keyword and parameters for Target: #{keyword} #{parameters.join(" ")}")
      end
    end

    # Make sure to update target_model.py if you add additional parameters
    def initialize(
      name:,
      folder_name: nil,
      requires: [],
      ignored_parameters: [],
      ignored_items: [],
      limits_groups: [],
      cmd_tlm_files: [],
      cmd_unique_id_mode: false,
      tlm_unique_id_mode: false,
      id: nil,
      updated_at: nil,
      plugin: nil,
      cmd_buffer_depth: 5,
      cmd_log_cycle_time: 600,
      cmd_log_cycle_size: 50_000_000,
      cmd_log_retain_time: nil,
      cmd_decom_log_cycle_time: 600,
      cmd_decom_log_cycle_size: 50_000_000,
      cmd_decom_log_retain_time: nil,
      tlm_buffer_depth: 60,
      tlm_log_cycle_time: 600,
      tlm_log_cycle_size: 50_000_000,
      tlm_log_retain_time: nil,
      tlm_decom_log_cycle_time: 600,
      tlm_decom_log_cycle_size: 50_000_000,
      tlm_decom_log_retain_time: nil,
      reduced_minute_log_retain_time: nil,
      reduced_hour_log_retain_time: nil,
      reduced_day_log_retain_time: nil,
      cleanup_poll_time: 600,
      needs_dependencies: false,
      target_microservices: {'REDUCER' => [[]]},
      reducer_disable: false,
      reducer_max_cpu_utilization: 30.0,
      disable_erb: nil,
      shard: 0,
      scope:
    )
      super("#{scope}__#{PRIMARY_KEY}", name: name, plugin: plugin, updated_at: updated_at,
        cmd_buffer_depth: cmd_buffer_depth, cmd_log_cycle_time: cmd_log_cycle_time, cmd_log_cycle_size: cmd_log_cycle_size,
        cmd_log_retain_time: cmd_log_retain_time,
        cmd_decom_log_cycle_time: cmd_decom_log_cycle_time, cmd_decom_log_cycle_size: cmd_decom_log_cycle_size,
        cmd_decom_log_retain_time: cmd_decom_log_retain_time,
        tlm_buffer_depth: tlm_buffer_depth, tlm_log_cycle_time: tlm_log_cycle_time, tlm_log_cycle_size: tlm_log_cycle_size,
        tlm_log_retain_time: tlm_log_retain_time,
        tlm_decom_log_cycle_time: tlm_decom_log_cycle_time, tlm_decom_log_cycle_size: tlm_decom_log_cycle_size,
        tlm_decom_log_retain_time: tlm_decom_log_retain_time,
        reduced_minute_log_retain_time: reduced_minute_log_retain_time,
        reduced_hour_log_retain_time: reduced_hour_log_retain_time, reduced_day_log_retain_time: reduced_day_log_retain_time,
        cleanup_poll_time: cleanup_poll_time, needs_dependencies: needs_dependencies, target_microservices: target_microservices,
        reducer_disable: reducer_disable, reducer_max_cpu_utilization: reducer_max_cpu_utilization,
        scope: scope)
      @folder_name = folder_name
      @requires = requires
      @ignored_parameters = ignored_parameters
      @ignored_items = ignored_items
      @limits_groups = limits_groups
      @cmd_tlm_files = cmd_tlm_files
      @cmd_unique_id_mode = cmd_unique_id_mode
      @tlm_unique_id_mode = tlm_unique_id_mode
      @id = id
      @cmd_buffer_depth = cmd_buffer_depth
      @cmd_log_cycle_time = cmd_log_cycle_time
      @cmd_log_cycle_size = cmd_log_cycle_size
      @cmd_log_retain_time = cmd_log_retain_time
      @cmd_decom_log_cycle_time = cmd_decom_log_cycle_time
      @cmd_decom_log_cycle_size = cmd_decom_log_cycle_size
      @cmd_decom_log_retain_time = cmd_decom_log_retain_time
      @tlm_buffer_depth = tlm_buffer_depth
      @tlm_log_cycle_time = tlm_log_cycle_time
      @tlm_log_cycle_size = tlm_log_cycle_size
      @tlm_log_retain_time = tlm_log_retain_time
      @tlm_decom_log_cycle_time = tlm_decom_log_cycle_time
      @tlm_decom_log_cycle_size = tlm_decom_log_cycle_size
      @tlm_decom_log_retain_time = tlm_decom_log_retain_time
      @reduced_minute_log_retain_time = reduced_minute_log_retain_time
      @reduced_hour_log_retain_time = reduced_hour_log_retain_time
      @reduced_day_log_retain_time = reduced_day_log_retain_time
      @cleanup_poll_time = cleanup_poll_time
      @needs_dependencies = needs_dependencies
      @target_microservices = target_microservices
      @reducer_disable = reducer_disable
      @reducer_max_cpu_utilization = reducer_max_cpu_utilization
      @disable_erb = disable_erb
      @shard = shard.to_i # to_i to handle nil
      @bucket = Bucket.getClient()
      @children = []
    end

    def as_json(*_a)
      {
        'name' => @name,
        'folder_name' => @folder_name,
        'requires' => @requires,
        'ignored_parameters' => @ignored_parameters,
        'ignored_items' => @ignored_items,
        'limits_groups' => @limits_groups,
        'cmd_tlm_files' => @cmd_tlm_files,
        'cmd_unique_id_mode' => @cmd_unique_id_mode,
        'tlm_unique_id_mode' => @tlm_unique_id_mode,
        'id' => @id,
        'updated_at' => @updated_at,
        'plugin' => @plugin,
        'cmd_buffer_depth' => @cmd_buffer_depth,
        'cmd_log_cycle_time' => @cmd_log_cycle_time,
        'cmd_log_cycle_size' => @cmd_log_cycle_size,
        'cmd_log_retain_time' => @cmd_log_retain_time,
        'cmd_decom_log_cycle_time' => @cmd_decom_log_cycle_time,
        'cmd_decom_log_cycle_size' => @cmd_decom_log_cycle_size,
        'cmd_decom_log_retain_time' => @cmd_decom_log_retain_time,
        'tlm_buffer_depth' => @tlm_buffer_depth,
        'tlm_log_cycle_time' => @tlm_log_cycle_time,
        'tlm_log_cycle_size' => @tlm_log_cycle_size,
        'tlm_log_retain_time' => @tlm_log_retain_time,
        'tlm_decom_log_cycle_time' => @tlm_decom_log_cycle_time,
        'tlm_decom_log_cycle_size' => @tlm_decom_log_cycle_size,
        'tlm_decom_log_retain_time' => @tlm_decom_log_retain_time,
        'reduced_minute_log_retain_time' => @reduced_minute_log_retain_time,
        'reduced_hour_log_retain_time' => @reduced_hour_log_retain_time,
        'reduced_day_log_retain_time' => @reduced_day_log_retain_time,
        'cleanup_poll_time' => @cleanup_poll_time,
        'needs_dependencies' => @needs_dependencies,
        'target_microservices' => @target_microservices.as_json(:allow_nan => true),
        'reducer_disable' => @reducer_disable,
        'reducer_max_cpu_utilization' => @reducer_max_cpu_utilization,
        'disable_erb' => @disable_erb,
        'shard' => @shard,
      }
    end

    # Handles Target specific configuration keywords
    def handle_config(parser, keyword, parameters)
      case keyword
      when 'CMD_BUFFER_DEPTH'
        parser.verify_num_parameters(1, 1, "#{keyword} <Number of commands to buffer to ensure logged in order>")
        @cmd_buffer_depth = parameters[0].to_i
      when 'CMD_LOG_CYCLE_TIME'
        parser.verify_num_parameters(1, 1, "#{keyword} <Maximum time between files in seconds>")
        @cmd_log_cycle_time = parameters[0].to_i
      when 'CMD_LOG_CYCLE_SIZE'
        parser.verify_num_parameters(1, 1, "#{keyword} <Maximum file size in bytes>")
        @cmd_log_cycle_size = parameters[0].to_i
      when 'CMD_LOG_RETAIN_TIME'
        parser.verify_num_parameters(1, 1, "#{keyword} <Retention time for cmd log files in seconds - nil = Forever>")
        @cmd_log_retain_time = ConfigParser.handle_nil(parameters[0])
        @cmd_log_retain_time = @cmd_log_retain_time.to_i if @cmd_log_retain_time
      when 'CMD_DECOM_LOG_CYCLE_TIME'
        parser.verify_num_parameters(1, 1, "#{keyword} <Maximum time between files in seconds>")
        @cmd_decom_log_cycle_time = parameters[0].to_i
      when 'CMD_DECOM_LOG_CYCLE_SIZE'
        parser.verify_num_parameters(1, 1, "#{keyword} <Maximum file size in bytes>")
        @cmd_decom_log_cycle_size = parameters[0].to_i
      when 'CMD_DECOM_LOG_RETAIN_TIME'
        parser.verify_num_parameters(1, 1, "#{keyword} <Retention time for cmd decom log files in seconds - nil = Forever>")
        @cmd_decom_log_retain_time = ConfigParser.handle_nil(parameters[0])
        @cmd_decom_log_retain_time = @cmd_decom_log_retain_time.to_i if @cmd_decom_log_retain_time
      when 'TLM_BUFFER_DEPTH'
        parser.verify_num_parameters(1, 1, "#{keyword} <Number of telemetry packets to buffer to ensure logged in order>")
        @tlm_buffer_depth = parameters[0].to_i
      when 'TLM_LOG_CYCLE_TIME'
        parser.verify_num_parameters(1, 1, "#{keyword} <Maximum time between files in seconds>")
        @tlm_log_cycle_time = parameters[0].to_i
      when 'TLM_LOG_CYCLE_SIZE'
        parser.verify_num_parameters(1, 1, "#{keyword} <Maximum file size in bytes>")
        @tlm_log_cycle_size = parameters[0].to_i
      when 'TLM_LOG_RETAIN_TIME'
        parser.verify_num_parameters(1, 1, "#{keyword} <Retention time for tlm log files in seconds - nil = Forever>")
        @tlm_log_retain_time = ConfigParser.handle_nil(parameters[0])
        @tlm_log_retain_time = @tlm_log_retain_time.to_i if @tlm_log_retain_time
      when 'TLM_DECOM_LOG_CYCLE_TIME'
        parser.verify_num_parameters(1, 1, "#{keyword} <Maximum time between files in seconds>")
        @tlm_decom_log_cycle_time = parameters[0].to_i
      when 'TLM_DECOM_LOG_CYCLE_SIZE'
        parser.verify_num_parameters(1, 1, "#{keyword} <Maximum file size in bytes>")
        @tlm_decom_log_cycle_size = parameters[0].to_i
      when 'TLM_DECOM_LOG_RETAIN_TIME'
        parser.verify_num_parameters(1, 1, "#{keyword} <Retention time for tlm decom log files in seconds - nil = Forever>")
        @tlm_decom_log_retain_time = ConfigParser.handle_nil(parameters[0])
        @tlm_decom_log_retain_time = @tlm_decom_log_retain_time.to_i if @tlm_decom_log_retain_time
      when 'REDUCED_MINUTE_LOG_RETAIN_TIME'
        parser.verify_num_parameters(1, 1, "#{keyword} <Retention time for reduced minute log files in seconds - nil = Forever>")
        @reduced_minute_log_retain_time = ConfigParser.handle_nil(parameters[0])
        @reduced_minute_log_retain_time = @reduced_minute_log_retain_time.to_i if @reduced_minute_log_retain_time
      when 'REDUCED_HOUR_LOG_RETAIN_TIME'
        parser.verify_num_parameters(1, 1, "#{keyword} <Retention time for reduced hour log files in seconds - nil = Forever>")
        @reduced_hour_log_retain_time = ConfigParser.handle_nil(parameters[0])
        @reduced_hour_log_retain_time = @reduced_hour_log_retain_time.to_i if @reduced_hour_log_retain_time
      when 'REDUCED_DAY_LOG_RETAIN_TIME'
        parser.verify_num_parameters(1, 1, "#{keyword} <Retention time for reduced day log files in seconds - nil = Forever>")
        @reduced_day_log_retain_time = ConfigParser.handle_nil(parameters[0])
        @reduced_day_log_retain_time = @reduced_day_log_retain_time.to_i if @reduced_day_log_retain_time
      when 'LOG_RETAIN_TIME'
        parser.verify_num_parameters(1, 1, "#{keyword} <Retention time for all log files in seconds - nil = Forever>")
        log_retain_time = ConfigParser.handle_nil(parameters[0])
        if log_retain_time
          @cmd_log_retain_time = log_retain_time.to_i
          @cmd_decom_log_retain_time = log_retain_time.to_i
          @tlm_log_retain_time = log_retain_time.to_i
          @tlm_decom_log_retain_time = log_retain_time.to_i
        end
      when 'REDUCED_LOG_RETAIN_TIME'
        parser.verify_num_parameters(1, 1, "#{keyword} <Retention time for all reduced log files in seconds - nil = Forever>")
        reduced_log_retain_time = ConfigParser.handle_nil(parameters[0])
        if reduced_log_retain_time
          @reduced_minute_log_retain_time = reduced_log_retain_time.to_i
          @reduced_hour_log_retain_time = reduced_log_retain_time.to_i
          @reduced_day_log_retain_time = reduced_log_retain_time.to_i
        end
      when 'REDUCER_DISABLE', 'REDUCER_DISABLED' # Handle typos
        @reducer_disable = true
      when 'REDUCER_MAX_CPU_UTILIZATION', 'REDUCED_MAX_CPU_UTILIZATION' # Handle typos
        parser.verify_num_parameters(1, 1, "#{keyword} <Max cpu utilization to allocate to the reducer microservice - 0.0 to 100.0>")
        @reducer_max_cpu_utilization = Float(parameters[0])
      when 'CLEANUP_POLL_TIME'
        parser.verify_num_parameters(1, 1, "#{keyword} <Cleanup polling period in seconds>")
        @cleanup_poll_time = parameters[0].to_i
      when 'TARGET_MICROSERVICE'
        parser.verify_num_parameters(1, 1, "#{keyword} <Type: DECOM COMMANDLOG DECOMCMDLOG PACKETLOG DECOMLOG REDUCER CLEANUP>")
        type = parameters[0].to_s.upcase
        unless %w(DECOM COMMANDLOG DECOMCMDLOG PACKETLOG DECOMLOG REDUCER CLEANUP).include?(type)
          raise "Unknown TARGET_MICROSERVICE #{type}"
        end
        @target_microservices[type] ||= []
        @target_microservices[type] << []
        @current_target_microservice = type
      when 'PACKET'
        if @current_target_microservice
          parser.verify_num_parameters(1, 1, "#{keyword} <Packet Name>")
          if @current_target_microservice == 'REDUCER' or @current_target_microservice == 'CLEANUP'
            raise ConfigParser::Error.new(parser, "PACKET cannot be used with target microservice #{@current_target_microservice}")
          end
          @target_microservices[@current_target_microservice][-1] << parameters[0].to_s.upcase
        else
          raise ConfigParser::Error.new(parser, "PACKET cannot be used without a TARGET_MICROSERVICE")
        end
      when 'DISABLE_ERB'
        # 0 to unlimited parameters
        @disable_erb ||= []
        if parameters
          @disable_erb.concat(parameters)
        end
      when 'SHARD'
        parser.verify_num_parameters(1, 1, "#{keyword} <Shard Number Starting from 0>")
        @shard = Integer(parameters[0])

      else
        raise ConfigParser::Error.new(parser, "Unknown keyword and parameters for Target: #{keyword} #{parameters.join(" ")}")
      end
      return nil
    end

    def deploy(gem_path, variables, validate_only: false)
      variables["target_name"] = @name
      start_path = "/targets/#{@folder_name}/"
      temp_dir = Dir.mktmpdir
      found = false
      begin
        target_path = gem_path + start_path + "**/*"
        Dir.glob(target_path) do |filename|
          next if filename == '.' or filename == '..' or File.directory?(filename)

          path = filename.split(gem_path)[-1]
          target_folder_path = path.split(start_path)[-1]
          key = "#{@scope}/targets/#{@name}/#{target_folder_path}"

          # Load target files
          @filename = filename # For render
          data = File.read(filename, mode: "rb")
          erb_disabled = check_disable_erb(filename)
          begin
            unless erb_disabled
              OpenC3.set_working_dir(File.dirname(filename)) do
                if ERB_EXTENSIONS.include?(File.extname(filename).downcase) and File.basename(filename)[0] != '_'
                  data = ERB.new(data.force_encoding("UTF-8").comment_erb(), trim_mode: "-").result(binding.set_variables(variables))
                end
              end
            end
          rescue => e
            # ERB error parsing a screen is just a logger error because life can go on
            # With cmd/tlm or scripts this is a serious error and we raise
            if (filename.include?('/screens/'))
              Logger.error("ERB error parsing #{key} due to #{e.message}")
            else
              raise "ERB error parsing #{key} due to #{e.message}"
            end
          end
          local_path = File.join(temp_dir, @name, target_folder_path)
          FileUtils.mkdir_p(File.dirname(local_path))
          File.open(local_path, 'wb') { |file| file.write(data) }
          found = true
          @bucket.put_object(bucket: ENV['OPENC3_CONFIG_BUCKET'], key: key, body: data) unless validate_only
        end
        raise "No target files found at #{target_path}" unless found

        target_folder = File.join(temp_dir, @name)
        # Build a System for just this target
        system = System.new([@name], temp_dir)
        if variables["xtce_output"]
          puts "Converting target #{@name} to .xtce files in #{variables["xtce_output"]}/#{@name}"
          system.packet_config.to_xtce(variables["xtce_output"])
        end
        unless validate_only
          build_target_archive(temp_dir, target_folder)
          system = update_store(system)
          deploy_microservices(gem_path, variables, system)
          ConfigTopic.write({ kind: 'created', type: 'target', name: @name, plugin: @plugin }, scope: @scope)
        end
      ensure
        FileUtils.remove_entry_secure(temp_dir, true)
      end
    end

    def undeploy
      prefix = "#{@scope}/targets/#{@name}/"
      @bucket.list_objects(bucket: ENV['OPENC3_CONFIG_BUCKET'], prefix: prefix).each do |object|
        @bucket.delete_object(bucket: ENV['OPENC3_CONFIG_BUCKET'], key: object.key)
      end

      self.class.get_model(name: @name, scope: @scope).limits_groups.each do |group|
        Store.hdel("#{@scope}__limits_groups", group)
      end
      self.class.packets(@name, type: :CMD, scope: @scope).each do |packet|
        Topic.del("#{@scope}__COMMAND__{#{@name}}__#{packet['packet_name']}")
        Topic.del("#{@scope}__DECOMCMD__{#{@name}}__#{packet['packet_name']}")
      end
      self.class.packets(@name, scope: @scope).each do |packet|
        Topic.del("#{@scope}__TELEMETRY__{#{@name}}__#{packet['packet_name']}")
        Topic.del("#{@scope}__DECOM__{#{@name}}__#{packet['packet_name']}")
        Topic.del("#{@scope}__REDUCED_MINUTE__{#{@name}}__#{packet['packet_name']}")
        Topic.del("#{@scope}__REDUCED_HOUR__{#{@name}}__#{packet['packet_name']}")
        Topic.del("#{@scope}__REDUCED_DAY__{#{@name}}__#{packet['packet_name']}")
        CvtModel.del(target_name: @name, packet_name: packet['packet_name'], scope: @scope)
      end
      LimitsEventTopic.delete(@name, scope: @scope)
      Store.del("#{@scope}__openc3tlm__#{@name}")
      Store.del("#{@scope}__openc3cmd__#{@name}")

      # Note: these match the names of the services in deploy_microservices
      %w(MULTI DECOM COMMANDLOG DECOMCMDLOG PACKETLOG DECOMLOG REDUCER CLEANUP).each do |type|
        target_microservices = @target_microservices[type]
        if target_microservices
          max_instances = target_microservices.length + 1
        else
          max_instances = 1
        end
        max_instances.times do |index|
          instance = nil
          instance = index unless index == 0
          model = MicroserviceModel.get_model(name: "#{@scope}__#{type}#{instance}__#{@name}", scope: @scope)
          model.destroy if model
        end
      end
      # Delete item_map
      item_map_key = "#{@scope}__#{@name}__item_to_packet_map"
      Store.del(item_map_key)
      @@item_map_cache[@name] = nil

      topic = { kind: 'deleted', type: 'target', name: @name }
      # The UNKNOWN target doesn't have an associated plugin
      topic[:plugin] = @plugin if @plugin
      ConfigTopic.write(topic, scope: @scope)
    rescue Exception => e
      Logger.error("Error undeploying target model #{@name} in scope #{@scope} due to #{e}")
    end

    ##################################################
    # The following methods are implementation details
    ##################################################

    # Called by the ERB template to render a partial
    def render(template_name, options = {})
      raise "Partial name '#{template_name}' must begin with an underscore." if File.basename(template_name)[0] != '_'

      b = binding
      b.local_variable_set(:target_name, @name)
      if options[:locals]
        options[:locals].each { |key, value| b.local_variable_set(key, value) }
      end

      # Assume the file is there. If not we raise a pretty obvious error
      if File.expand_path(template_name) == template_name # absolute path
        path = template_name
      else # relative to the current @filename
        path = File.join(File.dirname(@filename), template_name)
      end

      data = File.read(path, mode: "rb")
      erb_disabled = check_disable_erb(path)
      begin
        if erb_disabled
          return data
        else
          OpenC3.set_working_dir(File.dirname(path)) do
            return ERB.new(data.force_encoding("UTF-8").comment_erb(), trim_mode: "-").result(b)
          end
        end
      rescue => e
        raise "ERB error parsing: #{path}: #{e.formatted}"
      end
    end

    def build_target_archive(temp_dir, target_folder)
      target_files = []
      Find.find(target_folder) { |file| target_files << file }
      target_files.sort!
      @id = OpenC3.hash_files(target_files, nil, 'SHA256').hexdigest
      File.open(File.join(target_folder, 'target_id.txt'), 'wb') { |file| file.write(@id) }
      key = "#{@scope}/targets/#{@name}/target_id.txt"
      @bucket.put_object(bucket: ENV['OPENC3_CONFIG_BUCKET'], key: key, body: @id)

      # Create target archive zip file
      prefix = File.dirname(target_folder) + '/'
      output_file = File.join(temp_dir, @name + '_' + @id + '.zip')
      Zip.continue_on_exists_proc = true
      Zip::File.open(output_file, Zip::File::CREATE) do |zipfile|
        target_files.each do |target_file|
          zip_file_path = target_file.delete_prefix(prefix)
          if File.directory?(target_file)
            zipfile.mkdir(zip_file_path)
          else
            zipfile.add(zip_file_path, target_file)
          end
        end
      end

      # Write Target Archive to bucket
      File.open(output_file, 'rb') do |file|
        bucket_key = key = "#{@scope}/target_archives/#{@name}/#{@name}_current.zip"
        @bucket.put_object(bucket: ENV['OPENC3_CONFIG_BUCKET'], key: bucket_key, body: file)
      end
      File.open(output_file, 'rb') do |file|
        bucket_key = key = "#{@scope}/target_archives/#{@name}/#{@name}_#{@id}.zip"
        @bucket.put_object(bucket: ENV['OPENC3_CONFIG_BUCKET'], key: bucket_key, body: file)
      end
    end

    def update_target_model(system)
      target = system.targets[@name]

      # Add in the information from the target and update
      @requires = target.requires
      @ignored_parameters = target.ignored_parameters
      @ignored_items = target.ignored_items
      @cmd_tlm_files = target.cmd_tlm_files
      @cmd_unique_id_mode = target.cmd_unique_id_mode
      @tlm_unique_id_mode = target.tlm_unique_id_mode
      @limits_groups = system.limits.groups.keys
      update()
    end

    def update_store_telemetry(packet_hash, clear_old: true)
      packet_hash.each do |target_name, packets|
<<<<<<< HEAD
        Store.del("#{@scope}__openc3tlm__#{target_name}") if clear_old
        Store.del("#{@scope}__openc3tlm__#{target_name}__allitems") if clear_old
=======
        if clear_old
          Store.del("#{@scope}__openc3tlm__#{target_name}")
          Store.del("#{@scope}__openc3tlm__#{target_name}__allitems")
        end
>>>>>>> 9329eb9d
        packets.each do |packet_name, packet|
          Logger.debug "Configuring tlm packet: #{target_name} #{packet_name}"
          begin
            Store.hset("#{@scope}__openc3tlm__#{target_name}", packet_name, JSON.generate(packet.as_json(:allow_nan => true)))
          rescue JSON::GeneratorError => e
            Logger.error("Invalid text present in #{target_name} #{packet_name} tlm packet")
            raise e
          end
          json_hash = Hash.new
          packet.sorted_items.each do |item|
            json_hash[item.name] = nil
            TargetModel.add_to_target_allitems_list(target_name, item.name, scope: @scope)
          end
          CvtModel.set(json_hash, target_name: packet.target_name, packet_name: packet.packet_name, scope: @scope)
        end
      end
    end

    def update_store_commands(packet_hash, clear_old: true)
      packet_hash.each do |target_name, packets|
        Store.del("#{@scope}__openc3cmd__#{target_name}") if clear_old
        packets.each do |packet_name, packet|
          Logger.debug "Configuring cmd packet: #{target_name} #{packet_name}"
          begin
            Store.hset("#{@scope}__openc3cmd__#{target_name}", packet_name, JSON.generate(packet.as_json(:allow_nan => true)))
          rescue JSON::GeneratorError => e
            Logger.error("Invalid text present in #{target_name} #{packet_name} cmd packet")
            raise e
          end
        end
      end
    end

    def update_store_limits_groups(system)
      system.limits.groups.each do |group, items|
        begin
          Store.hset("#{@scope}__limits_groups", group, JSON.generate(items))
        rescue JSON::GeneratorError => e
          Logger.error("Invalid text present in #{group} limits group")
          raise e
        end
      end
    end

    def update_store_limits_sets(system)
      sets = Store.hgetall("#{@scope}__limits_sets")
      sets ||= {}
      system.limits.sets.each do |set|
        sets[set.to_s] = "false" unless sets.key?(set.to_s)
      end
      Store.hmset("#{@scope}__limits_sets", *sets)
    end

    def update_store_item_map
      # Create item_map
      item_map_key = "#{@scope}__#{@name}__item_to_packet_map"
      item_map = self.class.build_item_to_packet_map(@name, scope: @scope)
      Store.set(item_map_key, JSON.generate(item_map, :allow_nan => true))
      @@item_map_cache[@name] = [Time.now, item_map]
    end

    def update_store(system, clear_old: true)
      update_target_model(system)
      update_store_telemetry(system.telemetry.all, clear_old: clear_old)
      update_store_commands(system.commands.all, clear_old: clear_old)
      update_store_limits_groups(system)
      update_store_limits_sets(system)
      update_store_item_map()
      return system
    end

    # NOTE: If you call dynamic_update multiple times you should specify a different
    # filename parameter or the last one will be overwritten
    def dynamic_update(packets, cmd_or_tlm = :TELEMETRY, filename = "dynamic_tlm.txt")
      # Build hash of targets/packets
      packet_hash = {}
      packets.each do |packet|
        target_name = packet.target_name.upcase
        packet_hash[target_name] ||= {}
        packet_name = packet.packet_name.upcase
        packet_hash[target_name][packet_name] = packet
      end

      # Update Redis
      if cmd_or_tlm == :TELEMETRY
        update_store_telemetry(packet_hash, clear_old: false)
        update_store_item_map()
      else
        update_store_commands(packet_hash, clear_old: false)
      end

      # Build dynamic file for cmd_tlm
      configs = {}
      packets.each do |packet|
        target_name = packet.target_name.upcase
        configs[target_name] ||= ""
        config = configs[target_name]
        config << packet.to_config(cmd_or_tlm)
        config << "\n"
      end
      configs.each do |target_name, config|
        bucket_key = "#{@scope}/targets_modified/#{target_name}/cmd_tlm/#{filename}"
        client = Bucket.getClient()
        client.put_object(
          # Use targets_modified to save modifications
          # This keeps the original target clean (read-only)
          bucket: ENV['OPENC3_CONFIG_BUCKET'],
          key: bucket_key,
          body: config
        )
      end

      # Inform microservices of new topics
      # Need to tell loggers to log, and decom to decom
      # We do this for no downtime
      raw_topics = []
      decom_topics = []
      packets.each do |packet|
        if cmd_or_tlm == :TELEMETRY
          raw_topics << "#{@scope}__TELEMETRY__{#{@name}}__#{packet.packet_name.upcase}"
          decom_topics << "#{@scope}__DECOM__{#{@name}}__#{packet.packet_name.upcase}"
        else
          raw_topics << "#{@scope}__COMMAND__{#{@name}}__#{packet.packet_name.upcase}"
          decom_topics << "#{@scope}__DECOMCMD__{#{@name}}__#{packet.packet_name.upcase}"
        end
      end
      if cmd_or_tlm == :TELEMETRY
        Topic.write_topic("MICROSERVICE__#{@scope}__PACKETLOG__#{@name}", {'command' => 'ADD_TOPICS', 'topics' => raw_topics.as_json.to_json})
        add_topics_to_microservice("#{@scope}__PACKETLOG__#{@name}", raw_topics)
        Topic.write_topic("MICROSERVICE__#{@scope}__DECOMLOG__#{@name}", {'command' => 'ADD_TOPICS', 'topics' => decom_topics.as_json.to_json})
        add_topics_to_microservice("#{@scope}__DECOMLOG__#{@name}", decom_topics)
        Topic.write_topic("MICROSERVICE__#{@scope}__DECOM__#{@name}", {'command' => 'ADD_TOPICS', 'topics' => raw_topics.as_json.to_json})
        add_topics_to_microservice("#{@scope}__DECOM__#{@name}", raw_topics)
      else
        Topic.write_topic("MICROSERVICE__#{@scope}__COMMANDLOG__#{@name}", {'command' => 'ADD_TOPICS', 'topics' => raw_topics.as_json.to_json})
        add_topics_to_microservice("#{@scope}__COMMANDLOG__#{@name}", raw_topics)
        Topic.write_topic("MICROSERVICE__#{@scope}__DECOMCMDLOG__#{@name}", {'command' => 'ADD_TOPICS', 'topics' => decom_topics.as_json.to_json})
        add_topics_to_microservice("#{@scope}__DECOMCMDLOG__#{@name}", decom_topics)
      end
    end

    def add_topics_to_microservice(microservice_name, topics)
      model = MicroserviceModel.get_model(name: microservice_name, scope: @scope)
      model.topics.concat(topics)
      model.topics.uniq!
      model.ignore_changes = true # Don't restart the microservice right now
      model.update
    end

    def deploy_commmandlog_microservice(gem_path, variables, topics, instance = nil, parent = nil)
      microservice_name = "#{@scope}__COMMANDLOG#{instance}__#{@name}"
      microservice = MicroserviceModel.new(
        name: microservice_name,
        folder_name: @folder_name,
        cmd: ["ruby", "log_microservice.rb", microservice_name],
        work_dir: '/openc3/lib/openc3/microservices',
        options: [
          ["RAW_OR_DECOM", "RAW"],
          ["CMD_OR_TLM", "CMD"],
          ["CYCLE_TIME", @cmd_log_cycle_time],
          ["CYCLE_SIZE", @cmd_log_cycle_size],
          ["BUFFER_DEPTH", @cmd_buffer_depth]
        ],
        topics: topics,
        plugin: @plugin,
        parent: parent,
        needs_dependencies: @needs_dependencies,
        shard: @shard,
        scope: @scope
      )
      microservice.create
      microservice.deploy(gem_path, variables)
      @children << microservice_name if parent
      Logger.info "Configured microservice #{microservice_name}"
    end

    def deploy_decomcmdlog_microservice(gem_path, variables, topics, instance = nil, parent = nil)
      microservice_name = "#{@scope}__DECOMCMDLOG#{instance}__#{@name}"
      microservice = MicroserviceModel.new(
        name: microservice_name,
        folder_name: @folder_name,
        cmd: ["ruby", "log_microservice.rb", microservice_name],
        work_dir: '/openc3/lib/openc3/microservices',
        options: [
          ["RAW_OR_DECOM", "DECOM"],
          ["CMD_OR_TLM", "CMD"],
          ["CYCLE_TIME", @cmd_decom_log_cycle_time],
          ["CYCLE_SIZE", @cmd_decom_log_cycle_size],
          ["BUFFER_DEPTH", @cmd_buffer_depth]
        ],
        topics: topics,
        plugin: @plugin,
        parent: parent,
        needs_dependencies: @needs_dependencies,
        shard: @shard,
        scope: @scope
      )
      microservice.create
      microservice.deploy(gem_path, variables)
      @children << microservice_name if parent
      Logger.info "Configured microservice #{microservice_name}"
    end

    def deploy_packetlog_microservice(gem_path, variables, topics, instance = nil, parent = nil)
      microservice_name = "#{@scope}__PACKETLOG#{instance}__#{@name}"
      microservice = MicroserviceModel.new(
        name: microservice_name,
        folder_name: @folder_name,
        cmd: ["ruby", "log_microservice.rb", microservice_name],
        work_dir: '/openc3/lib/openc3/microservices',
        options: [
          ["RAW_OR_DECOM", "RAW"],
          ["CMD_OR_TLM", "TLM"],
          ["CYCLE_TIME", @tlm_log_cycle_time],
          ["CYCLE_SIZE", @tlm_log_cycle_size],
          ["BUFFER_DEPTH", @tlm_buffer_depth]
        ],
        topics: topics,
        plugin: @plugin,
        parent: parent,
        needs_dependencies: @needs_dependencies,
        shard: @shard,
        scope: @scope
      )
      microservice.create
      microservice.deploy(gem_path, variables)
      @children << microservice_name if parent
      Logger.info "Configured microservice #{microservice_name}"
    end

    def deploy_decomlog_microservice(gem_path, variables, topics, instance = nil, parent = nil)
      microservice_name = "#{@scope}__DECOMLOG#{instance}__#{@name}"
      microservice = MicroserviceModel.new(
        name: microservice_name,
        folder_name: @folder_name,
        cmd: ["ruby", "log_microservice.rb", microservice_name],
        work_dir: '/openc3/lib/openc3/microservices',
        options: [
          ["RAW_OR_DECOM", "DECOM"],
          ["CMD_OR_TLM", "TLM"],
          ["CYCLE_TIME", @tlm_decom_log_cycle_time],
          ["CYCLE_SIZE", @tlm_decom_log_cycle_size],
          ["BUFFER_DEPTH", @tlm_buffer_depth]
        ],
        topics: topics,
        plugin: @plugin,
        parent: parent,
        needs_dependencies: @needs_dependencies,
        shard: @shard,
        scope: @scope
      )
      microservice.create
      microservice.deploy(gem_path, variables)
      @children << microservice_name if parent
      Logger.info "Configured microservice #{microservice_name}"
    end

    def deploy_decom_microservice(target, gem_path, variables, topics, instance = nil, parent = nil)
      microservice_name = "#{@scope}__DECOM#{instance}__#{@name}"
      # Assume Ruby initially
      filename = 'decom_microservice.rb'
      work_dir = '/openc3/lib/openc3/microservices'
      if target.language == 'python'
        filename = 'decom_microservice.py'
        work_dir.sub!('openc3/lib', 'openc3/python')
        parent = nil
      end
      microservice = MicroserviceModel.new(
        name: microservice_name,
        folder_name: @folder_name,
        cmd: [target.language, filename, microservice_name],
        work_dir: work_dir,
        topics: topics,
        target_names: [@name],
        plugin: @plugin,
        parent: parent,
        needs_dependencies: @needs_dependencies,
        shard: @shard,
        scope: @scope
      )
      microservice.create
      microservice.deploy(gem_path, variables)
      @children << microservice_name if parent
      Logger.info "Configured microservice #{microservice_name}"
    end

    def deploy_reducer_microservice(gem_path, variables, topics, instance = nil, parent = nil)
      microservice_name = "#{@scope}__REDUCER#{instance}__#{@name}"
      microservice = MicroserviceModel.new(
        name: microservice_name,
        folder_name: @folder_name,
        cmd: ["ruby", "reducer_microservice.rb", microservice_name],
        work_dir: '/openc3/lib/openc3/microservices',
        options: [
          ["MAX_CPU_UTILIZATION", @reducer_max_cpu_utilization],
          ["BUFFER_DEPTH", @tlm_buffer_depth]
        ],
        topics: topics,
        plugin: @plugin,
        parent: parent,
        needs_dependencies: @needs_dependencies,
        shard: @shard,
        scope: @scope
      )
      microservice.create
      microservice.deploy(gem_path, variables)
      @children << microservice_name if parent
      Logger.info "Configured microservice #{microservice_name}"
    end

    def deploy_cleanup_microservice(gem_path, variables, instance = nil, parent = nil)
      microservice_name = "#{@scope}__CLEANUP#{instance}__#{@name}"
      microservice = MicroserviceModel.new(
        name: microservice_name,
        cmd: ["ruby", "cleanup_microservice.rb", microservice_name],
        work_dir: '/openc3/lib/openc3/microservices',
        plugin: @plugin,
        parent: parent,
        shard: @shard,
        scope: @scope
      )
      microservice.create
      microservice.deploy(gem_path, variables)
      @children << microservice_name if parent
      Logger.info "Configured microservice #{microservice_name}"
    end

    def deploy_multi_microservice(gem_path, variables, instance = nil)
      if @children.length > 0
        microservice_name = "#{@scope}__MULTI#{instance}__#{@name}"
        microservice = MicroserviceModel.new(
          name: microservice_name,
          cmd: ["ruby", "multi_microservice.rb", *@children],
          work_dir: '/openc3/lib/openc3/microservices',
          plugin: @plugin,
          needs_dependencies: @needs_dependencies,
          shard: @shard,
          scope: @scope
        )
        microservice.create
        microservice.deploy(gem_path, variables)
        Logger.info "Configured microservice #{microservice_name}"
      end
    end

    def deploy_target_microservices(type, base_topic_list, topic_prefix)
      target_microservices = @target_microservices[type]
      if target_microservices
        # These are stand alone microservice(s) ... not part of MULTI
        if base_topic_list
          # Only create the microservice if there are topics
          # This prevents creation of DECOM with no TLM Packets (for example)
          deploy_count = 0
          all_topics = base_topic_list.dup

          # Figure out if there are individual packets assigned to this microservice
          target_microservices.sort! {|a, b| a.length <=> b.length}
          target_microservices.each_with_index do |packet_names, _index|
            topics = []
            packet_names.each do |packet_name|
              topics << "#{topic_prefix}__#{packet_name}"
            end
            topics = all_topics.dup if topics.length <= 0
            if topics.length > 0
              instance = nil
              instance = deploy_count unless deploy_count == 0
              yield topics, instance, nil
              deploy_count += 1
              topics.each do |topic|
                all_topics.delete(topic)
              end
            end
          end
          # If there are any topics (packets) left over that haven't been
          # explicitly handled above, spawn another microservice
          if all_topics.length > 0
            instance = nil
            instance = deploy_count unless deploy_count == 0
            yield all_topics, instance, nil
          end
        else
          # Do not spawn the microservice
          yield nil, nil, nil
        end
      else
        # Not a stand alone microservice ... part of MULTI
        yield base_topic_list, nil, @parent if not base_topic_list or base_topic_list.length > 0
      end
    end

    def deploy_microservices(gem_path, variables, system)
      command_topic_list = []
      decom_command_topic_list = []
      packet_topic_list = []
      decom_topic_list = []
      begin
        system.commands.packets(@name).each do |packet_name, _packet|
          command_topic_list << "#{@scope}__COMMAND__{#{@name}}__#{packet_name}"
          decom_command_topic_list << "#{@scope}__DECOMCMD__{#{@name}}__#{packet_name}"
        end
      rescue
        # No command packets for this target
      end
      begin
        system.telemetry.packets(@name).each do |packet_name, _packet|
          packet_topic_list << "#{@scope}__TELEMETRY__{#{@name}}__#{packet_name}"
          decom_topic_list  << "#{@scope}__DECOM__{#{@name}}__#{packet_name}"
        end
      rescue
        # No telemetry packets for this target
      end

      @parent = nil
      %w(DECOM COMMANDLOG DECOMCMDLOG PACKETLOG DECOMLOG REDUCER CLEANUP).each do |type|
        unless @target_microservices[type]
          @parent = "#{@scope}__MULTI__#{@name}"
          break
        end
      end

      unless command_topic_list.empty?
        # CommandLog Microservice
        deploy_target_microservices('COMMANDLOG', command_topic_list, "#{@scope}__COMMAND__{#{@name}}") do |topics, instance, parent|
          deploy_commmandlog_microservice(gem_path, variables, topics, instance, parent)
        end

        # DecomCmdLog Microservice
        deploy_target_microservices('DECOMCMDLOG', decom_command_topic_list, "#{@scope}__DECOMCMD__{#{@name}}") do |topics, instance, parent|
          deploy_decomcmdlog_microservice(gem_path, variables, topics, instance, parent)
        end
      end

      unless packet_topic_list.empty?
        # PacketLog Microservice
        deploy_target_microservices('PACKETLOG', packet_topic_list, "#{@scope}__TELEMETRY__{#{@name}}") do |topics, instance, parent|
          deploy_packetlog_microservice(gem_path, variables, topics, instance, parent)
        end

        # DecomLog Microservice
        deploy_target_microservices('DECOMLOG', decom_topic_list, "#{@scope}__DECOM__{#{@name}}") do |topics, instance, parent|
          deploy_decomlog_microservice(gem_path, variables, topics, instance, parent)
        end

        # Decommutation Microservice
        deploy_target_microservices('DECOM', packet_topic_list, "#{@scope}__TELEMETRY__{#{@name}}") do |topics, instance, parent|
          deploy_decom_microservice(system.targets[@name], gem_path, variables, topics, instance, parent)
        end

        # Reducer Microservice
        unless @reducer_disable
          # TODO: Does Reducer even need a topic list?
          deploy_target_microservices('REDUCER', decom_topic_list, "#{@scope}__DECOM__{#{@name}}") do |topics, instance, parent|
            deploy_reducer_microservice(gem_path, variables, topics, instance, parent)
          end
        end
      end

      if @cmd_log_retain_time or @cmd_decom_log_retain_time or @tlm_log_retain_time or @tlm_decom_log_retain_time or
         @reduced_minute_log_retain_time or @reduced_hour_log_retain_time or @reduced_day_log_retain_time
        # Cleanup Microservice
        deploy_target_microservices('CLEANUP', nil, nil) do |_, instance, parent|
          deploy_cleanup_microservice(gem_path, variables, instance, parent)
        end
      end

      if @parent
        # Multi Microservice to parent other target microservices
        deploy_multi_microservice(gem_path, variables)
      end
    end
  end
end<|MERGE_RESOLUTION|>--- conflicted
+++ resolved
@@ -789,15 +789,10 @@
 
     def update_store_telemetry(packet_hash, clear_old: true)
       packet_hash.each do |target_name, packets|
-<<<<<<< HEAD
-        Store.del("#{@scope}__openc3tlm__#{target_name}") if clear_old
-        Store.del("#{@scope}__openc3tlm__#{target_name}__allitems") if clear_old
-=======
         if clear_old
           Store.del("#{@scope}__openc3tlm__#{target_name}")
           Store.del("#{@scope}__openc3tlm__#{target_name}__allitems")
         end
->>>>>>> 9329eb9d
         packets.each do |packet_name, packet|
           Logger.debug "Configuring tlm packet: #{target_name} #{packet_name}"
           begin
