# encoding: ascii-8bit

# Copyright 2022 Ball Aerospace & Technologies Corp.
# All Rights Reserved.
#
# This program is free software; you can modify and/or redistribute it
# under the terms of the GNU Affero General Public License
# as published by the Free Software Foundation; version 3 with
# attribution addendums as found in the LICENSE.txt
#
# This program is distributed in the hope that it will be useful,
# but WITHOUT ANY WARRANTY; without even the implied warranty of
# MERCHANTABILITY or FITNESS FOR A PARTICULAR PURPOSE.  See the
# GNU Affero General Public License for more details.

# Modified by OpenC3, Inc.
# All changes Copyright 2022, OpenC3, Inc.
# All Rights Reserved
#
# This file may also be used under the terms of a commercial license
# if purchased from OpenC3, Inc.

require 'openc3/api/api'
require 'openc3/io/raw_logger_pair'
require 'openc3/utilities/secrets'

module OpenC3
  # Defines all the attributes and methods common to all interface classes
  # used by OpenC3.
  class Interface
    include Api

    # @return [String] Name of the interface
    attr_reader :name

    # @return [String] State of the interface: CONNECTED, ATTEMPTING, DISCONNECTED
    attr_accessor :state

    # @return [Array<String>] Array of target names associated with this interface
    attr_accessor :target_names

    # @return [Array<String>] Array of cmd target names associated with this interface
    attr_accessor :cmd_target_names

    # @return [Array<String>] Array of tlm target names associated with this interface
    attr_accessor :tlm_target_names

    # @return [Boolean] Flag indicating if the interface should be connected
    #   to on startup
    attr_accessor :connect_on_startup

    # @return [Boolean] Flag indicating if the interface should automatically
    #   reconnect after losing connection
    attr_accessor :auto_reconnect

    # @return [Integer[ Delay between reconnect attempts
    attr_accessor :reconnect_delay

    # @return [Boolean] Flag indicating if the user is allowed to disconnect
    #   this interface
    attr_accessor :disable_disconnect

    # @return [Array] Array of packet logger classes for this interface
    attr_accessor :packet_log_writer_pairs

    # @return [Array] Array of stored packet log writers
    attr_accessor :stored_packet_log_writer_pairs

    # @return [RawLoggerPair] RawLoggerPair instance or nil
    attr_accessor :raw_logger_pair

    # @return [Array<Routers>] Array of routers that receive packets
    #   read from the interface
    attr_accessor :routers

    # @return [Array<Routers>] Array of cmd routers that mirror packets
    #   sent from the interface
    attr_accessor :cmd_routers

    # @return [Integer] The number of packets read from this interface
    attr_accessor :read_count

    # @return [Integer] The number of packets written to this interface
    attr_accessor :write_count

    # @return [Integer] The number of bytes read from this interface
    attr_accessor :bytes_read

    # @return [Integer] The number of bytes written to this interface
    attr_accessor :bytes_written

    # @return [Integer] The number of active clients
    #   (when used as a Router)
    attr_accessor :num_clients

    # @return [Integer] The number of packets in the read queue
    #   (when used as a Router)
    attr_accessor :read_queue_size

    # @return [Integer] The number of packets in the write queue
    #   (when used as a Router)
    attr_accessor :write_queue_size

    # @return [Hash<option name, option values>] Hash of options supplied to interface/router
    attr_accessor :options

    # @return [Array<Protocol>] Array of protocols for reading
    attr_accessor :read_protocols

    # @return [Array<Protocol>] Array of protocols for writing
    attr_accessor :write_protocols

    # @return [Array<[Protocol Class, Protocol Args, Protocol kind (:READ, :WRITE, :READ_WRITE)>] Info to recreate protocols
    attr_accessor :protocol_info

    # @return [String] Most recently read raw data
    attr_accessor :read_raw_data

    # @return [String] Most recently written raw data
    attr_accessor :written_raw_data

    # @return [Time] Most recent read raw data time
    attr_accessor :read_raw_data_time

    # @return [Time] Most recent written raw data time
    attr_accessor :written_raw_data_time

    # @return [Array] Config params from the INTERFACE config line
    attr_accessor :config_params

    # @return [Array<Interface>] Array of interfaces to route packets to
    #   (when used as a BridgeRouter)
    attr_accessor :interfaces

    # @return [Secrets] Interface secrets manager class
    attr_accessor :secrets

    # Initialize default attribute values
    def initialize
      @name = self.class.to_s.split("::")[-1] # Remove namespacing if present
      @state = 'DISCONNECTED'
      @target_names = []
      @cmd_target_names = []
      @tlm_target_names = []
      @connect_on_startup = true
      @auto_reconnect = true
      @reconnect_delay = 5.0
      @disable_disconnect = false
      @packet_log_writer_pairs = []
      @stored_packet_log_writer_pairs = []
      # TODO: How should this get the log directory
      @raw_logger_pair = RawLoggerPair.new(@name, 'outputs/logs')
      @routers = []
      @cmd_routers = []
      @read_count = 0
      @write_count = 0
      @bytes_read = 0
      @bytes_written = 0
      @num_clients = 0
      @read_queue_size = 0
      @write_queue_size = 0
      @write_mutex = Mutex.new
      @read_allowed = true
      @write_allowed = true
      @write_raw_allowed = true
      @options = {}
      @read_protocols = []
      @write_protocols = []
      @protocol_info = []
      @read_raw_data = ''
      @written_raw_data = ''
      @read_raw_data_time = nil
      @written_raw_data_time = nil
      @config_params = []
      @interfaces = []
      @secrets = Secrets.getClient
    end

    # Connects the interface to its target(s). Must be implemented by a
    # subclass.
    def connect
      (@read_protocols | @write_protocols).each { |protocol| protocol.connect_reset }
    end

    # Indicates if the interface is connected to its target(s) or not. Must be
    # implemented by a subclass.
    def connected?
      raise "connected? not defined by Interface"
    end

    # Disconnects the interface from its target(s). Must be implemented by a
    # subclass.
    def disconnect
      (@read_protocols | @write_protocols).each { |protocol| protocol.disconnect_reset }
    end

    def read_interface
      raise "read_interface not defined by Interface"
    end

    def write_interface
      raise "write_interface not defined by Interface"
    end

    # Retrieves the next packet from the interface.
    # @return [Packet] Packet constructed from the data. Packet will be
    #   unidentified (nil target and packet names)
    def read
      raise "Interface not connected for read: #{@name}" unless connected?
      raise "Interface not readable: #{@name}" unless read_allowed?

      first = true
      loop do
        # Protocols may have cached data for a packet, so initially just inject a blank string
        # Otherwise we can hold off outputing other packets where all the data has already
        # been received
        if !first or @read_protocols.length <= 0
          # Read data for a packet
          data = read_interface()
          unless data
            Logger.info("#{@name}: read_interface requested disconnect")
            return nil
          end
        else
          data = ''
          first = false
        end

        @read_protocols.each do |protocol|
          data = protocol.read_data(data)
          if data == :DISCONNECT
            Logger.info("#{@name}: Protocol #{protocol.class} read_data requested disconnect")
            return nil
          end
          break if data == :STOP
        end
        next if data == :STOP

        packet = convert_data_to_packet(data)

        # Potentially modify packet
        @read_protocols.each do |protocol|
          packet = protocol.read_packet(packet)
          if packet == :DISCONNECT
            Logger.info("#{@name}: Protocol #{protocol.class} read_packet requested disconnect")
            return nil
          end
          break if packet == :STOP
        end
        next if packet == :STOP

        # Return packet
        @read_count += 1
        Logger.warn("#{@name}: Interface unexpectedly requested disconnect") unless packet
        return packet
      end
    rescue Exception => err
      Logger.error("#{@name}: Error reading from interface")
      disconnect()
      raise err
    end

    # Method to send a packet on the interface.
    # @param packet [Packet] The Packet to send out the interface
    def write(packet)
      raise "Interface not connected for write: #{@name}" unless connected?
      raise "Interface not writable: #{@name}" unless write_allowed?

      _write do
        @write_count += 1

        # Potentially modify packet
        @write_protocols.each do |protocol|
          packet = protocol.write_packet(packet)
          if packet == :DISCONNECT
            Logger.info("#{@name}: Protocol #{protocol.class} write_packet requested disconnect")
            disconnect()
            return
          end
          return if packet == :STOP
        end

        data = convert_packet_to_data(packet)

        # Potentially modify packet data
        @write_protocols.each do |protocol|
          data = protocol.write_data(data)
          if data == :DISCONNECT
            Logger.info("#{@name}: Protocol #{protocol.class} write_data requested disconnect")
            disconnect()
            return
          end
          return if data == :STOP
        end

        # Actually write out data if not handled by protocol
        write_interface(data)

        # Potentially block and wait for response
        @write_protocols.each do |protocol|
          packet, data = protocol.post_write_interface(packet, data)
          if packet == :DISCONNECT
            Logger.info("#{@name}: Protocol #{protocol.class} post_write_packet requested disconnect")
            disconnect()
            return
          end
          return if packet == :STOP
        end
      end

      return nil
    end

    # Writes preformatted data onto the interface. Malformed data may cause
    # problems.
    # @param data [String] The raw data to send out the interface
    def write_raw(data)
      raise "Interface not connected for write_raw: #{@name}" unless connected?
      raise "Interface not write-rawable: #{@name}" unless write_raw_allowed?

      _write do
        write_interface(data)
      end
    end

    # Wrap all writes in a mutex and handle errors
    def _write
      if @write_mutex.owned?
        yield
      else
        @write_mutex.synchronize { yield }
      end
    rescue Exception => err
      Logger.error("#{@name}: Error writing to interface")
      disconnect()
      raise err
    end

    def as_json(*a)
      config = {}
      config['name'] = @name
      config['state'] = @state
      config['clients'] = self.num_clients
      config['txsize'] = @write_queue_size
      config['rxsize'] = @read_queue_size
      config['txbytes'] = @bytes_written
      config['rxbytes'] = @bytes_read
      config['txcnt'] = @write_count
      config['rxcnt'] = @read_count
      config
    end

    # @return [Boolean] Whether reading is allowed
    def read_allowed?
      @read_allowed
    end

    # @return [Boolean] Whether writing is allowed
    def write_allowed?
      @write_allowed
    end

    # @return [Boolean] Whether writing raw data over the interface is allowed
    def write_raw_allowed?
      @write_raw_allowed
    end

    # Start raw logging for this interface
    def start_raw_logging
      @raw_logger_pair.start if @raw_logger_pair
    end

    # Stop raw logging for this interface
    def stop_raw_logging
      @raw_logger_pair.stop if @raw_logger_pair
    end

    # Set the interface name
    def name=(name)
      @name = name.to_s.clone
      @raw_logger_pair.name = name if @raw_logger_pair
    end

    # Copy settings from this interface to another interface. All instance
    # variables are copied except for num_clients, read_queue_size,
    # and write_queue_size since these are all specific to the operation of the
    # interface rather than its instantiation.
    #
    # @param other_interface [Interface] The other interface to copy to
    def copy_to(other_interface)
      other_interface.name = self.name.clone
      other_interface.target_names = self.target_names.clone
      other_interface.cmd_target_names = self.cmd_target_names.clone
      other_interface.tlm_target_names = self.tlm_target_names.clone
      other_interface.connect_on_startup = self.connect_on_startup
      other_interface.auto_reconnect = self.auto_reconnect
      other_interface.reconnect_delay = self.reconnect_delay
      other_interface.disable_disconnect = self.disable_disconnect
      other_interface.packet_log_writer_pairs = self.packet_log_writer_pairs.clone
      other_interface.routers = self.routers.clone
      other_interface.cmd_routers = self.cmd_routers.clone
      other_interface.read_count = self.read_count
      other_interface.write_count = self.write_count
      other_interface.bytes_read = self.bytes_read
      other_interface.bytes_written = self.bytes_written
      other_interface.raw_logger_pair = self.raw_logger_pair.clone if @raw_logger_pair
      # num_clients is per interface so don't copy
      # read_queue_size is the number of packets in the queue so don't copy
      # write_queue_size is the number of packets in the queue so don't copy
      self.options.each do |option_name, option_values|
        other_interface.set_option(option_name, option_values)
      end
      other_interface.protocol_info = []
      self.protocol_info.each do |protocol_class, protocol_args, read_write|
        other_interface.add_protocol(protocol_class, protocol_args, read_write)
      end
    end

    # Set an interface or router specific option
    # @param option_name name of the option
    # @param option_values array of option values
    def set_option(option_name, option_values)
      @options[option_name.upcase] = option_values.clone
    end

    # Called to convert the read data into a OpenC3 Packet object
    #
    # @param data [String] Raw packet data
    # @return [Packet] OpenC3 Packet with buffer filled with data
    def convert_data_to_packet(data)
      Packet.new(nil, nil, :BIG_ENDIAN, nil, data)
    end

    # Called to convert a packet into the data to send
    #
    # @param packet [Packet] Packet to extract data from
    # @return data
    def convert_packet_to_data(packet)
      packet.buffer(true) # Copy buffer so logged command isn't modified
    end

    # Called to read data and manipulate it until enough data is
    # returned. The definition of 'enough data' changes depending on the
    # protocol used which is why this method exists. This method is also used
    # to perform operations on the data before it can be interpreted as packet
    # data such as decryption. After this method is called the post_read_data
    # method is called. Subclasses must implement this method.
    #
    # @return [String] Raw packet data
    def read_interface_base(data)
      @read_raw_data_time = Time.now
      @read_raw_data = data.clone
      @bytes_read += data.length
      @raw_logger_pair.read_logger.write(data) if @raw_logger_pair
    end

    # Called to write data to the underlying interface. Subclasses must
    # implement this method and call super to count the raw bytes and allow raw
    # logging.
    #
    # @param data [String] Raw packet data
    # @return [String] The exact data written
    def write_interface_base(data)
      @written_raw_data_time = Time.now
      @written_raw_data = data.clone
      @bytes_written += data.length
      @raw_logger_pair.write_logger.write(data) if @raw_logger_pair
    end

    def add_protocol(protocol_class, protocol_args, read_write)
      protocol_args = protocol_args.clone
      protocol = protocol_class.new(*protocol_args)
      case read_write
      when :READ
        @read_protocols << protocol
      when :WRITE
        @write_protocols.unshift(protocol)
      when :READ_WRITE
        @read_protocols << protocol
        @write_protocols.unshift(protocol)
      else
        raise "Unknown protocol descriptor: #{read_write}. Must be :READ, :WRITE, or :READ_WRITE."
      end
      @protocol_info << [protocol_class, protocol_args, read_write]
      protocol.interface = self
    end
<<<<<<< HEAD

    def interface_cmd(cmd_name, *cmd_args)
      # Default do nothing - Implemented by subclasses
      return false
    end

    def protocol_cmd(cmd_name, *cmd_args, read_write: :READ_WRITE, index: -1)
      read_write = read_write.to_s.upcase.intern
      protocols = nil
      case read_write
      when :READ, :READ_WRITE
        protocols = @read_protocols
      when :WRITE
        protocols = @write_protocols.reverse # Reverse so ordering matches configuration ordering
      else
        raise "Unknown protocol descriptor: #{read_write}. Must be :READ, :WRITE, or :READ_WRITE."
      end
      handled = false
      protocols.each_with_index do |protocol, protocol_index|
        result = protocol.protocol_cmd(cmd_name, @cmd_args) if index == protocol_index or index == -1
        handled = true if result
      end
      return handled
    end

    def _override_tlm(target_name, packet_name, item_name, value)
      _override(target_name, packet_name, item_name, value, :CONVERTED)
    end

    def _override_tlm_raw(target_name, packet_name, item_name, value)
      _override(target_name, packet_name, item_name, value, :RAW)
    end

    def _normalize_tlm(target_name, packet_name, item_name)
      @override_tlm ||= {}
      pkt = @override_tlm[target_name]
      if pkt
        items = @override_tlm[target_name][packet_name]
        items.delete(item_name) if items
      end
    end

    def _override(target_name, packet_name, item_name, value, type)
      @override_tlm ||= {}
      @override_tlm[target_name] ||= {}
      @override_tlm[target_name][packet_name] ||= {}
      @override_tlm[target_name][packet_name][item_name] = [value, type]
    end
=======
>>>>>>> 7db3abf7
  end
end<|MERGE_RESOLUTION|>--- conflicted
+++ resolved
@@ -484,7 +484,6 @@
       @protocol_info << [protocol_class, protocol_args, read_write]
       protocol.interface = self
     end
-<<<<<<< HEAD
 
     def interface_cmd(cmd_name, *cmd_args)
       # Default do nothing - Implemented by subclasses
@@ -509,31 +508,5 @@
       end
       return handled
     end
-
-    def _override_tlm(target_name, packet_name, item_name, value)
-      _override(target_name, packet_name, item_name, value, :CONVERTED)
-    end
-
-    def _override_tlm_raw(target_name, packet_name, item_name, value)
-      _override(target_name, packet_name, item_name, value, :RAW)
-    end
-
-    def _normalize_tlm(target_name, packet_name, item_name)
-      @override_tlm ||= {}
-      pkt = @override_tlm[target_name]
-      if pkt
-        items = @override_tlm[target_name][packet_name]
-        items.delete(item_name) if items
-      end
-    end
-
-    def _override(target_name, packet_name, item_name, value, type)
-      @override_tlm ||= {}
-      @override_tlm[target_name] ||= {}
-      @override_tlm[target_name][packet_name] ||= {}
-      @override_tlm[target_name][packet_name][item_name] = [value, type]
-    end
-=======
->>>>>>> 7db3abf7
   end
 end