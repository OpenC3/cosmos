--- conflicted
+++ resolved
@@ -36,13 +36,8 @@
     # Returns the list of all target names
     #
     # @return [Array<String>] All target names
-<<<<<<< HEAD
-    def get_target_names(scope: $openc3_scope, token: $openc3_token)
-      authorize(permission: 'system', scope: scope, token: token)
-=======
     def get_target_names(manual: false, scope: $openc3_scope, token: $openc3_token)
       authorize(permission: 'system', manual: manual, scope: scope, token: token)
->>>>>>> 2f0eeae8
       TargetModel.names(scope: scope)
     end
     # get_target_list is DEPRECATED
