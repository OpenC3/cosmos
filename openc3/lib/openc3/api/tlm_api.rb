# encoding: ascii-8bit

# Copyright 2022 Ball Aerospace & Technologies Corp.
# All Rights Reserved.
#
# This program is free software; you can modify and/or redistribute it
# under the terms of the GNU Affero General Public License
# as published by the Free Software Foundation; version 3 with
# attribution addendums as found in the LICENSE.txt
#
# This program is distributed in the hope that it will be useful,
# but WITHOUT ANY WARRANTY; without even the implied warranty of
# MERCHANTABILITY or FITNESS FOR A PARTICULAR PURPOSE.  See the
# GNU Affero General Public License for more details.

# Modified by OpenC3, Inc.
# All changes Copyright 2022, OpenC3, Inc.
# All Rights Reserved
#
# This file may also be used under the terms of a commercial license
# if purchased from OpenC3, Inc.

require 'openc3/models/target_model'
require 'openc3/models/cvt_model'
require 'openc3/packets/packet'
require 'openc3/topics/telemetry_topic'
require 'openc3/topics/interface_topic'
require 'openc3/topics/decom_interface_topic'

module OpenC3
  module Api
    WHITELIST ||= []
    WHITELIST.concat([
                       'tlm',
                       'tlm_raw',
                       'tlm_formatted',
                       'tlm_with_units',
                       'tlm_variable',
                       'set_tlm',
                       'inject_tlm',
                       'override_tlm',
                       'get_overrides',
                       'normalize_tlm',
                       'get_tlm_buffer',
                       'get_tlm_packet',
                       'get_tlm_values',
                       'get_all_telemetry',
                       'get_all_telemetry_names',
                       'get_telemetry',
                       'get_item',
                       'subscribe_packets',
                       'get_packets',
                       'get_tlm_cnt',
                       'get_tlm_cnts',
                       'get_packet_derived_items',
                     ])

    # Request a telemetry item from a packet.
    #
    # Accepts two different calling styles:
    #   tlm("TGT PKT ITEM")
    #   tlm('TGT','PKT','ITEM')
    #
    # Favor the first syntax where possible as it is more succinct.
    #
    # @param args [String|Array<String>] See the description for calling style
    # @param type [Symbol] Telemetry type, :RAW, :CONVERTED (default), :FORMATTED, or :WITH_UNITS
    # @return [Object] The telemetry value formatted as requested
    def tlm(*args, type: :CONVERTED, cache_timeout: 0.1, scope: $openc3_scope, token: $openc3_token)
      target_name, packet_name, item_name = tlm_process_args(args, 'tlm', cache_timeout: cache_timeout, scope: scope)
      authorize(permission: 'tlm', target_name: target_name, packet_name: packet_name, scope: scope, token: token)
      CvtModel.get_item(target_name, packet_name, item_name, type: type.intern, cache_timeout: cache_timeout, scope: scope)
    end

<<<<<<< HEAD
    def tlm_raw(*args, scope: $openc3_scope, token: $openc3_token)
      tlm(*args, type: :RAW, scope: scope, token: token)
    end

    def tlm_formatted(*args, scope: $openc3_scope, token: $openc3_token)
      tlm(*args, type: :FORMATTED, scope: scope, token: token)
    end

    def tlm_with_units(*args, scope: $openc3_scope, token: $openc3_token)
      tlm(*args, type: :WITH_UNITS, scope: scope, token: token)
=======
    # @deprecated Use tlm with type: :RAW
    def tlm_raw(*args, cache_timeout: 0.1, scope: $openc3_scope, token: $openc3_token)
      tlm(*args, type: :RAW, cache_timeout: cache_timeout, scope: scope, token: token)
    end

    # @deprecated Use tlm with type: :FORMATTED
    def tlm_formatted(*args, cache_timeout: 0.1, scope: $openc3_scope, token: $openc3_token)
      tlm(*args, type: :FORMATTED, cache_timeout: cache_timeout, scope: scope, token: token)
    end

    # @deprecated Use tlm with type: :WITH_UNITS
    def tlm_with_units(*args, cache_timeout: 0.1, scope: $openc3_scope, token: $openc3_token)
      tlm(*args, type: :WITH_UNITS, cache_timeout: cache_timeout, scope: scope, token: token)
>>>>>>> 222e0234
    end

    # @deprecated Use tlm with type:
    def tlm_variable(*args, cache_timeout: 0.1, scope: $openc3_scope, token: $openc3_token)
      tlm(*args[0..-2], type: args[-1].intern, cache_timeout: cache_timeout, scope: scope, token: token)
    end

    # Set a telemetry item in the current value table.
    #
    # Note: If this is done while OpenC3 is currently receiving telemetry,
    # this value could get overwritten at any time. Thus this capability is
    # best used for testing or for telemetry items that are not received
    # regularly through the target interface.
    #
    # Accepts two different calling styles:
    #   set_tlm("TGT PKT ITEM = 1.0")
    #   set_tlm('TGT','PKT','ITEM', 10.0)
    #
    # Favor the first syntax where possible as it is more succinct.
    #
    # @param args [String|Array<String>] See the description for calling style
    # @param type [Symbol] Telemetry type, :RAW, :CONVERTED (default), :FORMATTED, or :WITH_UNITS
    def set_tlm(*args, type: :CONVERTED, scope: $openc3_scope, token: $openc3_token)
      target_name, packet_name, item_name, value = set_tlm_process_args(args, __method__, scope: scope)
      authorize(permission: 'tlm_set', target_name: target_name, packet_name: packet_name, scope: scope, token: token)
      CvtModel.set_item(target_name, packet_name, item_name, value, type: type.intern, scope: scope)
    end

    # Injects a packet into the system as if it was received from an interface
    #
    # @param target_name [String] Target name of the packet
    # @param packet_name [String] Packet name of the packet
    # @param item_hash [Hash] Hash of item_name and value for each item you want to change from the current value table
    # @param type [Symbol] Telemetry type, :RAW, :CONVERTED (default), :FORMATTED, or :WITH_UNITS
    def inject_tlm(target_name, packet_name, item_hash = nil, type: :CONVERTED, scope: $openc3_scope, token: $openc3_token)
      authorize(permission: 'tlm_set', target_name: target_name, packet_name: packet_name, scope: scope, token: token)
      type = type.to_s.intern
      target_name = target_name.upcase
      packet_name = packet_name.upcase
      unless CvtModel::VALUE_TYPES.include?(type)
        raise "Unknown type '#{type}' for #{target_name} #{packet_name}"
      end

      if item_hash
        item_hash = item_hash.transform_keys(&:upcase)
        # Check that the items exist ... exceptions are raised if not
        TargetModel.packet_items(target_name, packet_name, item_hash.keys, scope: scope)
      else
        # Check that the packet exists ... exceptions are raised if not
        TargetModel.packet(target_name, packet_name, scope: scope)
      end

      # See if this target has a tlm interface
      interface_name = nil
      InterfaceModel.all(scope: scope).each do |name, interface|
        if interface['tlm_target_names'].include? target_name
          interface_name = interface['name']
          break
        end
      end

      # Use an interface microservice if it exists, other use the decom microservice
      if interface_name
        InterfaceTopic.inject_tlm(interface_name, target_name, packet_name, item_hash, type: type, scope: scope)
      else
        DecomInterfaceTopic.inject_tlm(target_name, packet_name, item_hash, type: type, scope: scope)
      end
    end

    # Override the current value table such that a particular item always
    # returns the same value (for a given type) even when new telemetry
    # packets are received from the target.
    #
    # Accepts two different calling styles:
    #   override_tlm("TGT PKT ITEM = 1.0")
    #   override_tlm('TGT','PKT','ITEM', 10.0)
    #
    # Favor the first syntax where possible as it is more succinct.
    #
    # @param args The args must either be a string followed by a value or
    #   three strings followed by a value (see the calling style in the
    #   description).
    # @param type [Symbol] Telemetry type, :ALL (default), :RAW, :CONVERTED, :FORMATTED, :WITH_UNITS
    def override_tlm(*args, type: :ALL, scope: $openc3_scope, token: $openc3_token)
      target_name, packet_name, item_name, value = set_tlm_process_args(args, __method__, scope: scope)
      authorize(permission: 'tlm_set', target_name: target_name, packet_name: packet_name, scope: scope, token: token)
      CvtModel.override(target_name, packet_name, item_name, value, type: type.intern, scope: scope)
    end

    # Get the list of CVT overrides
    def get_overrides(scope: $openc3_scope, token: $openc3_token)
      authorize(permission: 'tlm', scope: scope, token: token)
      CvtModel.overrides(scope: scope)
    end

    # Normalize a telemetry item in a packet to its default behavior. Called
    # after override_tlm to restore standard processing.
    #
    # Accepts two different calling styles:
    #   normalize_tlm("TGT PKT ITEM")
    #   normalize_tlm('TGT','PKT','ITEM')
    #
    # Favor the first syntax where possible as it is more succinct.
    #
    # @param args The args must either be a string or three strings
    #   (see the calling style in the description).
    # @param type [Symbol] Telemetry type, :ALL (default), :RAW, :CONVERTED, :FORMATTED, :WITH_UNITS
    #   Also takes :ALL which means to normalize all telemetry types
    def normalize_tlm(*args, type: :ALL, scope: $openc3_scope, token: $openc3_token)
      target_name, packet_name, item_name = tlm_process_args(args, __method__, scope: scope)
      authorize(permission: 'tlm_set', target_name: target_name, packet_name: packet_name, scope: scope, token: token)
      CvtModel.normalize(target_name, packet_name, item_name, type: type.intern, scope: scope)
    end

    # Returns the raw buffer for a telemetry packet.
    #
    # @param target_name [String] Name of the target
    # @param packet_name [String] Name of the packet
    # @return [Hash] telemetry hash with last telemetry buffer
    def get_tlm_buffer(target_name, packet_name, scope: $openc3_scope, token: $openc3_token)
      target_name = target_name.upcase
      packet_name = packet_name.upcase
      authorize(permission: 'tlm', target_name: target_name, packet_name: packet_name, scope: scope, token: token)
      TargetModel.packet(target_name, packet_name, scope: scope)
      topic = "#{scope}__TELEMETRY__{#{target_name}}__#{packet_name}"
      msg_id, msg_hash = Topic.get_newest_message(topic)
      if msg_id
        msg_hash['buffer'] = msg_hash['buffer'].b
        return msg_hash
      end
      return nil
    end

    # Returns all the values (along with their limits state) for a packet.
    #
    # @param target_name [String] Name of the target
    # @param packet_name [String] Name of the packet
    # @param stale_time [Integer] Time in seconds from Time.now that packet will be marked stale
    # @param type [Symbol] Types returned, :RAW, :CONVERTED (default), :FORMATTED, or :WITH_UNITS
    # @return [Array<String, Object, Symbol|nil>] Returns an Array consisting
    #   of [item name, item value, item limits state] where the item limits
    #   state can be one of {OpenC3::Limits::LIMITS_STATES}
    def get_tlm_packet(target_name, packet_name, stale_time: 30, type: :CONVERTED, cache_timeout: 0.1, scope: $openc3_scope, token: $openc3_token)
      target_name = target_name.upcase
      packet_name = packet_name.upcase
      authorize(permission: 'tlm', target_name: target_name, packet_name: packet_name, scope: scope, token: token)
      packet = TargetModel.packet(target_name, packet_name, scope: scope)
      t = _validate_tlm_type(type)
      raise ArgumentError, "Unknown type '#{type}' for #{target_name} #{packet_name}" if t.nil?
      items = packet['items'].map { | item | item['name'].upcase }
      cvt_items = items.map { | item | [target_name, packet_name, item, type] }
      current_values = CvtModel.get_tlm_values(cvt_items, stale_time: stale_time, cache_timeout: cache_timeout, scope: scope)
      items.zip(current_values).map { | item , values | [item, values[0], values[1]]}
    end

    # Returns all the item values (along with their limits state). The items
    # can be from any target and packet and thus must be fully qualified with
    # their target and packet names.
    #
    # @since 5.0.0
    # @param items [Array<String>] Array of items consisting of 'tgt__pkt__item__type'
    # @param stale_time [Integer] Time in seconds from Time.now that data will be marked stale
    # @return [Array<Object, Symbol>]
    #   Array consisting of the item value and limits state
    #   given as symbols such as :RED, :YELLOW, :STALE
    def get_tlm_values(items, stale_time: 30, cache_timeout: 0.1, scope: $openc3_scope, token: $openc3_token)
      if !items.is_a?(Array) || !items[0].is_a?(String)
        raise ArgumentError, "items must be array of strings: ['TGT__PKT__ITEM__TYPE', ...]"
      end
      packets = []
      cvt_items = []
      items.each_with_index do |item, index|
        item_upcase = item.to_s.upcase
        target_name, packet_name, item_name, value_type = item_upcase.split('__')
        raise ArgumentError, "items must be formatted as TGT__PKT__ITEM__TYPE" if target_name.nil? || packet_name.nil? || item_name.nil? || value_type.nil?
        packet_name = CvtModel.determine_latest_packet_for_item(target_name, item_name, cache_timeout: cache_timeout, scope: scope) if packet_name == 'LATEST'
        # Change packet_name in case of LATEST and ensure upcase
        cvt_items[index] = [target_name, packet_name, item_name, value_type]
        packets << [target_name, packet_name]
      end
      packets.uniq!
      packets.each do |target_name, packet_name|
        authorize(permission: 'tlm', target_name: target_name, packet_name: packet_name, scope: scope, token: token)
      end
      CvtModel.get_tlm_values(cvt_items, stale_time: stale_time, cache_timeout: cache_timeout, scope: scope)
    end

    # Returns an array of all the telemetry packet hashes
    #
    # @since 5.0.0
    # @param target_name [String] Name of the target
    # @return [Array<Hash>] Array of all telemetry packet hashes
    def get_all_telemetry(target_name, scope: $openc3_scope, token: $openc3_token)
      target_name = target_name.upcase
      authorize(permission: 'tlm', target_name: target_name, scope: scope, token: token)
      TargetModel.packets(target_name, type: :TLM, scope: scope)
    end

    # Returns an array of all the telemetry packet names
    #
    # @since 5.0.6
    # @param target_name [String] Name of the target
    # @return [Array<String>] Array of all telemetry packet names
    def get_all_telemetry_names(target_name, scope: $openc3_scope, token: $openc3_token)
      target_name = target_name.upcase
      authorize(permission: 'cmd_info', target_name: target_name, scope: scope, token: token)
      TargetModel.packet_names(target_name, type: :TLM, scope: scope)
    end

    # Returns a telemetry packet hash
    #
    # @since 5.0.0
    # @param target_name [String] Name of the target
    # @param packet_name [String] Name of the packet
    # @return [Hash] Telemetry packet hash
    def get_telemetry(target_name, packet_name, scope: $openc3_scope, token: $openc3_token)
      target_name = target_name.upcase
      packet_name = packet_name.upcase
      authorize(permission: 'tlm', target_name: target_name, packet_name: packet_name, scope: scope, token: token)
      TargetModel.packet(target_name, packet_name, scope: scope)
    end

    # Returns a telemetry packet item hash
    #
    # @since 5.0.0
    # @param target_name [String] Name of the target
    # @param packet_name [String] Name of the packet
    # @param item_name [String] Name of the packet
    # @return [Hash] Telemetry packet item hash
    def get_item(target_name, packet_name, item_name, scope: $openc3_scope, token: $openc3_token)
      target_name = target_name.upcase
      packet_name = packet_name.upcase
      item_name = item_name.upcase
      authorize(permission: 'tlm', target_name: target_name, packet_name: packet_name, scope: scope, token: token)
      TargetModel.packet_item(target_name, packet_name, item_name, scope: scope)
    end

    # 2x double underscore since __ is reserved
    SUBSCRIPTION_DELIMITER = '____'

    # Subscribe to a list of packets. An ID is returned which is passed to
    # get_packets(id) to return packets.
    #
    # @param packets [Array<Array<String, String>>] Array of arrays consisting of target name, packet name
    # @return [String] ID which should be passed to get_packets
    def subscribe_packets(packets, scope: $openc3_scope, token: $openc3_token)
      if !packets.is_a?(Array) || !packets[0].is_a?(Array)
        raise ArgumentError, "packets must be nested array: [['TGT','PKT'],...]"
      end

      result = {}
      packets.each do |target_name, packet_name|
        target_name = target_name.upcase
        packet_name = packet_name.upcase
        authorize(permission: 'tlm', target_name: target_name, packet_name: packet_name, scope: scope, token: token)
        topic = "#{scope}__DECOM__{#{target_name}}__#{packet_name}"
        id, _ = Topic.get_newest_message(topic)
        result[topic] = id ? id : '0-0'
      end
      result.to_a.join(SUBSCRIPTION_DELIMITER)
    end
    # Alias the singular as well since that matches COSMOS 4
    alias subscribe_packet subscribe_packets

    # Get packets based on ID returned from subscribe_packet.
    # @param id [String] ID returned from subscribe_packets or last call to get_packets
    # @param block [Integer] Unused - Blocking must be implemented at the client
    # @param count [Integer] Maximum number of packets to return from EACH packet stream
    # @return [Array<String, Array<Hash>] Array of the ID and array of all packets found
    def get_packets(id, block: nil, count: 1000, scope: $openc3_scope, token: $openc3_token)
      authorize(permission: 'tlm', scope: scope, token: token)
      # Split the list of topic, ID values and turn it into a hash for easy updates
      lookup = Hash[*id.split(SUBSCRIPTION_DELIMITER)]
      xread = Topic.read_topics(lookup.keys, lookup.values, nil, count) # Always don't block
      # Return the original ID and and empty array if we didn't get anything
      packets = []
      return [id, packets] if xread.empty?
      xread.each do |topic, data|
        data.each do |id, msg_hash|
          lookup[topic] = id # save the new ID
          json_hash = JSON.parse(msg_hash['json_data'], :allow_nan => true, :create_additions => true)
          msg_hash.delete('json_data')
          packets << msg_hash.merge(json_hash)
        end
      end
      return lookup.to_a.join(SUBSCRIPTION_DELIMITER), packets
    end

    # Get the receive count for a telemetry packet
    #
    # @param target_name [String] Name of the target
    # @param packet_name [String] Name of the packet
    # @return [Numeric] Receive count for the telemetry packet
    def get_tlm_cnt(target_name, packet_name, scope: $openc3_scope, token: $openc3_token)
      target_name = target_name.upcase
      packet_name = packet_name.upcase
      authorize(permission: 'system', target_name: target_name, packet_name: packet_name, scope: scope, token: token)
      TargetModel.packet(target_name, packet_name, scope: scope)
      Topic.get_cnt("#{scope}__TELEMETRY__{#{target_name}}__#{packet_name}")
    end

    # Get the transmit counts for telemetry packets
    #
    # @param target_packets [Array<Array<String, String>>] Array of arrays containing target_name, packet_name
    # @return [Numeric] Transmit count for the command
    def get_tlm_cnts(target_packets, scope: $openc3_scope, token: $openc3_token)
      authorize(permission: 'system', scope: scope, token: token)
      counts = []
      target_packets.each do |target_name, packet_name|
        target_name = target_name.upcase
        packet_name = packet_name.upcase
        counts << Topic.get_cnt("#{scope}__TELEMETRY__{#{target_name}}__#{packet_name}")
      end
      counts
    end

    # Get the list of derived telemetry items for a packet
    #
    # @param target_name [String] Target name
    # @param packet_name [String] Packet name
    # @return [Array<String>] All of the ignored telemetry items for a packet.
    def get_packet_derived_items(target_name, packet_name, scope: $openc3_scope, token: $openc3_token)
      target_name = target_name.upcase
      packet_name = packet_name.upcase
      authorize(permission: 'tlm', target_name: target_name, packet_name: packet_name, scope: scope, token: token)
      packet = TargetModel.packet(target_name, packet_name, scope: scope)
      return packet['items'].select { |item| item['data_type'] == 'DERIVED' }.map { |item| item['name'] }
    end

    # PRIVATE

    def _validate_tlm_type(type)
      case type.intern
      when :RAW
        return ''
      when :CONVERTED
        return 'C'
      when :FORMATTED
        return 'F'
      when :WITH_UNITS
        return 'U'
      end
      return nil
    end

    def tlm_process_args(args, method_name, cache_timeout: 0.1, scope: $openc3_scope, token: $openc3_token)
      case args.length
      when 1
        target_name, packet_name, item_name = extract_fields_from_tlm_text(args[0])
      when 3
        target_name = args[0]
        packet_name = args[1]
        item_name = args[2]
      else
        # Invalid number of arguments
        raise "ERROR: Invalid number of arguments (#{args.length}) passed to #{method_name}()"
      end
      target_name = target_name.upcase
      packet_name = packet_name.upcase
      item_name = item_name.upcase

      if packet_name == 'LATEST'
        packet_name = CvtModel.determine_latest_packet_for_item(target_name, item_name, cache_timeout: cache_timeout, scope: scope)
      else
        # Determine if this item exists, it will raise appropriate errors if not
        TargetModel.packet_item(target_name, packet_name, item_name, scope: scope)
      end

      return [target_name, packet_name, item_name]
    end

    def set_tlm_process_args(args, method_name, scope: $openc3_scope, token: $openc3_token)
      case args.length
      when 1
        target_name, packet_name, item_name, value = extract_fields_from_set_tlm_text(args[0])
      when 4
        target_name = args[0]
        packet_name = args[1]
        item_name = args[2]
        value = args[3]
      else
        # Invalid number of arguments
        raise "ERROR: Invalid number of arguments (#{args.length}) passed to #{method_name}()"
      end
      target_name = target_name.upcase
      packet_name = packet_name.upcase
      item_name = item_name.upcase
      # Determine if this item exists, it will raise appropriate errors if not
      TargetModel.packet_item(target_name, packet_name, item_name, scope: scope)

      return [target_name, packet_name, item_name, value]
    end
  end
end<|MERGE_RESOLUTION|>--- conflicted
+++ resolved
@@ -72,18 +72,6 @@
       CvtModel.get_item(target_name, packet_name, item_name, type: type.intern, cache_timeout: cache_timeout, scope: scope)
     end
 
-<<<<<<< HEAD
-    def tlm_raw(*args, scope: $openc3_scope, token: $openc3_token)
-      tlm(*args, type: :RAW, scope: scope, token: token)
-    end
-
-    def tlm_formatted(*args, scope: $openc3_scope, token: $openc3_token)
-      tlm(*args, type: :FORMATTED, scope: scope, token: token)
-    end
-
-    def tlm_with_units(*args, scope: $openc3_scope, token: $openc3_token)
-      tlm(*args, type: :WITH_UNITS, scope: scope, token: token)
-=======
     # @deprecated Use tlm with type: :RAW
     def tlm_raw(*args, cache_timeout: 0.1, scope: $openc3_scope, token: $openc3_token)
       tlm(*args, type: :RAW, cache_timeout: cache_timeout, scope: scope, token: token)
@@ -97,7 +85,6 @@
     # @deprecated Use tlm with type: :WITH_UNITS
     def tlm_with_units(*args, cache_timeout: 0.1, scope: $openc3_scope, token: $openc3_token)
       tlm(*args, type: :WITH_UNITS, cache_timeout: cache_timeout, scope: scope, token: token)
->>>>>>> 222e0234
     end
 
     # @deprecated Use tlm with type:
