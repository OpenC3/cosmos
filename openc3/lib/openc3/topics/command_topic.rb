--- conflicted
+++ resolved
@@ -59,16 +59,9 @@
               return command
             # Check for HazardousError which is a special case
             elsif msg_hash["result"].include?("HazardousError")
-<<<<<<< HEAD
-              raise_hazardous_error(msg_hash, command, cmd_params)
-            elsif msg_hash["result"].include?("CriticalCmdError")
-              options = { "obfuscated_items" => obfuscated_items }
-              raise_critical_cmd_error(msg_hash, command, cmd_params, options)
-=======
               raise_hazardous_error(msg_hash, command)
             elsif msg_hash["result"].include?("CriticalCmdError")
               raise_critical_cmd_error(msg_hash, command)
->>>>>>> fbbd2858
             else
               raise msg_hash["result"]
             end
@@ -82,22 +75,14 @@
     # PRIVATE implementation details
     ###########################################################################
 
-<<<<<<< HEAD
-    def self.raise_hazardous_error(msg_hash, command, cmd_params)
-=======
     def self.raise_hazardous_error(msg_hash, command)
->>>>>>> fbbd2858
       _, description, formatted = msg_hash["result"].split("\n")
       # Create and populate a new HazardousError and raise it up
       # The _cmd method in script/commands.rb rescues this and calls prompt_for_hazardous
       error = HazardousError.new
       error.target_name = command["target_name"]
       error.cmd_name = command["cmd_name"]
-<<<<<<< HEAD
-      error.cmd_params = cmd_params
-=======
       error.cmd_params = command["cmd_params"]
->>>>>>> fbbd2858
       error.hazardous_description = description
       error.formatted = formatted
 
@@ -105,26 +90,13 @@
       raise error
     end
 
-<<<<<<< HEAD
-    def self.raise_critical_cmd_error(msg_hash, command, cmd_params, options)
-=======
     def self.raise_critical_cmd_error(msg_hash, command)
->>>>>>> fbbd2858
       _, uuid = msg_hash["result"].split("\n")
       # Create and populate a new CriticalCmdError and raise it up
       # The _cmd method in script/commands.rb rescues this and calls prompt_for_critical_cmd
       error = CriticalCmdError.new
       error.uuid = uuid
-<<<<<<< HEAD
-      error.username = command["username"]
-      error.target_name = command["target_name"]
-      error.cmd_name = command["cmd_name"]
-      error.cmd_params = cmd_params
-      error.cmd_string = command["cmd_string"]
-      error.options = options
-=======
       error.command = command
->>>>>>> fbbd2858
       raise error
     end
   end
