#!/usr/bin/env ruby
# encoding: ascii-8bit

# Copyright 2022 Ball Aerospace & Technologies Corp.
# All Rights Reserved.
#
# This program is free software; you can modify and/or redistribute it
# under the terms of the GNU Affero General Public License
# as published by the Free Software Foundation; version 3 with
# attribution addendums as found in the LICENSE.txt
#
# This program is distributed in the hope that it will be useful,
# but WITHOUT ANY WARRANTY; without even the implied warranty of
# MERCHANTABILITY or FITNESS FOR A PARTICULAR PURPOSE.  See the
# GNU Affero General Public License for more details.

# Modified by OpenC3, Inc.
# All changes Copyright 2024, OpenC3, Inc.
# All Rights Reserved
#
# This file may also be used under the terms of a commercial license
# if purchased from OpenC3, Inc.

# This file will handle OpenC3 tasks such as instantiating a new project

require 'openc3'
require 'openc3/utilities/local_mode'
require 'openc3/utilities/bucket'
require 'openc3/utilities/cli_generator'
require 'openc3/models/scope_model'
require 'openc3/models/plugin_model'
require 'openc3/models/gem_model'
require 'openc3/models/migration_model'
require 'openc3/models/tool_model'
require 'openc3/packets/packet_config'
require 'openc3/bridge/bridge'
require 'ostruct'
require 'optparse'
require 'openc3/utilities/zip'
require 'fileutils'
require 'find'
require 'json'
require 'redis'
require 'erb'
require 'irb'
require 'irb/completion'

$redis_url = "redis://#{ENV['OPENC3_REDIS_HOSTNAME']}:#{ENV['OPENC3_REDIS_PORT']}"

# Build the OpenStruct and OptionParser here as constants so we can use in methods
MIGRATE_OPTIONS = OpenStruct.new
MIGRATE_OPTIONS.all = false
MIGRATE_PARSER = OptionParser.new do |op|
  op.banner = "cli migrate PLUGIN [TGT1...]      # Create a OpenC3 plugin from existing COSMOS 4 targets"
  op.on("-a", "--all", " Move all COSMOS 4 targets into a single OpenC3 plugin") do
    MIGRATE_OPTIONS.all = true
  end
end
ERROR_CODE = 1

# Prints the usage text for the openc3cli executable
def print_usage
  puts "Usage:"
  puts "  cli help                          # Displays this information"
  puts "  cli rake                          # Runs rake in the local directory"
  puts "  cli irb                           # Runs irb in the local directory"
  puts "  cli validate /PATH/FILENAME.gem SCOPE variables.txt # Validate a COSMOS plugin gem file"
  puts "  cli load /PATH/FILENAME.gem SCOPE variables.txt     # Loads a COSMOS plugin gem file"
  puts "  cli generate TYPE OPTIONS         # Generate various COSMOS entities"
  puts "    OPTIONS includes either --ruby or --python to specify the language in the generated code"
  puts "  #{MIGRATE_PARSER}"
  puts "  cli bridge CONFIG_FILENAME        # Run COSMOS host bridge"
  puts "  cli bridgegem gem_name variable1=value1 variable2=value2 # Runs bridge using gem bridge.txt"
  puts "  cli bridgesetup CONFIG_FILENAME   # Create a default config file"
  puts "  cli pkginstall PKGFILENAME SCOPE  # Install loaded package (Ruby gem or python package)"
  puts "  cli pkguninstall PKGFILENAME SCOPE  # Uninstall loaded package (Ruby gem or python package)"
  puts "  cli rubysloc                      # Counts Ruby SLOC recursively. Run with --help for more info."
  puts "  cli xtce_converter                # Convert to and from the XTCE format. Run with --help for more info."
  puts "  cli cstol_converter               # Converts CSTOL files (.prc) to COSMOS. Run with --help for more info."
  puts ""
end

def check_environment
  hostname = ENV['OPENC3_API_HOSTNAME'] || (ENV['OPENC3_DEVEL'] ? '127.0.0.1' : 'openc3-cosmos-cmd-tlm-api')
  begin
    Resolv.getaddress(hostname)
  rescue Resolv::ResolvError
    abort "Unable to resolv api hostname: #{hostname}"
  end

  if hostname =~ /openc3-cosmos-cmd-tlm-api/
    $openc3_in_cluster = true
  else
    $openc3_in_cluster = false
  end

  unless $openc3_in_cluster
    # Make sure the user has all the required environment variables set
    abort "OPENC3_API_HOSTNAME environment variable is required" unless ENV['OPENC3_API_HOSTNAME']
    abort "OPENC3_API_PORT environment variable is required" unless ENV['OPENC3_API_PORT']
    abort "OPENC3_API_PASSWORD environment variable is required" unless ENV['OPENC3_API_PASSWORD']
  end
end

def migrate(args)
  MIGRATE_PARSER.parse!(args)
  abort(MIGRATE_PARSER.to_s) if args.length == 0
  if MIGRATE_OPTIONS.all and args.length > 1
    puts "Only specify the plugin name when using --all"
    abort(MIGRATE_PARSER.to_s)
  end
  if !MIGRATE_OPTIONS.all and args.length < 2
    puts "Specify the individual target names when not using --all"
    abort(MIGRATE_PARSER.to_s)
  end
  if Dir.glob("config/targets/**/*").empty?
    puts "No targets found in config/targets/*"
    puts "Migrate must be run within an existing COSMOS configuration"
    abort(MIGRATE_PARSER.to_s)
  end

  ###############################################################
  # Create the framework for the plugin
  # NOTE: generate does a chdir to be inside the plugin directory
  ###############################################################
  plugin = args.shift
  OpenC3::CliGenerator.generate(['plugin', plugin])

  if MIGRATE_OPTIONS.all
    # Grab all target directories to match the command line input
    args = Dir.glob("../config/targets/*").map { |path| File.basename(path) }
  else
    # Ensure targets passed in on command line actually exist
    args.each do |target|
      path = File.join('..', 'config', 'targets', target)
      unless File.exist?(path)
        puts "Target #{path} does not exist!"
        abort(MIGRATE_PARSER.to_s)
      end
    end
  end

  # Overwrite plugin.txt with specified targets
  plugin = File.open('plugin.txt', 'w')
  FileUtils.mkdir 'targets'
  args.each do |target|
    puts "Migrating target #{target}"
    FileUtils.cp_r "../config/targets/#{target}", 'targets'
    plugin.puts "TARGET #{target} #{target}"
  end
  plugin.puts ""

  files = Dir.glob('../lib/*')
  files.concat(Dir.glob('../procedures/*'))
  unless files.empty?
    puts "Migrating /lib & /procedures to PROCEDURES target"
    FileUtils.cp_r '../lib', "targets/PROCEDURES"
    FileUtils.cp_r '../procedures', "targets/PROCEDURES"
  end

  # Migrate cmd_tlm_server.txt info to plugin.txt
  Dir.glob('targets/**/cmd_tlm_server*.txt') do |file|
    File.open(file) do |file|
      file.each do |line|
        next if line =~ /^\s*#/ # Ignore comments
        next if line.strip.empty? # Ignore empty lines

        # Convert TARGET to MAP_TARGET
        line.gsub!(/TARGET (\S+)/, 'MAP_TARGET \1')
        plugin.puts line
      end
    end
    plugin.puts ''
  end

  # Migrate target.txt
  Dir.glob('targets/**/target.txt') do |filename|
    file = File.read(filename)
    file.gsub!('LOG_RAW', 'LOG_STREAM')
    file.gsub!('AUTO_SCREEN_SUBSTITUTE', '')
    File.write(filename, file)
  end

  # Migrate some of the screens api
  Dir.glob('targets/**/screens/*') do |file|
    screen = File.read(file)
    screen.gsub!('cmd(', 'api.cmd(')
    screen.gsub!('cmd_no_checks(', 'api.cmd_no_checks(')
    screen.gsub!('cmd_no_range_check(', 'api.cmd_no_range_check(')
    screen.gsub!('cmd_no_hazardous_check(', 'api.cmd_no_hazardous_check(')
    screen.gsub!('get_named_widget(', 'screen.getNamedWidget(')
    lines = screen.split("\n")
    lines.map! do |line|
      if line.include?('Qt.')
        line = "# FIXME (no Qt): #{line.sub("<%", "< %").sub("%>", "% >")}"
      elsif line.include?('Cosmos::')
        line = "# FIXME (no Cosmos::): #{line.sub("<%", "< %").sub("%>", "% >")}"
      else
        line
      end
    end
    File.write(file, lines.join("\n"))
  end

  plugin.close
  puts "Plugin complete: #{File.expand_path('.')}" # Remember we're inside the plugin dir
end

def xtce_converter(args)
  options = {}
  option_parser = OptionParser.new do |option_parser|
    option_parser.banner = "Usage: xtce_converter [options] --import input_xtce_filename --output output_dir\n"+
      "       xtce_converter [options] --plugin /PATH/FILENAME.gem --output output_dir --variables variables.txt"
    option_parser.separator("")
    option_parser.on("-h", "--help", "Show this message") do
      puts option_parser
      exit
    end
    option_parser.on("-i VALUE", "--import VALUE", "Import the specified .xtce file") do |arg|
      options[:import] = arg
    end
    option_parser.on("-o", "--output DIRECTORY", "Create files in the directory") do |arg|
      options[:output] = arg
    end
    option_parser.on("-p", "--plugin PLUGIN", "Export .xtce file(s) from the plugin") do |arg|
      options[:plugin] = arg
    end
    option_parser.on("-v", "--variables", "Optional variables file to pass to the plugin") do |arg|
      options[:variables] = arg
    end
  end

  begin
    option_parser.parse!(args)
  rescue => e
    abort(option_parser.to_s)
  end

  if options[:import] && options[:plugin]
    puts "xtce_converter options --import and --plugin are mutually exclusive"
    abort(option_parser.to_s)
  end

  ENV['OPENC3_NO_STORE'] = '1' # it can be anything
  OpenC3::Logger.stdout = false
  OpenC3::Logger.level = OpenC3::Logger::DEBUG

  if options[:import] && options[:output]
    packet_config = OpenC3::PacketConfig.new
    puts "Processing #{options[:import]}..."
    packet_config.process_file(options[:import], nil)
    puts "Writing COSMOS config files to #{options[:output]}/"
    packet_config.to_config(options[:output])
    exit(0)
  elsif options[:plugin] && options[:output]
    begin
      variables = nil
      variables = JSON.parse(File.read(options[:variables]), :allow_nan => true, :create_additions => true) if options[:variables]
      puts "Installing #{File.basename(options[:plugin])}"
      plugin_hash = OpenC3::PluginModel.install_phase1(options[:plugin], existing_variables: variables, scope: 'DEFAULT', validate_only: true)
      plugin_hash['variables']['xtce_output'] = options[:output]
      OpenC3::PluginModel.install_phase2(plugin_hash, scope: 'DEFAULT', validate_only: true,
        gem_file_path: options[:plugin])
      result = 0 # bash and Windows consider 0 success
    rescue => e
      puts "Error: #{e.message}"
      puts e.backtrace
      result = ERROR_CODE
    ensure
      exit(result)
    end
  else
    abort(option_parser.to_s)
  end
end

# A helper method to make the zip writing recursion work
def write_zip_entries(base_dir, entries, zip_path, io)
  io.add(zip_path, base_dir) # Add the directory whether it has entries or not
  entries.each do |e|
    zip_file_path = File.join(zip_path, e)
    disk_file_path = File.join(base_dir, e)
    if File.directory? disk_file_path
      recursively_deflate_directory(disk_file_path, io, zip_file_path)
    else
      put_into_archive(disk_file_path, io, zip_file_path)
    end
  end
end

def recursively_deflate_directory(disk_file_path, io, zip_file_path)
  io.add(zip_file_path, disk_file_path)
  write_zip_entries(disk_file_path, entries, zip_file_path, io)
end

def put_into_archive(disk_file_path, io, zip_file_path)
  io.get_output_stream(zip_file_path) do |f|
    data = nil
    File.open(disk_file_path, 'rb') { |file| data = file.read }
    f.write(data)
  end
end

def validate_plugin(plugin_file_path, scope:, variables_file: nil)
  ENV['OPENC3_NO_STORE'] = '1' # it can be anything
  OpenC3::Logger.stdout = false
  OpenC3::Logger.level = OpenC3::Logger::DEBUG
  scope ||= 'DEFAULT'
  variables = nil
  variables = JSON.parse(File.read(variables_file), :allow_nan => true, :create_additions => true) if variables_file
  puts "Installing #{File.basename(plugin_file_path)}"
  plugin_hash = OpenC3::PluginModel.install_phase1(plugin_file_path, existing_variables: variables, scope: scope, validate_only: true)
  OpenC3::PluginModel.install_phase2(plugin_hash, scope: scope, validate_only: true,
    gem_file_path: plugin_file_path)
  puts "Successfully validated #{File.basename(plugin_file_path)}"
  result = 0 # bash and Windows consider 0 success
rescue => e
  puts "Error: #{e.message}"
  result = ERROR_CODE
ensure
  exit(result)
end

def update_plugin(plugin_file_path, plugin_name, variables: nil, plugin_txt_lines: nil, scope:, existing_plugin_name:, force: false)
  new_gem = File.basename(plugin_file_path)
  old_gem = existing_plugin_name.split("__")[0]
  puts "Updating existing plugin: #{existing_plugin_name} with #{File.basename(plugin_file_path)}"
  plugin_model = OpenC3::PluginModel.get_model(name: existing_plugin_name, scope: scope)
  begin
    # Only update if something has changed
    if force or (new_gem != old_gem) or (variables and variables != plugin_model.variables) or (plugin_txt_lines and plugin_txt_lines != plugin_model.plugin_txt_lines)
      puts "Gem version change detected - New: #{new_gem}, Old: #{old_gem}" if new_gem != old_gem
      if variables and variables != plugin_model.variables
        pp_variables = ""
        PP.pp(variables, pp_variables)
        pp_plugin_model_variables = ""
        PP.pp(plugin_model.variables, pp_plugin_model_variables)
        puts "Variables change detected\nNew:\n#{pp_variables}\nOld:\n#{pp_plugin_model_variables}"
      end
      puts "plugin.txt change detected\nNew:\n#{plugin_txt_lines.join("\n")}\n\nOld:\n#{plugin_model.plugin_txt_lines.join("\n")}\n" if plugin_txt_lines and plugin_txt_lines != plugin_model.plugin_txt_lines
      variables = plugin_model.variables unless variables
      plugin_model.destroy

      plugin_hash = OpenC3::PluginModel.install_phase1(plugin_file_path, existing_variables: variables, existing_plugin_txt_lines: plugin_txt_lines, process_existing: true, scope: scope)
      puts "Updating plugin: #{plugin_file_path}\n#{plugin_hash}"
      plugin_hash = OpenC3::PluginModel.install_phase2(plugin_hash, scope: scope)
      OpenC3::LocalMode.update_local_plugin(plugin_file_path, plugin_hash, old_plugin_name: plugin_name, scope: scope)
    else
      puts "No changes detected - Exiting without change"
    end
<<<<<<< HEAD
  rescue => error
    puts error.formatted
    if plugin_model.destroyed?
      plugin_model.restore
      # Local mode files should still be good because restore will now reuse the old name
    end
    raise error
=======
  rescue => e
    puts e.formatted
    plugin_model.restore if plugin_model.destroyed?
    raise e
>>>>>>> 0f0e61d0
  end
end

def wait_process_complete(process_name)
  STDOUT.flush
  state = 'Running'
  status = nil
  while state == 'Running'
    status = plugin_status(process_name)
    state = status['state']
    sleep(5)
    print '.'
    STDOUT.flush
  end
  puts "\nFinished: #{state}"
  puts "Output:\n"
  puts status['output']
  if state == 'Complete'
    puts "Success!"
    exit 0
  else
    puts "Failed!"
    exit 1
  end
end

# Loads a plugin into the OpenC3 system
# This code is used from the command line and is the same code that gets called if you
# edit/upgrade or install a new plugin from the Admin interface
#
# Usage: cli load gemfile_path [scope] [plugin_hash_file_path] [force]
#
# With just gemfile_path and/or scope: Will do nothing if any plugin
# with the same gem file already exists
#
# Otherwise will do what the plugin_hash_file says to do
# Plugin hash file must have the exact name of an existing plugin for upgrades and edits
# Otherwise, it will be assumed that the plugin is intentionally being installed for a second
# time
#
# Pass true as the last argument to force install even if a plugin with
# the same version number exists
#
def load_plugin(plugin_file_path, scope:, plugin_hash_file: nil, force: false)
  scope ||= 'DEFAULT'
  check_environment()
  if $openc3_in_cluster
    # In Cluster

    # Only create the scope if it doesn't already exist
    unless OpenC3::ScopeModel.names.include?(scope)
      begin
        puts "Creating scope: #{scope}"
        scope_model = OpenC3::ScopeModel.new(name: scope, scope: scope)
        scope_model.create
        scope_model.deploy(".", {})
      rescue => e
        abort("Error creating scope: #{scope}: #{e.formatted}")
      end
    end

    begin
      if plugin_hash_file
        # Admin Create / Edit / or Upgrade Plugin
        OpenC3::PluginModel.install_phase1(plugin_file_path, scope: scope)
        plugin_hash = JSON.parse(File.read(plugin_hash_file), :allow_nan => true, :create_additions => true)
      else
        # Init or Command Line openc3cli load with no plugin_hash_file
        file_full_name = File.basename(plugin_file_path, ".gem")
        file_gem_name = file_full_name.split('-')[0..-2].join('-')
        found = false
        plugin_names = OpenC3::PluginModel.names(scope: scope)
        plugin_names.each do |plugin_name|
          gem_name = plugin_name.split("__")[0]
          full_name = File.basename(gem_name, ".gem")
          gem_name = full_name.split('-')[0..-2].join('-')
          if file_gem_name == gem_name
            found = true
            # Upgrade if version changed else do nothing
            if file_full_name != full_name
              update_plugin(plugin_file_path, plugin_name, scope: scope, existing_plugin_name: plugin_name, force: force)
            else
              puts "No version change detected for: #{plugin_name}"
            end
          end
        end
        return if found

        plugin_hash = OpenC3::PluginModel.install_phase1(plugin_file_path, scope: scope)
      end

      # Determine if plugin named in plugin_hash exists
      existing_plugin_hash = OpenC3::PluginModel.get(name: plugin_hash['name'], scope: scope)

      # Existing plugin hash will be present if plugin is being edited or upgraded
      # However, a missing existing could also be that a plugin was updated in local mode directly from across installations
      # changing the plugin name without really meaning to create a new instance of the plugin
      # ie.
      # User on machine 1 checks in a changed plugin_instance.json with a different name - There is still only one plugin desired and committed
      # User on machine 2 starts up with the new configuration, OpenC3::PluginModel.get will return nil because the exact name is different
      # In this case, the plugin should be updated without installing a second instance. analyze_local_mode figures this out.
      unless existing_plugin_hash
        existing_plugin_hash = OpenC3::LocalMode.analyze_local_mode(plugin_name: plugin_hash['name'], scope: scope)
      end

      if existing_plugin_hash
        # Upgrade or Edit
        update_plugin(plugin_file_path, plugin_hash['name'], variables: plugin_hash['variables'], scope: scope,
          plugin_txt_lines: plugin_hash['plugin_txt_lines'], existing_plugin_name: existing_plugin_hash['name'], force: force)
      else
        # New Install
        puts "Loading new plugin: #{plugin_file_path}\n#{plugin_hash}"
        plugin_hash = OpenC3::PluginModel.install_phase2(plugin_hash, scope: scope)
        OpenC3::LocalMode.update_local_plugin(plugin_file_path, plugin_hash, scope: scope)
      end
    rescue => e
      abort("Error installing plugin: #{scope}: #{plugin_file_path}\n#{e.message}")
    end
  else
    # Outside Cluster
    require 'openc3/script'

    if plugin_hash_file
      plugin_hash = JSON.parse(File.read(plugin_hash_file), :allow_nan => true, :create_additions => true)
    else
      plugin_hash = plugin_install_phase1(plugin_file_path, scope: scope)
    end

    process_name = plugin_install_phase2(plugin_hash, scope: scope)

    print "Installing..."
    wait_process_complete(process_name)
  end
end

def unload_plugin(plugin_name, scope:)
  scope ||= 'DEFAULT'
  check_environment()
  if $openc3_in_cluster
    begin
      plugin_model = OpenC3::PluginModel.get_model(name: plugin_name, scope: scope)
      plugin_model.destroy
      OpenC3::LocalMode.remove_local_plugin(plugin_name, scope: scope)
      OpenC3::Logger.info("PluginModel destroyed: #{plugin_name}", scope: scope)
    rescue => e
      abort("Error uninstalling plugin: #{scope}: #{plugin_name}: #{e.formatted}")
    end
  else
    # Outside Cluster
    require 'openc3/script'
    process_name = plugin_uninstall(plugin_name, scope: scope)
    print "Uninstalling..."
    wait_process_complete(process_name)
  end
end

def cli_pkg_install(filename, scope:)
  scope ||= 'DEFAULT'
  check_environment()
  if $openc3_in_cluster
    if File.extname(filename) == '.gem'
      OpenC3::GemModel.install(filename, scope: scope)
    else
      OpenC3::PythonPackageModel.install(filename, scope: scope)
    end
  else
    # Outside Cluster
    require 'openc3/script'
    process_name = package_install(filename, scope: scope)
    print "Installing..."
    wait_process_complete(process_name)
  end
end

def cli_pkg_uninstall(filename, scope:)
  scope ||= 'DEFAULT'
  check_environment()
  if $openc3_in_cluster
    if File.extname(filename) == '.rb'
      OpenC3::GemModel.destroy(filename)
    else
      OpenC3::PythonPackageModel.destroy(filename, scope: scope)
    end
  else
    # Outside Cluster
    require 'openc3/script'
    process_name = package_uninstall(filename, scope: scope)
    if File.extname(filename) == '.rb'
      puts "Uninstalled"
    else
      print "Uninstalling..."
      wait_process_complete(process_name)
    end
  end
end

def get_redis_keys
  redis = Redis.new(url: $redis_url, username: ENV['OPENC3_REDIS_USERNAME'], password: ENV['OPENC3_REDIS_PASSWORD'])
  puts "\n--- COSMOS Redis database keys ---"
  cursor = 0
  keys = []
  loop do
    cursor, result = redis.scan(cursor)
    keys.concat(result)
    cursor = cursor.to_i # cursor is returned as a string
    break if cursor == 0
  end
  keys.uniq!
  keys.sort!
  keys.select { |item| !item[/^tlm__/] }.each do |key|
    puts "#{key}\n  #{redis.hkeys(key)}"
  rescue Redis::CommandError
    begin
      # CommandError is raised if you try to hkeys on a stream
      puts "Stream: #{key}\n  #{redis.xinfo(:stream, key)}"
    rescue
      puts "Unknown key '#{key}'"
    end
  end
  puts "Packets Defs: #{keys.select { |item| item[/^tlm__/] }}"
end

def run_migrations(folder)
  # Determine if this is a brand new installation (no tools installed)
  # We don't run migrations on new installations
  tools = OpenC3::ToolModel.names(scope: 'DEFAULT')
  if tools.length <= 0
    puts "Brand new installation detected"
    brand_new = true
  else
    puts "Checking for needed migrations..."
    brand_new = false
  end

  # Run each newly discovered migration unless brand_new
  folder = "/openc3/lib/openc3/migrations" unless folder
  migrations = OpenC3::MigrationModel.all
  entries = Dir.entries(folder).sort # run in alphabetical order
  entries.each do |entry|
    name = File.basename(entry)
    extension = File.extname(name)
    if extension == '.rb' and not migrations[name]
      unless brand_new
        puts "Running Migration: #{name}"
        require File.join(folder, entry)
      end
      OpenC3::MigrationModel.new(name: name).create
    end
  end
  if brand_new
    puts "All migrations skipped"
  else
    puts "Migrations complete"
  end
end

def run_bridge(filename, params)
  variables = {}
  params.each do |param|
    name, value = param.split('=')
    if name and value
      variables[name] = value
    else
      raise "Invalid variable passed to bridgegem (syntax name=value): #{param}"
    end
  end
  OpenC3::Bridge.new(filename, variables)
  begin
    while true
      sleep(1)
    end
  rescue Interrupt
    exit(0)
  end
end

if not ARGV[0].nil? # argument(s) given

  # Handle each task
  case ARGV[0].downcase

  when 'irb'
    ARGV.clear
    IRB.start

  when 'rake'
    puts `rake #{ARGV[1..-1].join(' ')}`

  when 'validate'
    validate_plugin(ARGV[1], scope: ARGV[2], variables_file: ARGV[3])

  when 'load'
    # force is a boolean so if they pass 'force' it is true
    # See plugins_controller.rb install for usage
    load_plugin(ARGV[1], scope: ARGV[2], plugin_hash_file: ARGV[3], force: ARGV[4] == 'force')

  when 'unload'
    unload_plugin(ARGV[1], scope: ARGV[2])

  when 'pkginstall', 'geminstall'
    cli_pkg_install(ARGV[1], scope: ARGV[2])

  when 'pkguninstall', 'gemuninstall'
    cli_pkg_uninstall(ARGV[1], scope: ARGV[2])

  when 'generate'
    OpenC3::CliGenerator.generate(ARGV[1..-1])

  when 'migrate'
    migrate(ARGV[1..-1])

  when 'rubysloc'
    puts `ruby /openc3/bin/rubysloc #{ARGV[1..-1].join(' ')}`

  when 'cstol_converter'
    puts `ruby /openc3/bin/cstol_converter #{ARGV[1..-1].join(' ')}`

  when 'xtce_converter'
    xtce_converter(ARGV[1..-1])

  when 'bridge'
    ENV['OPENC3_NO_STORE'] = '1'
    filename = ARGV[1]
    filename = 'bridge.txt' unless filename
    params = ARGV[2..-1]
    params = [] unless params
    run_bridge(filename, params)

  when 'bridgegem'
    ENV['OPENC3_NO_STORE'] = '1'
    filename = nil
    gem_name = ARGV[1]
    Gem::Specification.each do |s|
      # This appears to return the newest version of each gem first,
      # so its ok that we stop on the first time it is found
      if s.name == gem_name
        if Array === Gem.path
          Gem.path.each do |gem_path|
            filename = File.join(gem_path, 'gems', "#{s.name}-#{s.version}", 'bridge.txt')
            puts "Trying #{filename}"
            break if File.exist?(filename)
          end
        else
          filename = File.join(Gem.path, 'gems', "#{s.name}-#{s.version}", 'bridge.txt')
        end
        raise "#{filename} not found" unless File.exist?(filename)
      end
    end
    raise "gem #{gem_name} not found" unless filename
    params = ARGV[2..-1]
    params = [] unless params
    run_bridge(filename, params)

  when 'bridgesetup'
    ENV['OPENC3_NO_STORE'] = '1'
    filename = ARGV[1]
    filename = 'bridge.txt' unless filename
    unless File.exist?(filename)
      OpenC3::BridgeConfig.generate_default(filename)
    end

  when 'help'
    print_usage()

  when 'redis'
    case (ARGV[1])
    when 'keys'
      get_redis_keys()
    when 'hget'
      redis = Redis.new(url: $redis_url, username: ENV['OPENC3_REDIS_USERNAME'], password: ENV['OPENC3_REDIS_PASSWORD'])
      puts JSON.parse(redis.hget(ARGV[2], ARGV[3]), :allow_nan => true, :create_additions => true)
    else
      puts "Unknown redis task: #{ARGV[1]}\n"
      puts "Valid redis tasks: keys, hget"
    end

  when 'removebase'
    # Used to remove tool base to better support enterprise upgrade
    scopes = OpenC3::ScopeModel.all
    scopes.each do |scope_name, _scope|
      plugins = OpenC3::PluginModel.all(scope: scope_name)
      plugins.each do |plugin_name, plugin|
        if plugin["name"] =~ /tool-base/ and plugin["name"] !~ /enterprise/
          unload_plugin(plugin_name, scope: scope_name)
        end
        if plugin["name"] =~ /tool-admin/ and plugin["name"] !~ /enterprise/
          unload_plugin(plugin_name, scope: scope_name)
        end
      end
    end

  when 'removeenterprise'
    # Used to remove enterprise plugins to better support downgrade
    scopes = OpenC3::ScopeModel.all
    scopes.each do |scope_name, _scope|
      plugins = OpenC3::PluginModel.all(scope: scope_name)
      plugins.each do |plugin_name, plugin|
        if plugin["name"] =~ /enterprise/
          unload_plugin(plugin_name, scope: scope_name)
        end
      end
    end

  when 'destroyscope'
    scope = OpenC3::ScopeModel.get_model(name: ARGV[1])
    scope.destroy

  when 'localinit'
    OpenC3::LocalMode.local_init()

  when 'initbuckets'
    client = OpenC3::Bucket.getClient()
    ENV.map do |key, value|
      if key.match(/^OPENC3_(.+)_BUCKET$/) && !value.empty?
        client.create(value)
      end
    end
    client.ensure_public(ENV['OPENC3_TOOLS_BUCKET'])

  when 'runmigrations'
    run_migrations(ARGV[1])

  else # Unknown task
    print_usage()
    abort("Unknown task: #{ARGV[0]}")
  end

else # No arguments given
  print_usage()
end<|MERGE_RESOLUTION|>--- conflicted
+++ resolved
@@ -348,20 +348,13 @@
     else
       puts "No changes detected - Exiting without change"
     end
-<<<<<<< HEAD
-  rescue => error
-    puts error.formatted
+  rescue => e
+    puts e.formatted
     if plugin_model.destroyed?
       plugin_model.restore
       # Local mode files should still be good because restore will now reuse the old name
     end
-    raise error
-=======
-  rescue => e
-    puts e.formatted
-    plugin_model.restore if plugin_model.destroyed?
     raise e
->>>>>>> 0f0e61d0
   end
 end
 
