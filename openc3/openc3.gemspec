--- conflicted
+++ resolved
@@ -77,11 +77,8 @@
 
   # Runtime Dependencies
   s.add_runtime_dependency 'bundler',   '~> 2.3'
-<<<<<<< HEAD
   s.add_runtime_dependency 'pg',        '~> 1.5'
-=======
   s.add_runtime_dependency 'csv',       '~> 3.3'
->>>>>>> fd68e485
   s.add_runtime_dependency 'hiredis-client', '~> 0.22'
   s.add_runtime_dependency 'fiddle',    '~> 1.1'
   s.add_runtime_dependency 'json',      '~> 2.6'
