#!/bin/bash

set +e

if ! command -v docker &> /dev/null
then
  if command -v podman &> /dev/null
  then
    function docker() {
      podman $@
    }
  else
    echo "Neither docker nor podman found!!!"
    exit 1
  fi
fi

export DOCKER_COMPOSE_COMMAND="docker compose"
${DOCKER_COMPOSE_COMMAND} version &> /dev/null
if [ "$?" -ne 0 ]; then
  export DOCKER_COMPOSE_COMMAND="docker-compose"
fi

docker info | grep -e "rootless$" -e "rootless: true"
if [ "$?" -ne 0 ]; then
  export OPENC3_ROOTFUL=1
  export OPENC3_USER_ID=`id -u`
  export OPENC3_GROUP_ID=`id -g`
else
  export OPENC3_ROOTLESS=1
  export OPENC3_USER_ID=0
  export OPENC3_GROUP_ID=0
fi

set -e

usage() {
  echo "Usage: $1 [cli, cliroot, start, stop, cleanup, build, run, dev, test, util]" >&2
  echo "*  cli: run a cli command as the default user ('cli help' for more info)" 1>&2
  echo "*  cliroot: run a cli command as the root user ('cli help' for more info)" 1>&2
<<<<<<< HEAD
  echo "*  start: start the docker compose openc3" >&2
  echo "*  stop: stop the running dockers for openc3" >&2
  echo "*  cleanup [local] [force]: cleanup network and volumes for openc3" >&2
  echo "*  build: build the containers for openc3" >&2
  echo "*  run: run the prebuilt containers for openc3" >&2
  echo "*  dev: run openc3 in a dev mode" >&2
=======
  echo "*  start: build and run" >&2
  echo "*  stop: stop the containers (compose stop)" >&2
  echo "*  cleanup: REMOVE volumes / data (compose down -v)" >&2
  echo "*  build: build the containers (compose build)" >&2
  echo "*  run: run the containers (compose up)" >&2
  echo "*  dev: run using compose-dev" >&2
>>>>>>> 3c856035
  echo "*  test: test openc3" >&2
  echo "*  util: various helper commands" >&2
  exit 1
}

if [ "$#" -eq 0 ]; then
  usage $0
fi

case $1 in
  cli )
    # Source the .env file to setup environment variables
    set -a
    . "$(dirname -- "$0")/.env"
    # Start (and remove when done --rm) the openc3-operator container with the current working directory
    # mapped as volume (-v) /openc3/local and container working directory (-w) also set to /openc3/local.
    # This allows tools running in the container to have a consistent path to the current working directory.
    # Run the command "ruby /openc3/bin/openc3cli" with all parameters starting at 2 since the first is 'openc3'
    args=`echo $@ | { read _ args; echo $args; }`
    # Make sure the network exists
    (docker network create openc3-cosmos-network || true) &> /dev/null
    docker run -it --rm --env-file "$(dirname -- "$0")/.env" --user=$OPENC3_USER_ID:$OPENC3_GROUP_ID --network openc3-cosmos-network -v `pwd`:/openc3/local:z -w /openc3/local $OPENC3_REGISTRY/$OPENC3_NAMESPACE/openc3-operator$OPENC3_IMAGE_SUFFIX:$OPENC3_TAG ruby /openc3/bin/openc3cli $args
    set +a
    ;;
  cliroot )
    set -a
    . "$(dirname -- "$0")/.env"
    args=`echo $@ | { read _ args; echo $args; }`
    (docker network create openc3-cosmos-network || true) &> /dev/null
    docker run -it --rm --env-file "$(dirname -- "$0")/.env" --user=root --network openc3-cosmos-network -v `pwd`:/openc3/local:z -w /openc3/local $OPENC3_REGISTRY/$OPENC3_NAMESPACE/openc3-operator$OPENC3_IMAGE_SUFFIX:$OPENC3_TAG ruby /openc3/bin/openc3cli $args
    set +a
    ;;
  start )
    ./openc3.sh build
    ./openc3.sh run
    ;;
  start-ubi )
    ./openc3.sh build-ubi
    ./openc3.sh run-ubi
    ;;
  stop )
    ${DOCKER_COMPOSE_COMMAND} stop openc3-operator
    ${DOCKER_COMPOSE_COMMAND} stop openc3-cosmos-script-runner-api
    ${DOCKER_COMPOSE_COMMAND} stop openc3-cosmos-cmd-tlm-api
    sleep 5
    ${DOCKER_COMPOSE_COMMAND} -f compose.yaml down -t 30
    ;;
  cleanup )
    # They can specify 'cleanup force' or 'cleanup local force'
    if [ "$2" == "force" ] || [ "$3" == "force" ]
    then
      ${DOCKER_COMPOSE_COMMAND} -f compose.yaml down -t 30 -v
    else
      echo "Are you sure? Cleanup removes ALL docker volumes and all COSMOS data! (1-Yes / 2-No)"
      select yn in "Yes" "No"; do
        case $yn in
          Yes ) ${DOCKER_COMPOSE_COMMAND} -f compose.yaml down -t 30 -v; break;;
          No ) exit;;
        esac
      done
    fi
    if [ "$2" == "local" ]
    then
      cd plugins/DEFAULT
      ls | grep -xv "README.md" | xargs rm -r
      cd ../..
    fi
    ;;
  build )
    scripts/linux/openc3_setup.sh
    # Handle restrictive umasks - Built files need to be world readable
    umask 0022
    chmod -R +r .
    ${DOCKER_COMPOSE_COMMAND} -f compose.yaml -f compose-build.yaml build openc3-ruby
    ${DOCKER_COMPOSE_COMMAND} -f compose.yaml -f compose-build.yaml build openc3-base
    ${DOCKER_COMPOSE_COMMAND} -f compose.yaml -f compose-build.yaml build openc3-node
    ${DOCKER_COMPOSE_COMMAND} -f compose.yaml -f compose-build.yaml build
    ;;
  build-ubi )
    set -a
    . "$(dirname -- "$0")/.env"
    if test -f /etc/ssl/certs/ca-bundle.crt
    then
      cp /etc/ssl/certs/ca-bundle.crt ./cacert.pem
    fi
    scripts/linux/openc3_setup.sh
    scripts/linux/openc3_build_ubi.sh
    set +a
    ;;
  run )
    ${DOCKER_COMPOSE_COMMAND} -f compose.yaml up -d
    ;;
  run-ubi )
    OPENC3_IMAGE_SUFFIX=-ubi OPENC3_REDIS_VOLUME=/home/data ${DOCKER_COMPOSE_COMMAND} -f compose.yaml up -d
    ;;
  dev )
    ${DOCKER_COMPOSE_COMMAND} -f compose.yaml -f compose-dev.yaml up -d
    ;;
  test )
    scripts/linux/openc3_setup.sh
    ${DOCKER_COMPOSE_COMMAND} -f compose.yaml -f compose-build.yaml build
    scripts/linux/openc3_test.sh $2
    ;;
  util )
    set -a
    . "$(dirname -- "$0")/.env"
    scripts/linux/openc3_util.sh "${@:2}"
    set +a
    ;;
  * )
    usage $0
    ;;
esac<|MERGE_RESOLUTION|>--- conflicted
+++ resolved
@@ -38,21 +38,12 @@
   echo "Usage: $1 [cli, cliroot, start, stop, cleanup, build, run, dev, test, util]" >&2
   echo "*  cli: run a cli command as the default user ('cli help' for more info)" 1>&2
   echo "*  cliroot: run a cli command as the root user ('cli help' for more info)" 1>&2
-<<<<<<< HEAD
-  echo "*  start: start the docker compose openc3" >&2
-  echo "*  stop: stop the running dockers for openc3" >&2
-  echo "*  cleanup [local] [force]: cleanup network and volumes for openc3" >&2
-  echo "*  build: build the containers for openc3" >&2
-  echo "*  run: run the prebuilt containers for openc3" >&2
-  echo "*  dev: run openc3 in a dev mode" >&2
-=======
   echo "*  start: build and run" >&2
   echo "*  stop: stop the containers (compose stop)" >&2
-  echo "*  cleanup: REMOVE volumes / data (compose down -v)" >&2
+  echo "*  cleanup [local] [force]: REMOVE volumes / data (compose down -v)" >&2
   echo "*  build: build the containers (compose build)" >&2
   echo "*  run: run the containers (compose up)" >&2
   echo "*  dev: run using compose-dev" >&2
->>>>>>> 3c856035
   echo "*  test: test openc3" >&2
   echo "*  util: various helper commands" >&2
   exit 1
