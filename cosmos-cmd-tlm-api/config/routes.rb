--- conflicted
+++ resolved
@@ -90,11 +90,6 @@
   get "/auth/token-exists" => "auth#token_exists"
   post "/auth/verify" => "auth#verify"
   post "/auth/set" => "auth#set"
-<<<<<<< HEAD
-  get "/auth/scopes" => "auth#scopes"
-=======
-  post "/auth/reset" => "auth#reset"
->>>>>>> 9a5b1219
   get "/internal/metrics" => "internal_metrics#index"
   get "/screen/:target" => "api#screens"
   get "/screen/:target/:screen" => "api#screen"
