--- conflicted
+++ resolved
@@ -784,13 +784,8 @@
         specifier: 3.7.4
         version: 3.7.4
       vite:
-<<<<<<< HEAD
-        specifier: 7.2.1
-        version: 7.2.1(sass@1.94.2)
-=======
         specifier: 6.4.1
         version: 6.4.1(sass@1.95.1)
->>>>>>> 5f6b1d66
 
   packages/openc3-tool-base:
     dependencies:
@@ -917,24 +912,14 @@
         version: 4.1.0(vue@3.5.25)
     devDependencies:
       '@vitejs/plugin-vue':
-<<<<<<< HEAD
-        specifier: 6.0.1
-        version: 6.0.1(vite@7.2.1(sass@1.94.2))(vue@3.5.25)
-=======
         specifier: 5.2.3
         version: 5.2.3(vite@6.4.1(sass@1.95.1))(vue@3.5.25)
->>>>>>> 5f6b1d66
       prettier:
         specifier: 3.7.4
         version: 3.7.4
       vite:
-<<<<<<< HEAD
-        specifier: 7.2.1
-        version: 7.2.1(sass@1.94.2)
-=======
         specifier: 6.4.1
         version: 6.4.1(sass@1.95.1)
->>>>>>> 5f6b1d66
 
 packages:
 
