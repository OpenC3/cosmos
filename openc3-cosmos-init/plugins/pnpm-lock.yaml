--- conflicted
+++ resolved
@@ -19,7 +19,7 @@
         version: 10.5.1(eslint@9.38.0)(vue-eslint-parser@10.2.0(eslint@9.38.0))
       eslint-plugin-vuetify:
         specifier: 2.5.3
-        version: 2.5.3(eslint@9.38.0)(vue-eslint-parser@10.2.0(eslint@9.38.0))(vuetify@3.10.5(vue@3.5.22))
+        version: 2.5.3(eslint@9.38.0)(vue-eslint-parser@10.2.0(eslint@9.38.0))(vuetify@3.10.7(vue@3.5.22))
       globals:
         specifier: 16.4.0
         version: 16.4.0
@@ -45,24 +45,6 @@
       '@vitejs/plugin-vue':
         specifier: 5.2.3
         version: 5.2.3(vite@6.4.1(sass@1.93.2))(vue@3.5.22)
-<<<<<<< HEAD
-=======
-      '@vue/eslint-config-prettier':
-        specifier: 10.2.0
-        version: 10.2.0(eslint@9.38.0)(prettier@3.6.2)
-      eslint:
-        specifier: 9.38.0
-        version: 9.38.0
-      eslint-config-prettier:
-        specifier: 10.1.8
-        version: 10.1.8(eslint@9.38.0)
-      eslint-plugin-prettier:
-        specifier: 5.5.4
-        version: 5.5.4(eslint-config-prettier@10.1.8(eslint@9.38.0))(eslint@9.38.0)(prettier@3.6.2)
-      eslint-plugin-vue:
-        specifier: 10.5.1
-        version: 10.5.1(eslint@9.38.0)(vue-eslint-parser@10.2.0(eslint@9.38.0))
->>>>>>> 7c927443
       prettier:
         specifier: 3.6.2
         version: 3.6.2
@@ -103,12 +85,6 @@
       '@vitejs/plugin-vue':
         specifier: 5.2.3
         version: 5.2.3(vite@6.4.1(sass@1.93.2))(vue@3.5.22)
-<<<<<<< HEAD
-=======
-      '@vue/eslint-config-prettier':
-        specifier: 10.2.0
-        version: 10.2.0(eslint@9.38.0)(prettier@3.6.2)
->>>>>>> 7c927443
       '@vue/test-utils':
         specifier: 2.4.6
         version: 2.4.6
@@ -155,12 +131,6 @@
       '@vitejs/plugin-vue':
         specifier: 5.2.3
         version: 5.2.3(vite@6.4.1(sass@1.93.2))(vue@3.5.22)
-<<<<<<< HEAD
-=======
-      '@vue/eslint-config-prettier':
-        specifier: 10.2.0
-        version: 10.2.0(eslint@9.38.0)(prettier@3.6.2)
->>>>>>> 7c927443
       '@vue/test-utils':
         specifier: 2.4.6
         version: 2.4.6
@@ -210,12 +180,6 @@
       '@vitejs/plugin-vue':
         specifier: 5.2.3
         version: 5.2.3(vite@6.4.1(sass@1.93.2))(vue@3.5.22)
-<<<<<<< HEAD
-=======
-      '@vue/eslint-config-prettier':
-        specifier: 10.2.0
-        version: 10.2.0(eslint@9.38.0)(prettier@3.6.2)
->>>>>>> 7c927443
       '@vue/test-utils':
         specifier: 2.4.6
         version: 2.4.6
@@ -280,12 +244,6 @@
       '@vitejs/plugin-vue':
         specifier: 5.2.3
         version: 5.2.3(vite@6.4.1(sass@1.93.2))(vue@3.5.22)
-<<<<<<< HEAD
-=======
-      '@vue/eslint-config-prettier':
-        specifier: 10.2.0
-        version: 10.2.0(eslint@9.38.0)(prettier@3.6.2)
->>>>>>> 7c927443
       '@vue/test-utils':
         specifier: 2.4.6
         version: 2.4.6
@@ -329,12 +287,6 @@
       '@vitejs/plugin-vue':
         specifier: 5.2.3
         version: 5.2.3(vite@6.4.1(sass@1.93.2))(vue@3.5.22)
-<<<<<<< HEAD
-=======
-      '@vue/eslint-config-prettier':
-        specifier: 10.2.0
-        version: 10.2.0(eslint@9.38.0)(prettier@3.6.2)
->>>>>>> 7c927443
       '@vue/test-utils':
         specifier: 2.4.6
         version: 2.4.6
@@ -381,12 +333,6 @@
       '@vitejs/plugin-vue':
         specifier: 5.2.3
         version: 5.2.3(vite@6.4.1(sass@1.93.2))(vue@3.5.22)
-<<<<<<< HEAD
-=======
-      '@vue/eslint-config-prettier':
-        specifier: 10.2.0
-        version: 10.2.0(eslint@9.38.0)(prettier@3.6.2)
->>>>>>> 7c927443
       '@vue/test-utils':
         specifier: 2.4.6
         version: 2.4.6
@@ -433,12 +379,6 @@
       '@vitejs/plugin-vue':
         specifier: 5.2.3
         version: 5.2.3(vite@6.4.1(sass@1.93.2))(vue@3.5.22)
-<<<<<<< HEAD
-=======
-      '@vue/eslint-config-prettier':
-        specifier: 10.2.0
-        version: 10.2.0(eslint@9.38.0)(prettier@3.6.2)
->>>>>>> 7c927443
       '@vue/test-utils':
         specifier: 2.4.6
         version: 2.4.6
@@ -488,12 +428,6 @@
       '@vitejs/plugin-vue':
         specifier: 5.2.3
         version: 5.2.3(vite@6.4.1(sass@1.93.2))(vue@3.5.22)
-<<<<<<< HEAD
-=======
-      '@vue/eslint-config-prettier':
-        specifier: 10.2.0
-        version: 10.2.0(eslint@9.38.0)(prettier@3.6.2)
->>>>>>> 7c927443
       '@vue/test-utils':
         specifier: 2.4.6
         version: 2.4.6
@@ -540,12 +474,6 @@
       '@vitejs/plugin-vue':
         specifier: 5.2.3
         version: 5.2.3(vite@6.4.1(sass@1.93.2))(vue@3.5.22)
-<<<<<<< HEAD
-=======
-      '@vue/eslint-config-prettier':
-        specifier: 10.2.0
-        version: 10.2.0(eslint@9.38.0)(prettier@3.6.2)
->>>>>>> 7c927443
       '@vue/test-utils':
         specifier: 2.4.6
         version: 2.4.6
@@ -592,12 +520,6 @@
       '@vitejs/plugin-vue':
         specifier: 5.2.3
         version: 5.2.3(vite@6.4.1(sass@1.93.2))(vue@3.5.22)
-<<<<<<< HEAD
-=======
-      '@vue/eslint-config-prettier':
-        specifier: 10.2.0
-        version: 10.2.0(eslint@9.38.0)(prettier@3.6.2)
->>>>>>> 7c927443
       '@vue/test-utils':
         specifier: 2.4.6
         version: 2.4.6
@@ -650,12 +572,6 @@
       '@vitejs/plugin-vue':
         specifier: 5.2.3
         version: 5.2.3(vite@6.4.1(sass@1.93.2))(vue@3.5.22)
-<<<<<<< HEAD
-=======
-      '@vue/eslint-config-prettier':
-        specifier: 10.2.0
-        version: 10.2.0(eslint@9.38.0)(prettier@3.6.2)
->>>>>>> 7c927443
       '@vue/test-utils':
         specifier: 2.4.6
         version: 2.4.6
@@ -702,12 +618,6 @@
       '@vitejs/plugin-vue':
         specifier: 5.2.3
         version: 5.2.3(vite@6.4.1(sass@1.93.2))(vue@3.5.22)
-<<<<<<< HEAD
-=======
-      '@vue/eslint-config-prettier':
-        specifier: 10.2.0
-        version: 10.2.0(eslint@9.38.0)(prettier@3.6.2)
->>>>>>> 7c927443
       '@vue/test-utils':
         specifier: 2.4.6
         version: 2.4.6
@@ -760,12 +670,6 @@
       '@vitejs/plugin-vue':
         specifier: 5.2.3
         version: 5.2.3(vite@6.4.1(sass@1.93.2))(vue@3.5.22)
-<<<<<<< HEAD
-=======
-      '@vue/eslint-config-prettier':
-        specifier: 10.2.0
-        version: 10.2.0(eslint@9.38.0)(prettier@3.6.2)
->>>>>>> 7c927443
       '@vue/test-utils':
         specifier: 2.4.6
         version: 2.4.6
@@ -821,12 +725,6 @@
       '@vitejs/plugin-vue':
         specifier: 5.2.3
         version: 5.2.3(vite@6.4.1(sass@1.93.2))(vue@3.5.22)
-<<<<<<< HEAD
-=======
-      '@vue/eslint-config-prettier':
-        specifier: 10.2.0
-        version: 10.2.0(eslint@9.38.0)(prettier@3.6.2)
->>>>>>> 7c927443
       '@vue/test-utils':
         specifier: 2.4.6
         version: 2.4.6
@@ -934,12 +832,6 @@
       '@vitejs/plugin-vue':
         specifier: 5.2.3
         version: 5.2.3(vite@6.4.1(sass@1.93.2))(vue@3.5.22)
-<<<<<<< HEAD
-=======
-      eslint:
-        specifier: 9.38.0
-        version: 9.38.0
->>>>>>> 7c927443
       prettier:
         specifier: 3.6.2
         version: 3.6.2
@@ -1022,36 +914,12 @@
       '@vitejs/plugin-vue':
         specifier: 5.2.3
         version: 5.2.3(vite@6.4.1(sass@1.93.2))(vue@3.5.22)
-<<<<<<< HEAD
-=======
-      '@vue/eslint-config-prettier':
-        specifier: 10.2.0
-        version: 10.2.0(eslint@9.38.0)(prettier@3.6.2)
-      eslint:
-        specifier: 9.38.0
-        version: 9.38.0
-      eslint-config-prettier:
-        specifier: 10.1.8
-        version: 10.1.8(eslint@9.38.0)
-      eslint-plugin-prettier:
-        specifier: 5.5.4
-        version: 5.5.4(eslint-config-prettier@10.1.8(eslint@9.38.0))(eslint@9.38.0)(prettier@3.6.2)
-      eslint-plugin-vue:
-        specifier: 10.5.1
-        version: 10.5.1(eslint@9.38.0)(vue-eslint-parser@10.2.0(eslint@9.38.0))
->>>>>>> 7c927443
       prettier:
         specifier: 3.6.2
         version: 3.6.2
       vite:
         specifier: 6.4.1
         version: 6.4.1(sass@1.93.2)
-<<<<<<< HEAD
-=======
-      vue-eslint-parser:
-        specifier: 10.2.0
-        version: 10.2.0(eslint@9.38.0)
->>>>>>> 7c927443
 
 packages:
 
@@ -3024,23 +2892,7 @@
       '@babel/helper-globals': 7.28.0
       '@babel/parser': 7.28.5
       '@babel/template': 7.27.2
-<<<<<<< HEAD
-      '@babel/types': 7.28.4
-      debug: 4.4.3
-    transitivePeerDependencies:
-      - supports-color
-
-  '@babel/traverse@7.28.4':
-    dependencies:
-      '@babel/code-frame': 7.27.1
-      '@babel/generator': 7.28.3
-      '@babel/helper-globals': 7.28.0
-      '@babel/parser': 7.28.4
-      '@babel/template': 7.27.2
-      '@babel/types': 7.28.4
-=======
       '@babel/types': 7.28.5
->>>>>>> 7c927443
       debug: 4.4.3
     transitivePeerDependencies:
       - supports-color
@@ -3871,12 +3723,12 @@
       vue-eslint-parser: 10.2.0(eslint@9.38.0)
       xml-name-validator: 4.0.0
 
-  eslint-plugin-vuetify@2.5.3(eslint@9.38.0)(vue-eslint-parser@10.2.0(eslint@9.38.0))(vuetify@3.10.5(vue@3.5.22)):
+  eslint-plugin-vuetify@2.5.3(eslint@9.38.0)(vue-eslint-parser@10.2.0(eslint@9.38.0))(vuetify@3.10.7(vue@3.5.22)):
     dependencies:
       eslint: 9.38.0
       eslint-plugin-vue: 10.5.1(eslint@9.38.0)(vue-eslint-parser@10.2.0(eslint@9.38.0))
       requireindex: 1.2.0
-      vuetify: 3.10.5(vue@3.5.22)
+      vuetify: 3.10.7(vue@3.5.22)
     transitivePeerDependencies:
       - '@stylistic/eslint-plugin'
       - '@typescript-eslint/parser'
