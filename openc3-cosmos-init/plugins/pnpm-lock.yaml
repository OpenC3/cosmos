--- conflicted
+++ resolved
@@ -3283,17 +3283,7 @@
       vite: 6.4.1(sass@1.97.0)
       vue: 3.5.25
 
-<<<<<<< HEAD
-  '@vitejs/plugin-vue@6.0.1(vite@7.2.1(sass@1.94.2))(vue@3.5.25)':
-    dependencies:
-      '@rolldown/pluginutils': 1.0.0-beta.29
-      vite: 7.2.1(sass@1.94.2)
-      vue: 3.5.25
-
-  '@vue-flow/background@1.3.2(@vue-flow/core@1.48.0(vue@3.5.25))(vue@3.5.25)':
-=======
   '@vue-flow/background@1.3.2(@vue-flow/core@1.48.1(vue@3.5.25))(vue@3.5.25)':
->>>>>>> db71e0b8
     dependencies:
       '@vue-flow/core': 1.48.1(vue@3.5.25)
       vue: 3.5.25
