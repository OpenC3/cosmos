--- conflicted
+++ resolved
@@ -15,14 +15,9 @@
     "axios": "1.7.7",
     "date-fns": "4.1.0",
     "import-map-overrides": "3.1.1",
-<<<<<<< HEAD
-    "regenerator-runtime": "0.14.1",
     "systemjs": "6.15.1"
   },
   "peerDependencies": {
-=======
-    "systemjs": "6.15.1",
->>>>>>> 1a603776
     "vue": "3.5.4",
     "vue-router": "4.4.4",
     "vuetify": "3.7.1",
