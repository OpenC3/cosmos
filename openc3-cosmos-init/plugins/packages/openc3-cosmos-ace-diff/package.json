{
  "name": "@openc3/ace-diff",
  "version": "5.18.1-beta0",
  "private": true,
  "description": "Custom AceDiff build for OpenC3 COSMOS",
  "source": "src/index.js",
  "main": "dist/ace-diff.min.js",
  "scripts": {
    "build": "webpack --mode=production --node-env=production",
    "build:dev": "webpack --mode=development",
    "build:prod": "webpack --mode=production --node-env=production",
    "watch": "webpack --watch"
  },
  "repository": {
    "type": "git",
    "url": "https://github.com/ace-diff/ace-diff.git"
  },
  "author": "Ben Keen, Jason Thomas",
  "license": "MIT",
  "devDependencies": {
    "@babel/core": "^7.25.2",
    "@babel/plugin-proposal-class-properties": "7.18.6",
    "@babel/plugin-transform-runtime": "7.25.4",
<<<<<<< HEAD
    "@babel/preset-env": "^7.25.3",
=======
    "@babel/preset-env": "^7.25.4",
>>>>>>> 16f20c2e
    "@babel/runtime": "7.25.6",
    "@webpack-cli/generators": "^3.0.7",
    "babel-loader": "^9.2.1",
    "babel-plugin-istanbul": "7.0.0",
    "eslint": "8.56.0",
    "file-loader": "^6.2.0",
    "prettier": "3.3.3",
    "sass": "1.79.3",
    "sass-loader": "16.0.2",
<<<<<<< HEAD
    "webpack": "^5.93.0",
=======
    "webpack": "^5.95.0",
>>>>>>> 16f20c2e
    "webpack-cli": "^5.1.4",
    "webpack-dev-server": "5.1.0",
    "webpack-merge": "6.0.1",
    "webpack-remove-empty-scripts": "^1.0.4"
  }
}<|MERGE_RESOLUTION|>--- conflicted
+++ resolved
@@ -21,11 +21,7 @@
     "@babel/core": "^7.25.2",
     "@babel/plugin-proposal-class-properties": "7.18.6",
     "@babel/plugin-transform-runtime": "7.25.4",
-<<<<<<< HEAD
-    "@babel/preset-env": "^7.25.3",
-=======
     "@babel/preset-env": "^7.25.4",
->>>>>>> 16f20c2e
     "@babel/runtime": "7.25.6",
     "@webpack-cli/generators": "^3.0.7",
     "babel-loader": "^9.2.1",
@@ -35,11 +31,7 @@
     "prettier": "3.3.3",
     "sass": "1.79.3",
     "sass-loader": "16.0.2",
-<<<<<<< HEAD
-    "webpack": "^5.93.0",
-=======
     "webpack": "^5.95.0",
->>>>>>> 16f20c2e
     "webpack-cli": "^5.1.4",
     "webpack-dev-server": "5.1.0",
     "webpack-merge": "6.0.1",
