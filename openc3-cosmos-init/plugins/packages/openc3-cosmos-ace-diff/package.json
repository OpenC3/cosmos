--- conflicted
+++ resolved
@@ -16,21 +16,7 @@
   "author": "Ben Keen, Jason Thomas",
   "license": "MIT",
   "devDependencies": {
-<<<<<<< HEAD
-    "eslint": "8.56.0",
-=======
-    "@babel/core": "^7.26.0",
-    "@babel/plugin-proposal-class-properties": "7.18.6",
-    "@babel/plugin-syntax-dynamic-import": "7.8.3",
-    "@babel/plugin-transform-runtime": "7.25.9",
-    "@babel/preset-env": "^7.26.0",
-    "@babel/runtime": "7.26.0",
-    "@webpack-cli/generators": "^3.0.7",
-    "babel-loader": "^9.2.1",
-    "babel-plugin-istanbul": "7.0.0",
     "eslint": "9.16.0",
-    "file-loader": "^6.2.0",
->>>>>>> 4c901c60
     "prettier": "3.3.3",
     "sass": "1.80.4",
     "vite": "5.4.11"
