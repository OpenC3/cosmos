--- conflicted
+++ resolved
@@ -3,18 +3,10 @@
   "version": "5.21.0-beta0",
   "type": "module",
   "scripts": {
-<<<<<<< HEAD
     "serve": "vite build --watch --mode dev-server",
     "build": "vite build",
     "lint": "eslint src",
-    "serve:standalone": "vite preview --mode standalone"
-=======
-    "dev": "vite",
-    "serve": "vite preview",
-    "lint": "eslint src",
-    "format": "prettier --write \"./**\"",
-    "build": "vite build"
->>>>>>> 4c901c60
+    "format": "prettier --write \"./**\""
   },
   "dependencies": {
     "@astrouxds/astro-web-components": "7.24.0",
