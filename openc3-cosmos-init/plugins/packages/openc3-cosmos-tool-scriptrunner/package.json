--- conflicted
+++ resolved
@@ -19,17 +19,8 @@
     "date-fns": "4.1.0",
     "lodash": "4.17.21",
     "single-spa-vue": "3.0.0",
-<<<<<<< HEAD
-    "splitpanes": "3.1.5",
-    "sprintf-js": "1.1.3",
-    "vue": "3.5.4",
-    "vue-router": "4.4.4",
-    "vuetify": "3.7.1",
-    "vuex": "4.1.0"
-=======
     "sprintf-js": "1.1.3",
     "splitpanes": "3.1.5"
->>>>>>> 66af742f
   },
   "devDependencies": {
     "@vitejs/plugin-vue": "5.1.5",
