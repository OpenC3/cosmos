--- conflicted
+++ resolved
@@ -593,15 +593,12 @@
       idCounter: 0,
       updateCounter: 0,
       recent: [],
-<<<<<<< HEAD
       waitingInterval: null,
       waitingTime: 0,
-=======
       criticalCmdUuid: null,
       criticalCmdString: null,
       criticalCmdUser: null,
       displayCriticalCmd: false,
->>>>>>> 2ed00e0a
     }
   },
   computed: {
