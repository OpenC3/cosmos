--- conflicted
+++ resolved
@@ -1002,19 +1002,11 @@
   mounted: async function () {
     this.editor = ace.edit(this.$refs.editor)
     this.editor.setTheme('ace/theme/twilight')
-<<<<<<< HEAD
-    const openC3RubyMode = this.buildOpenC3RubyMode()
-    const openC3PythonMode = this.buildOpenC3PythonMode()
-    this.openC3RubyMode = new openC3RubyMode()
-    this.openC3PythonMode = new openC3PythonMode()
-    this.editor.session.setMode(this.openC3RubyMode)
-=======
     const RubyMode = this.buildRubyMode()
     const PythonMode = this.buildPythonMode()
     this.rubyMode = new RubyMode()
     this.pythonMode = new PythonMode()
     this.editor.session.setMode(this.rubyMode)
->>>>>>> 792980a6
     this.editor.session.setTabSize(2)
     this.editor.session.setUseWrapMode(true)
     this.editor.$blockScrolling = Infinity
@@ -1149,89 +1141,6 @@
         this.inputMetadata.show = true
       })
     },
-<<<<<<< HEAD
-    buildLanguageMode(HighlightRules, FoldMode) {
-      let oop = ace.require('ace/lib/oop')
-      let apis = Object.getOwnPropertyNames(OpenC3Api.prototype)
-        .filter((a) => a !== 'constructor')
-        .filter((a) => a !== 'exec')
-        // Add the Public apis in api_shared but not in OpenC3Api
-        .concat([
-          'check',
-          'check_raw',
-          'check_formatted',
-          'check_with_units',
-          'check_exception',
-          'check_tolerance',
-          'check_expression',
-          'wait',
-          'wait_tolerance',
-          'wait_expression',
-          'wait_check',
-          'wait_check_tolerance',
-          'wait_check_expression',
-          'wait_packet',
-          'wait_check_packet',
-          'disable_instrumentation',
-          'set_line_delay',
-          'get_line_delay',
-          'set_max_output',
-          'get_max_output',
-        ])
-      let regex = new RegExp(`(\\b${apis.join('\\b|\\b')}\\b)`)
-      let OpenC3HighlightRules = function () {
-        HighlightRules.call(this)
-        // add openc3 rules to the rules
-        for (let rule in this.$rules) {
-          this.$rules[rule].unshift({
-            regex: regex,
-            token: 'support.function',
-          })
-        }
-      }
-      oop.inherits(OpenC3HighlightRules, HighlightRules)
-
-      let MatchingBraceOutdent = ace.require(
-        'ace/mode/matching_brace_outdent',
-      ).MatchingBraceOutdent
-      let CstyleBehaviour = ace.require(
-        'ace/mode/behaviour/cstyle',
-      ).CstyleBehaviour
-      let Mode = function () {
-        this.HighlightRules = OpenC3HighlightRules
-        this.$outdent = new MatchingBraceOutdent()
-        this.$behaviour = new CstyleBehaviour()
-        this.foldingRules = new FoldMode()
-        this.indentKeywords = this.foldingRules.indentKeywords
-      }
-      return [oop, Mode]
-    },
-    buildOpenC3RubyMode() {
-      const [oop, Mode] = this.buildLanguageMode(
-        ace.require('ace/mode/ruby_highlight_rules').RubyHighlightRules,
-        ace.require('ace/mode/folding/ruby').FoldMode,
-      )
-      let RubyMode = ace.require('ace/mode/ruby').Mode
-      oop.inherits(Mode, RubyMode)
-      ;(function () {
-        this.$id = 'ace/mode/openc3'
-      }).call(Mode.prototype)
-      return Mode
-    },
-    buildOpenC3PythonMode() {
-      const [oop, Mode] = this.buildLanguageMode(
-        ace.require('ace/mode/python_highlight_rules').PythonHighlightRules,
-        ace.require('ace/mode/folding/pythonic').FoldMode,
-      )
-      let PythonMode = ace.require('ace/mode/python').Mode
-      oop.inherits(Mode, PythonMode)
-      ;(function () {
-        this.$id = 'ace/mode/openc3'
-      }).call(Mode.prototype)
-      return Mode
-    },
-=======
->>>>>>> 792980a6
     messageSortOrder(order) {
       // See ScriptLogMessages for these strings
       if (order === 'Newest on Top' && this.messagesNewestOnTop === false) {
