--- conflicted
+++ resolved
@@ -165,13 +165,8 @@
           const cmdOrTlm = lineObj.mnemonic.item ? 'tlm' : 'cmd'
           if (!this.targets[target][cmdOrTlm]) {
             const method = lineObj.mnemonic.item
-<<<<<<< HEAD
               ? 'get_all_tlm'
-              : 'get_all_commands'
-=======
-              ? 'get_all_telemetry'
               : 'get_all_cmds'
->>>>>>> 1741f51e
             const response = await this.api[method](target)
             this.targets[target][cmdOrTlm] = response.reduce(
               (result, packetInfo) => {
