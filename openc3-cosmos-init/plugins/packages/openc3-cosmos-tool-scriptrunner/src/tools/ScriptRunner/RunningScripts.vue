<!--
# Copyright 2022 Ball Aerospace & Technologies Corp.
# All Rights Reserved.
#
# This program is free software; you can modify and/or redistribute it
# under the terms of the GNU Affero General Public License
# as published by the Free Software Foundation; version 3 with
# attribution addendums as found in the LICENSE.txt
#
# This program is distributed in the hope that it will be useful,
# but WITHOUT ANY WARRANTY; without even the implied warranty of
# MERCHANTABILITY or FITNESS FOR A PARTICULAR PURPOSE.  See the
# GNU Affero General Public License for more details.

# Modified by OpenC3, Inc.
# All changes Copyright 2024, OpenC3, Inc.
# All Rights Reserved
#
# This file may also be used under the terms of a commercial license
# if purchased from OpenC3, Inc.
-->

<template>
  <div>
    <v-card flat>
      <v-card-title>
        <v-row dense>
          <span class="mr-2">Running Scripts</span>
          <v-spacer />
          <v-btn class="mr-2" color="primary" @click="getRunningScripts"
            >Refresh</v-btn
          >
          <v-spacer />
          <v-text-field
            v-model="runningSearch"
            class="pt-0 search"
            label="Search"
            prepend-inner-icon="mdi-magnify"
            clearable
            variant="outlined"
            density="compact"
            single-line
            hide-details
            data-test="running-search" /></v-row
      ></v-card-title>
      <v-data-table
        :headers="runningHeaders"
        :items="runningScripts"
        :search="runningSearch"
        density="compact"
        data-test="running-scripts"
        :items-per-page-options="[3]"
        max-height="400"
      >
        <template v-slot:item.connect="{ item }">
          <v-btn color="primary" @click="connectScript(item)">
            <span>Connect</span>
            <v-icon end v-show="connectInNewTab"> mdi-open-in-new </v-icon>
          </v-btn>
        </template>
        <template v-slot:item.stop="{ item }">
          <v-btn color="primary" @click="stopScript(item)">
            <span>Stop</span>
            <v-icon end> mdi-close-circle-outline </v-icon>
          </v-btn>
        </template>
        <template v-slot:item.delete="{ item }">
          <v-btn color="primary" @click="deleteScript(item)">
            <span>Delete</span>
            <v-icon end> mdi-alert-octagon-outline </v-icon>
          </v-btn>
        </template>
      </v-data-table>
    </v-card>
    <v-card flat>
      <v-card-title>
        <v-row dense>
          <span class="mr-2">Completed Scripts</span>
          <v-spacer />
          <v-btn color="primary" @click="getCompletedScripts">Refresh</v-btn>
          <v-spacer />
          <v-text-field
            v-model="completedSearch"
            class="pt-0 search"
            label="Search"
            prepend-inner-icon="mdi-magnify"
            clearable
            variant="outlined"
            density="compact"
            single-line
            hide-details
          />
        </v-row>
      </v-card-title>
      <!-- TODO: This probably needs to be paginated -->
      <v-data-table
        :headers="completedHeaders"
        :items="completedScripts"
        :search="completedSearch"
        density="compact"
        data-test="completed-scripts"
        :items-per-page-options="[5]"
      >
        <template v-slot:item.download="{ item }">
          <v-btn
            color="primary"
            :disabled="downloadScript"
            :loading="downloadScript && downloadScript.name === item.name"
            @click="downloadScriptLog(item)"
          >
            <span v-if="item.name.includes('(') && item.name.includes(')')"
              >Script Report</span
            >
            <span v-else>Script Log</span>
            <v-icon end> mdi-file-download-outline </v-icon>
            <template v-slot:loader>
              <span>Loading...</span>
            </template>
          </v-btn>
        </template>
      </v-data-table>
    </v-card>
  </div>
</template>

<script>
import Api from '@openc3/tool-common/src/services/api'

export default {
  props: {
    tabId: Number,
    curTab: Number,
    connectInNewTab: Boolean,
  },
  data() {
    return {
      downloadScript: null,
      runningSearch: '',
      runningScripts: [],
      runningHeaders: [
        {
          title: 'Connect',
          key: 'connect',
          sortable: false,
          filterable: false,
        },
        { title: 'Id', key: 'id' },
        { title: 'User', key: 'user' },
        { title: 'Name', key: 'name' },
        { title: 'Start Time', key: 'start_time' },
        {
          title: 'Stop',
          key: 'stop',
          sortable: false,
          filterable: false,
        },
        {
          title: 'Force Quit',
          key: 'delete',
          sortable: false,
          filterable: false,
        },
      ],
      completedSearch: '',
      completedScripts: [],
      completedHeaders: [
<<<<<<< HEAD
        { title: 'User', key: 'user' },
        { title: 'Name', key: 'name' },
        { title: 'Start Time', key: 'start' },
=======
        { text: 'Id', value: 'id' },
        { text: 'User', value: 'user' },
        { text: 'Name', value: 'name' },
        { text: 'Start Time', value: 'start' },
>>>>>>> 6b5acfc3
        {
          title: 'Download',
          key: 'download',
          sortable: false,
          filterable: false,
        },
      ],
    }
  },
  created() {
    this.getRunningScripts()
    this.getCompletedScripts()
  },
  methods: {
    getRunningScripts: function () {
      Api.get('/script-api/running-script').then((response) => {
        this.runningScripts = response.data
      })
    },
    getCompletedScripts: function () {
      // TODO: Support pagination because you could have a lot of completed scripts
      Api.get('/script-api/completed-scripts').then((response) => {
        this.completedScripts = response.data
      })
    },
    connectScript: function (script) {
      // Must disconnect before connecting
      this.$emit('disconnect')
      const destination = {
        name: 'ScriptRunner',
        params: { id: script.id },
      }
      if (this.connectInNewTab) {
        let { href } = this.$router.resolve(destination)
        window.open(href, '_blank')
      } else {
        this.$router.push(destination)
        this.$emit('close')
      }
    },
    stopScript: function (script) {
      this.$dialog
        .confirm(
          `Are you sure you want to stop script: ${script.id} ${script.name}?`,
          {
            okText: 'Stop',
            cancelText: 'Cancel',
          },
        )
        .then((dialog) => {
          return Api.post(`/script-api/running-script/${script.id}/stop`)
        })
        .then((response) => {
          this.$notify.normal({
            body: `Stopped script: ${script.id} ${script.name}`,
          })
          this.getRunningScripts()
        })
        .catch((error) => {
          if (error !== true) {
            this.$notify.caution({
              body: `Failed to stop script: ${script.id} ${script.name}`,
            })
          }
        })
    },
    deleteScript: function (script) {
      this.$dialog
        .confirm(
          `Are you sure you want to force quit script: ${script.id} ${script.name}?\n` +
            'Did you try to stop the script first to allow the script to stop gracefully?',
          {
            okText: 'Force Quit',
            cancelText: 'Cancel',
          },
        )
        .then((dialog) => {
          return Api.post(`/script-api/running-script/${script.id}/delete`)
        })
        .then((response) => {
          this.$notify.normal({
            body: `Stopped script: ${script.id} ${script.name}`,
          })
          this.getRunningScripts()
        })
        .catch((error) => {
          if (error !== true) {
            this.$notify.caution({
              body: `Failed to stop script: ${script.id} ${script.name}`,
            })
          }
        })
    },
    downloadScriptLog: function (script) {
      this.downloadScript = script
      Api.get(
        `/openc3-api/storage/download/${encodeURIComponent(
          script.log,
        )}?bucket=OPENC3_LOGS_BUCKET`,
      )
        .then((response) => {
          const filenameParts = script.log.split('/')
          const basename = filenameParts[filenameParts.length - 1]
          // Make a link and then 'click' on it to start the download
          const link = document.createElement('a')
          link.href = response.data.url
          link.setAttribute('download', basename)
          link.click()
          this.downloadScript = null
        })
        .catch(() => {
          this.$notify.caution({
            title: `Unable to download log for ${script.name}`,
            body: `You may be able to download this log manually from the 'logs' bucket at ${script.log}`,
          })
        })
    },
  },
}
</script>
<style>
.v-sheet {
  background-color: var(--color-background-base-default);
}
</style><|MERGE_RESOLUTION|>--- conflicted
+++ resolved
@@ -164,16 +164,10 @@
       completedSearch: '',
       completedScripts: [],
       completedHeaders: [
-<<<<<<< HEAD
-        { title: 'User', key: 'user' },
-        { title: 'Name', key: 'name' },
-        { title: 'Start Time', key: 'start' },
-=======
-        { text: 'Id', value: 'id' },
-        { text: 'User', value: 'user' },
-        { text: 'Name', value: 'name' },
-        { text: 'Start Time', value: 'start' },
->>>>>>> 6b5acfc3
+        { title: 'Id', value: 'id' },
+        { title: 'User', value: 'user' },
+        { title: 'Name', value: 'name' },
+        { title: 'Start Time', value: 'start' },
         {
           title: 'Download',
           key: 'download',
