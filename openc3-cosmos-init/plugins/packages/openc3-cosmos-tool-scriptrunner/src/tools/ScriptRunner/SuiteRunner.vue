<!--
# Copyright 2022 Ball Aerospace & Technologies Corp.
# All Rights Reserved.
#
# This program is free software; you can modify and/or redistribute it
# under the terms of the GNU Affero General Public License
# as published by the Free Software Foundation; version 3 with
# attribution addendums as found in the LICENSE.txt
#
# This program is distributed in the hope that it will be useful,
# but WITHOUT ANY WARRANTY; without even the implied warranty of
# MERCHANTABILITY or FITNESS FOR A PARTICULAR PURPOSE.  See the
# GNU Affero General Public License for more details.

# Modified by OpenC3, Inc.
# All changes Copyright 2023, OpenC3, Inc.
# All Rights Reserved
#
# This file may also be used under the terms of a commercial license
# if purchased from OpenC3, Inc.
-->

<template>
  <div>
    <div id="tr-container">
      <v-row no-gutters align="center">
        <v-col cols="4">
          <v-row no-gutters>
            <v-col cols="6">
              <v-tooltip location="bottom">
                <template v-slot:activator="{ props }">
                  <div v-bind="props">
                    <v-checkbox
                      v-model="options"
                      label="Pause on Error"
                      value="pauseOnError"
                      hide-details
                      data-test="pause-on-error"
                    />
                  </div>
                </template>
                <span
                  >Checked pauses the script when an error is encountered<br />Unchecked
                  continues without user interaction</span
                >
              </v-tooltip>
            </v-col>
            <v-col cols="6">
              <v-tooltip location="bottom">
                <template v-slot:activator="{ props }">
                  <div v-bind="props">
                    <v-checkbox
                      v-model="options"
                      label="Manual"
                      value="manual"
                      hide-details
                      data-test="manual"
                    />
                  </div>
                </template>
                <span
                  >{{ checkedManualTooltip }}<br />{{
                    uncheckedManualTooltip
                  }}</span
                >
              </v-tooltip>
            </v-col>
          </v-row>
        </v-col>
        <v-col cols="8">
          <v-row no-gutters justify="end">
            <v-col cols="5">
              <v-select
                label="Suite:"
                class="mb-2 mr-2"
                hide-details
                density="compact"
                variant="outlined"
                @update:model-value="suiteChanged"
                :items="suites"
                v-model="suite"
                data-test="select-suite"
              />
            </v-col>
            <v-col cols="auto">
              <v-btn
                color="primary"
                class="mr-2"
                :disabled="disableButtons || !userInfo.execute"
                @click="$emit('button', { method: 'start', suite, options })"
                data-test="start-suite"
              >
                Start
              </v-btn>
              <v-btn
                color="primary"
                class="mr-2"
                @click="$emit('button', { method: 'setup', suite, options })"
                data-test="setup-suite"
                :disabled="
                  disableButtons || !setupSuiteEnabled || !userInfo.execute
                "
              >
                Setup
              </v-btn>
              <v-btn
                color="primary"
                @click="$emit('button', { method: 'teardown', suite, options })"
                data-test="teardown-suite"
                :disabled="
                  disableButtons || !teardownSuiteEnabled || !userInfo.execute
                "
              >
                Teardown
              </v-btn>
            </v-col>
          </v-row>
        </v-col>
      </v-row>
      <v-row no-gutters>
        <v-col cols="4">
          <v-row no-gutters>
            <v-col cols="6">
              <v-tooltip location="bottom">
                <template v-slot:activator="{ props }">
                  <div v-bind="props">
                    <v-checkbox
                      v-model="options"
                      label="Continue after Error"
                      value="continueAfterError"
                      hide-details
                      data-test="continue-after-error"
                    />
                  </div>
                </template>
                <span
                  >Checked allows the script to continue when an error is
                  encountered<br />Unchecked forces the current script to
                  end</span
                >
              </v-tooltip>
            </v-col>
            <v-col cols="6">
              <v-tooltip location="bottom">
                <template v-slot:activator="{ props }">
                  <div v-bind="props">
                    <v-checkbox
                      v-model="options"
                      label="Loop"
                      value="loop"
                      hide-details
                      data-test="loop"
                    />
                  </div>
                </template>
                <span
                  >Checked continuously executes until explicitly stopped<br />
                  Unchecked executes only the started script(s)</span
                >
              </v-tooltip>
            </v-col>
          </v-row>
        </v-col>
        <v-col cols="8">
          <v-row no-gutters justify="end">
            <v-col cols="5">
              <v-select
                label="Group:"
                class="mb-2 mr-2"
                hide-details
                density="compact"
                variant="outlined"
                @update:model-value="groupChanged"
                :items="groups"
                v-model="group"
                data-test="select-group"
              />
            </v-col>
            <v-col cols="auto">
              <v-btn
                color="primary"
                class="mr-2"
                :disabled="disableButtons || !userInfo.execute"
                @click="
                  $emit('button', { method: 'start', suite, group, options })
                "
                data-test="start-group"
              >
                Start
              </v-btn>
              <v-btn
                color="primary"
                class="mr-2"
                @click="
                  $emit('button', { method: 'setup', suite, group, options })
                "
                data-test="setup-group"
                :disabled="
                  disableButtons || !setupGroupEnabled || !userInfo.execute
                "
              >
                Setup
              </v-btn>
              <v-btn
                color="primary"
                @click="
                  $emit('button', { method: 'teardown', suite, group, options })
                "
                data-test="teardown-group"
                :disabled="
                  disableButtons || !teardownGroupEnabled || !userInfo.execute
                "
              >
                Teardown
              </v-btn>
            </v-col>
          </v-row>
        </v-col>
      </v-row>
      <v-row no-gutters>
        <v-col cols="4">
          <v-row no-gutters>
            <v-col cols="6">
              <v-tooltip location="bottom">
                <template v-slot:activator="{ props }">
                  <div v-bind="props">
                    <v-checkbox
                      v-model="options"
                      label="Abort after Error"
                      value="abortAfterError"
                      hide-details
                      data-test="abort-after-error"
                    />
                  </div>
                </template>
                <span
                  >Checked stops additional script execution when an error is
                  encountered<br />
                  Unchecked allows additional scripts to execute</span
                >
              </v-tooltip>
            </v-col>
            <v-col cols="6">
              <v-tooltip location="bottom">
                <template v-slot:activator="{ props }">
                  <div v-bind="props">
                    <v-checkbox
                      :disabled="!options.includes('loop')"
                      v-model="options"
                      label="Break Loop on Error"
                      value="breakLoopOnError"
                      hide-details
                      data-test="break-loop-on-error"
                    />
                  </div>
                </template>
                <span
                  >Checked breaks the loop option when an error is
                  encountered<br />
                  Unchecked allows the loop to run continuously<br />
                  Note: Abort after Error still breaks the loop</span
                >
              </v-tooltip>
            </v-col>
          </v-row>
        </v-col>
        <v-col cols="8">
          <v-row no-gutters justify="end">
            <v-col cols="5">
              <v-select
                label="Script:"
                class="mb-2 mr-2"
                hide-details
<<<<<<< HEAD
                density="compact"
                variant="outlined"
                @update:model-value="scriptChanged"
                :items="scripts"
=======
                dense
                outlined
                @change="scriptChanged"
                :items="scriptNames"
                item-text="label"
                item-value="value"
>>>>>>> 267e6a9e
                v-model="script"
                data-test="select-script"
              />
            </v-col>
            <v-col cols="auto">
              <v-btn
                color="primary"
                :disabled="disableButtons || !userInfo.execute"
                @click="
                  $emit('button', {
                    method: 'start',
                    suite,
                    group,
                    script,
                    options,
                  })
                "
                data-test="start-script"
              >
                Start
              </v-btn>
              <!-- TODO: Don't like this hard coded spacer but not sure how else
              to push the Start button over to line up with the other Starts -->
              <div style="width: 296px" />
            </v-col>
          </v-row>
        </v-col>
      </v-row>
    </div>
  </div>
</template>

<script>
export default {
  props: {
    suiteMap: {
      type: Object,
      required: true,
    },
    disableButtons: {
      type: Boolean,
      required: true,
    },
    filename: {
      type: String,
      required: true,
    },
  },
  data() {
    return {
      suites: [],
      groups: [],
      scripts: [],
      suite: '',
      group: '',
      script: '',
      options: ['pauseOnError', 'manual', 'continueAfterError'],
      userInfo: {},
    }
  },
  computed: {
    checkedManualTooltip() {
      if (this.filename.endsWith('.py')) {
        return 'Checked sets the RunningScript.manual variable to True'
      } else {
        return 'Checked sets the $manual variable to true'
      }
    },
    uncheckedManualTooltip() {
      if (this.filename.endsWith('.py')) {
        return 'Unchecked sets the RunningScript.manual variable to False'
      } else {
        return 'Unchecked sets the $manual variable to false'
      }
    },
    setupSuiteEnabled() {
      if (this.suite && this.suiteMap[this.suite].setup) {
        return true
      } else {
        return false
      }
    },
    teardownSuiteEnabled() {
      if (this.suite && this.suiteMap[this.suite].teardown) {
        return true
      } else {
        return false
      }
    },
    setupGroupEnabled() {
      if (
        this.suite &&
        this.group &&
        this.suiteMap[this.suite].groups[this.group].setup
      ) {
        return true
      } else {
        return false
      }
    },
    teardownGroupEnabled() {
      if (
        this.suite &&
        this.group &&
        this.suiteMap[this.suite].groups[this.group].teardown
      ) {
        return true
      } else {
        return false
      }
    },
    scriptNames() {
      return this.scripts.map((name) => {
        return {
          // strip script_ or test_ from the name
          label: name.replace(/^(script_|test_)/, ''),
          value: name,
        }
      })
    },
  },
  created() {
    this.userInfo = JSON.parse(localStorage['script_runner__userinfo'])
    this.initSuites()
    this.$emit('loaded')
  },
  // Watch the suiteMap so we can recreate the suites and set the initial value
  watch: {
    suiteMap: {
      handler: function (newVal, oldVal) {
        this.updateSuiteMap()
      },
      deep: true, // Deep watcher because suiteMap is a nested Object
    },
  },
  methods: {
    updateSuiteMap() {
      this.suites = Object.keys(this.suiteMap)
      if (
        this.suiteMap[this.suite] == undefined ||
        this.suiteMap[this.suite].groups[this.group] == undefined
      ) {
        this.initSuites()
      } else {
        this.groups = Object.keys(this.suiteMap[this.suite].groups)
        this.scripts = this.suiteMap[this.suite].groups[this.group].scripts
      }
    },
    initSuites() {
      this.suites = Object.keys(this.suiteMap)
      this.suiteChanged(this.suites[0])
    },
    suiteChanged(event) {
      this.suite = event
      this.group = ''
      this.script = ''
      this.groups = Object.keys(this.suiteMap[event].groups)
      // Make the group default be the first group
      this.groupChanged(this.groups[0])
    },
    groupChanged(event) {
      this.group = event
      this.script = ''
      this.scripts = this.suiteMap[this.suite].groups[event].scripts
      // Make the script default be the first
      this.scriptChanged(this.scripts[0])
    },
    scriptChanged(event) {
      this.script = event
    },
  },
}
</script>

<style lang="scss" scoped>
#tr-container {
  padding-top: 0px;
  padding-bottom: 15px;
  padding-left: 0px;
  padding-right: 0px;
}
</style><|MERGE_RESOLUTION|>--- conflicted
+++ resolved
@@ -271,19 +271,12 @@
                 label="Script:"
                 class="mb-2 mr-2"
                 hide-details
-<<<<<<< HEAD
                 density="compact"
                 variant="outlined"
                 @update:model-value="scriptChanged"
-                :items="scripts"
-=======
-                dense
-                outlined
-                @change="scriptChanged"
                 :items="scriptNames"
                 item-text="label"
                 item-value="value"
->>>>>>> 267e6a9e
                 v-model="script"
                 data-test="select-script"
               />
