{
  "name": "widgets_src",
  "version": "5.21.0-beta0",
  "private": true,
  "scripts": {
    "build": "vue-cli-service build --target lib --dest tools/widgets/HelloworldWidget --formats umd-min src/HelloworldWidget.vue --name HelloworldWidget && vue-cli-service build --target lib --dest tools/widgets/BigWidget --formats umd-min src/BigWidget.vue --name BigWidget && vue-cli-service build --target lib --dest tools/widgets/DataviewertimeWidget --formats umd-min src/DataviewertimeWidget.vue --name DataviewertimeWidget && vue-cli-service build --target lib --dest tools/widgets/DataviewerquaternionWidget --formats umd-min src/DataviewerquaternionWidget.vue --name DataviewerquaternionWidget"
  },
  "dependencies": {
<<<<<<< HEAD
    "@astrouxds/astro-web-components": "7.22.1",
    "@openc3/tool-common": "5.19.1-beta0",
    "vue": "3.5.4",
    "vuetify": "3.7.1"
=======
    "@astrouxds/astro-web-components": "7.24.0",
    "@openc3/tool-common": "5.21.0-beta0",
    "vue": "2.7.16",
    "vuetify": "2.7.1"
>>>>>>> 500f7db1
  },
  "devDependencies": {
    "@babel/eslint-parser": "7.25.9",
    "@rushstack/eslint-patch": "1.10.4",
    "@vue/babel-preset-app": "5.0.8",
    "@vue/cli": "5.0.8",
    "@vue/cli-plugin-babel": "5.0.8",
    "@vue/cli-plugin-eslint": "5.0.8",
    "@vue/cli-service": "5.0.8",
    "@vue/compiler-sfc": "3.5.4",
    "@vue/eslint-config-prettier": "9.0.0",
    "babel-loader": "9.2.1",
    "babel-plugin-istanbul": "7.0.0",
    "eslint": "8.56.0",
    "eslint-config-prettier": "9.1.0",
    "eslint-plugin-prettier": "5.2.1",
    "eslint-plugin-vue": "9.30.0",
    "prettier": "3.3.3",
    "sass": "1.80.4",
    "sass-loader": "16.0.2",
    "vue-cli-plugin-vuetify": "2.5.8",
    "webpack": "5.95.0"
  }
}<|MERGE_RESOLUTION|>--- conflicted
+++ resolved
@@ -6,17 +6,10 @@
     "build": "vue-cli-service build --target lib --dest tools/widgets/HelloworldWidget --formats umd-min src/HelloworldWidget.vue --name HelloworldWidget && vue-cli-service build --target lib --dest tools/widgets/BigWidget --formats umd-min src/BigWidget.vue --name BigWidget && vue-cli-service build --target lib --dest tools/widgets/DataviewertimeWidget --formats umd-min src/DataviewertimeWidget.vue --name DataviewertimeWidget && vue-cli-service build --target lib --dest tools/widgets/DataviewerquaternionWidget --formats umd-min src/DataviewerquaternionWidget.vue --name DataviewerquaternionWidget"
   },
   "dependencies": {
-<<<<<<< HEAD
-    "@astrouxds/astro-web-components": "7.22.1",
-    "@openc3/tool-common": "5.19.1-beta0",
+    "@astrouxds/astro-web-components": "7.24.0",
+    "@openc3/tool-common": "5.21.0-beta0",
     "vue": "3.5.4",
     "vuetify": "3.7.1"
-=======
-    "@astrouxds/astro-web-components": "7.24.0",
-    "@openc3/tool-common": "5.21.0-beta0",
-    "vue": "2.7.16",
-    "vuetify": "2.7.1"
->>>>>>> 500f7db1
   },
   "devDependencies": {
     "@babel/eslint-parser": "7.25.9",
