--- conflicted
+++ resolved
@@ -56,12 +56,8 @@
         SETTING LED_COLOR 0 GREEN
         SETTING LED_COLOR 1 RED
         SETTING LED_COLOR ANY ORANGE # All other values are ORANGE
-<<<<<<< HEAD
       LED <%= target_name %> PARAMS VALUE2 # Default is CONVERTED 20 20
-=======
         TOOLTIP "VALUE3: Shows GREEN for 0, RED for 1, ORANGE for any other value"
-      LED <%= target_name %> PARAMS VALUE2 # Default is WITH_UNITS 15 15
->>>>>>> dcee935b
         SETTING LED_COLOR GOOD GREEN
         SETTING LED_COLOR BAD RED
       LED <%= target_name %> PARAMS VALUE1 CONVERTED 10 10
@@ -79,12 +75,7 @@
 
   HORIZONTAL
     LABEL "Packet Time"
-<<<<<<< HEAD
     VALUE <%= target_name %> PARAMS PACKET_TIMEFORMATTED FORMATTED 25
-=======
-      TOOLTIP "Packet time label"
-    VALUE <%= target_name %> PARAMS PACKET_TIMEFORMATTED WITH_UNITS 25
-      TOOLTIP "Packet time formatted with units"
->>>>>>> dcee935b
+      TOOLTIP "Packet time formatted"
   END
 END