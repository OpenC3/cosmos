--- conflicted
+++ resolved
@@ -20,17 +20,11 @@
     "sprintf-js": "1.1.3"
   },
   "devDependencies": {
-    "@vitejs/plugin-vue": "6.0.1",
+    "@vitejs/plugin-vue": "5.2.3",
     "@vue/test-utils": "2.4.6",
     "prettier": "3.6.2",
-<<<<<<< HEAD
-    "sass": "1.93.3",
-    "vite": "7.2.1",
-    "vue": "3.5.22"
-=======
     "sass": "1.94.0",
     "vite": "6.4.1",
     "vue": "3.5.24"
->>>>>>> 21a128f8
   }
 }