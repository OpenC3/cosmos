<!--
# Copyright 2022 Ball Aerospace & Technologies Corp.
# All Rights Reserved.
#
# This program is free software; you can modify and/or redistribute it
# under the terms of the GNU Affero General Public License
# as published by the Free Software Foundation; version 3 with
# attribution addendums as found in the LICENSE.txt
#
# This program is distributed in the hope that it will be useful,
# but WITHOUT ANY WARRANTY; without even the implied warranty of
# MERCHANTABILITY or FITNESS FOR A PARTICULAR PURPOSE.  See the
# GNU Affero General Public License for more details.

# Modified by OpenC3, Inc.
# All changes Copyright 2024, OpenC3, Inc.
# All Rights Reserved
#
# This file may also be used under the terms of a commercial license
# if purchased from OpenC3, Inc.
-->

<template>
  <top-bar :menus="menus" :title="title" />
  <v-expansion-panels v-model="panel" class="expansion">
    <v-expansion-panel>
      <v-expansion-panel-title class="pulse-i"></v-expansion-panel-title>
      <v-expansion-panel-text>
        <div v-if="selectedGraphId === null">
          <v-row class="my-5">
            <v-spacer />
            <span> Add a graph or select an existing graph to continue </span>
            <v-spacer />
          </v-row>
        </div>

        <v-container v-else>
          <target-packet-item-chooser
            :initial-target-name="$route.params.target"
            :initial-packet-name="$route.params.packet"
            :initial-item-name="$route.params.item"
            button-text="Add Item"
            choose-item
            select-types
            show-latest
            @add-item="addItem"
          />
<<<<<<< HEAD
          <!-- All this row / col stuff is to setup a structure similar to the
            target-packet-item-chooser so it will layout the same
            TODO: make this a slot in target-packet-item-chooser -->
=======

          <!-- This row floats over TPIChooser and puts a button in the bottom-right corner -->
>>>>>>> f662e5d9
          <v-row class="grapher-info">
            <v-col
              cols="12"
              class="d-flex justify-end"
              style="max-width: 1364px"
            >
              <v-btn
                v-show="state === 'pause'"
                class="blink mr-9"
                color="primary"
                data-test="start-graph"
                icon="mdi-play"
                size="large"
                @click="
                  () => {
                    state = 'start'
                  }
                "
              >
              </v-btn>
              <v-btn
                v-show="state === 'start'"
                class="mr-9"
                color="primary"
                data-test="pause-graph"
                icon="mdi-pause"
                size="large"
                @click="
                  () => {
                    state = 'pause'
                  }
                "
              />
            </v-col>
          </v-row>
        </v-container>
      </v-expansion-panel-text>
    </v-expansion-panel>
  </v-expansion-panels>

  <v-btn
    v-if="!graphs?.length"
    class="ma-1"
    text="Add Graph"
    prepend-icon="mdi-plus"
    @click="addGraph"
  />
  <div class="grid">
    <div
      v-for="graph in graphs"
      v-show="timeZone"
      :id="`gridItem${graph}`"
      :key="graph"
      :ref="`gridItem${graph}`"
      class="item"
    >
      <div class="item-content">
        <graph
          :id="graph"
          :ref="`graph${graph}`"
          :state="state"
          :start-time="startTime"
          :selected-graph-id="selectedGraphId"
          :seconds-graphed="settings.secondsGraphed.value"
          :points-saved="settings.pointsSaved.value"
          :points-graphed="settings.pointsGraphed.value"
          :refresh-interval-ms="settings.refreshIntervalMs.value"
          :time-zone="timeZone"
          @close-graph="() => closeGraph(graph)"
          @min-max-graph="() => minMaxGraph(graph)"
          @resize="() => resize()"
          @pause="() => (state = 'pause')"
          @start="() => (state = 'start')"
          @click="() => graphSelected(graph)"
          @edit="saveDefaultConfig(currentConfig)"
          @started="graphStarted"
        />
      </div>
    </div>
  </div>

  <!-- Note we're using v-if here so it gets re-created each time and refreshes the list -->
  <open-config-dialog
    v-if="showOpenConfig"
    v-model="showOpenConfig"
    :config-key="configKey"
    @success="openConfiguration"
  />
  <!-- Note we're using v-if here so it gets re-created each time and refreshes the list -->
  <save-config-dialog
    v-if="showSaveConfig"
    v-model="showSaveConfig"
    :config-key="configKey"
    @success="saveConfiguration"
  />
  <!-- Note we're using v-if here so it gets re-created each time and refreshes the list -->
  <settings-dialog
    v-if="showSettingsDialog"
    v-model="showSettingsDialog"
    :settings="settings"
  />
</template>

<script>
import Muuri from 'muuri'
import { OpenC3Api } from '@openc3/js-common/services'
import {
  Config,
  Graph,
  OpenConfigDialog,
  SaveConfigDialog,
  TargetPacketItemChooser,
  TopBar,
} from '@openc3/vue-common/components'
import SettingsDialog from './SettingsDialog'

const MUURI_REFRESH_TIME = 250
export default {
  components: {
    Graph,
    OpenConfigDialog,
    SaveConfigDialog,
    SettingsDialog,
    TargetPacketItemChooser,
    TopBar,
  },
  mixins: [Config],
  data() {
    return {
      title: 'Telemetry Grapher',
      configKey: 'telemetry_grapher',
      showOpenConfig: false,
      showSaveConfig: false,
      showSettingsDialog: false,
      api: null,
      timeZone: null, // deliberately null so we know when it is set
      grid: null,
      panel: 0,
      state: 'stop', // Valid: stop, start, pause
      startTime: null, // Start time in nanoseconds
      // Setup defaults to show an initial graph
      graphs: [0],
      selectedGraphId: 0,
      counter: 1,
      applyingConfig: false,
      observer: null,
      menus: [
        {
          label: 'File',
          items: [
            {
              label: 'Open Configuration',
              icon: 'mdi-folder-open',
              command: () => {
                this.showOpenConfig = true
              },
            },
            {
              label: 'Save Configuration',
              icon: 'mdi-content-save',
              command: () => {
                this.showSaveConfig = true
              },
            },
            {
              label: 'Reset Configuration',
              icon: 'mdi-monitor-shimmer',
              command: () => {
                this.panel = 0 // Expand the expansion panel
                this.closeAllGraphs()
                this.resetConfigBase()
              },
            },
          ],
        },
        {
          label: 'Graph',
          items: [
            {
              label: 'Add Graph',
              icon: 'mdi-plus',
              command: () => {
                this.addGraph()
              },
            },
            {
              divider: true,
            },
            {
              label: 'Start / Resume',
              icon: 'mdi-play',
              command: () => {
                this.state = 'start'
              },
            },
            {
              label: 'Pause',
              icon: 'mdi-pause',
              command: () => {
                this.state = 'pause'
              },
            },
            {
              label: 'Stop',
              icon: 'mdi-stop',
              command: () => {
                this.state = 'stop'
              },
            },
            {
              divider: true,
            },
            {
              label: 'Clear All Data',
              icon: 'mdi-eraser',
              command: () => {
                this.clearAllData()
              },
            },
            {
              label: 'Settings',
              icon: 'mdi-cog',
              command: () => {
                this.showSettingsDialog = true
              },
            },
          ],
        },
      ],
      settings: {
        secondsGraphed: {
          title: 'Seconds Graphed',
          value: 1000,
          rules: [(value) => !!value || 'Required'],
        },
        pointsSaved: {
          title: 'Points Saved',
          value: 1000000,
          rules: [(value) => !!value || 'Required'],
        },
        pointsGraphed: {
          title: 'Points Graphed',
          value: 1000,
          rules: [(value) => !!value || 'Required'],
        },
        refreshIntervalMs: {
          title: 'Refresh Interval Ms',
          value: 100,
          rules: [(value) => !!value || 'Required'],
        },
      },
    }
  },
  computed: {
    currentConfig: function () {
      return {
        settings: {
          secondsGraphed: this.settings.secondsGraphed.value,
          pointsSaved: this.settings.pointsSaved.value,
          pointsGraphed: this.settings.pointsGraphed.value,
          refreshIntervalMs: this.settings.refreshIntervalMs.value,
        },
        graphs: this.grid.getItems().map((item) => {
          // Map the gridItem id to the graph id
          const graphId = `graph${item.getElement().id.substring(8)}`
          const vueGraph = this.$refs[graphId][0]
          let config = {
            items: vueGraph.items,
            title: vueGraph.title,
            fullWidth: vueGraph.fullWidth,
            fullHeight: vueGraph.fullHeight,
            graphMinX: vueGraph.graphMinX,
            graphMaxX: vueGraph.graphMaxX,
            legendPosition: vueGraph.legendPosition,
            lines: vueGraph.lines,
            xAxisItem: vueGraph.xAxisItem,
          }
          // Only add the start and end time if we have both
          // This prevents adding just the start time and having the graph
          // try to pull a LOT of data from some previously set date / time
          if (vueGraph.graphStartDateTime && vueGraph.graphEndDateTime) {
            config.graphStartDateTime = vueGraph.graphStartDateTime
            config.graphEndDateTime = vueGraph.graphEndDateTime
          }
          return config
        }),
      }
    },
  },
  watch: {
    settings: {
      handler: function () {
        this.saveDefaultConfig(this.currentConfig)
      },
      deep: true,
    },
    panel: function () {
      this.resizeAll()
    },
  },
  created() {
    this.api = new OpenC3Api()
    this.api
      .get_setting('time_zone')
      .then((response) => {
        if (response) {
          this.timeZone = response
        } else {
          this.timeZone = 'local'
        }
        this.$nextTick(() => {
          this.setup()
        })
      })
      .catch((error) => {
        // Do nothing
      })
  },
  beforeUnmount() {
    this.observer.disconnect()
  },
  methods: {
    setup: function () {
      this.grid = new Muuri('.grid', {
        dragEnabled: true,
        layoutOnResize: true,
        // Only allow drags starting from the v-toolbar title
        dragHandle: '.v-toolbar',
      })
      // Sometimes when we move graphs, other graphs become non-interactive
      // This seems to fix that issue
      this.grid.on('move', function (data) {
        data.item.getGrid().synchronize()
      })

      // Called like /tools/tlmgrapher?config=temps
      if (this.$route.query && this.$route.query.config) {
        this.openConfiguration(this.$route.query.config, true) // routed
      }
      // If we're passed in the route then manually addItem
      else if (
        this.$route.params.target &&
        this.$route.params.packet &&
        this.$route.params.item
      ) {
        this.addItem({
          targetName: this.$route.params.target.toUpperCase(),
          packetName: this.$route.params.packet.toUpperCase(),
          itemName: this.$route.params.item.toUpperCase(),
          valueType: 'CONVERTED',
          reduced: 'DECOM',
        })
      } else {
        let config = this.loadDefaultConfig()
        // Only apply the config if it's not an empty object (config does not exist)
        if (JSON.stringify(config) !== '{}') {
          this.applyConfig(config)
        }
      }
      // Setup the observer to resize the graphs when the nav drawer is opened or closed
      this.observer = new MutationObserver(() => {
        this.resizeAll()
      })
      const navDrawer = document.getElementById('openc3-nav-drawer')
      this.observer.observe(navDrawer, {
        attributes: true,
        attributeOldValue: true,
        attributeFilter: ['class'],
      })
    },
    resizeAll: function () {
      setTimeout(() => {
        this.grid.getItems().map((item) => {
          // Map the gridItem id to the graph id
          const graphId = `graph${item.getElement().id.substring(8)}`
          const vueGraph = this.$refs[graphId][0]
          vueGraph.resize()
        })
        this.resize()
      }, MUURI_REFRESH_TIME)
    },
    graphSelected: function (id) {
      this.selectedGraphId = id
    },
    addItem: function (newItem, startGraphing = true) {
      for (const item of this.$refs[`graph${this.selectedGraphId}`][0].items) {
        if (
          newItem.targetName === item.targetName &&
          newItem.packetName === item.packetName &&
          newItem.itemName === item.itemName &&
          newItem.valueType === item.valueType &&
          newItem.reduced === item.reduced &&
          newItem.reducedType === item.reducedType
        ) {
          this.$notify.caution({
            title: 'Item Already Exists',
            body:
              `Item ${newItem.targetName} ${newItem.packetName} ${newItem.itemName} ` +
              `with ${newItem.valueType} ${newItem.reduced} ${newItem.reducedType} already exists!`,
          })
          return
        }
      }
      this.$refs[`graph${this.selectedGraphId}`][0].addItems([newItem])
      if (startGraphing === true) {
        this.state = 'start'
      }
      this.saveDefaultConfig(this.currentConfig)
    },
    addGraph: function (checkExisting = true) {
      const id = this.counter
      let halfWidth = false
      let halfHeight = false
      // If there are existing graphs figure out how the first one looks
      if (checkExisting && this.graphs.length != 0) {
        if (this.$refs[`graph${this.graphs[0]}`][0].fullWidth === false) {
          halfWidth = true
        }
        if (this.$refs[`graph${this.graphs[0]}`][0].fullHeight === false) {
          halfHeight = true
        }
      }
      this.graphs.push(id)
      this.counter += 1
      this.$nextTick(function () {
        let items = this.grid.add(this.$refs[`gridItem${id}`], {
          active: false,
        })
        this.grid.show(items)
        this.selectedGraphId = id
        // Make the new graph match the first one
        if (halfWidth) {
          this.$refs[`graph${id}`][0].collapseWidth()
        }
        if (halfHeight) {
          this.$refs[`graph${id}`][0].collapseHeight()
        }
        setTimeout(() => {
          this.grid.refreshItems().layout()
        }, MUURI_REFRESH_TIME)
      })
      this.saveDefaultConfig(this.currentConfig)
    },
    closeGraph: function (id) {
      let items = this.grid.getItems([document.getElementById(`gridItem${id}`)])
      this.grid.remove(items)
      this.graphs.splice(this.graphs.indexOf(id), 1)
      // Clear out the startTime if we close all the graphs ... we're starting over
      if (this.graphs.length === 0) {
        this.startTime = null
        this.selectedGraphId = null
      } else {
        this.selectedGraphId = this.graphs[0]
      }
      this.saveDefaultConfig(this.currentConfig)
    },
    closeAllGraphs: function () {
      // Make a copy of this.graphs to iterate on since closeGraph modifies in place
      for (let graph of [...this.graphs]) {
        this.closeGraph(graph)
      }
      this.counter = 0
    },
    clearAllData: function () {
      for (let graph of this.graphs) {
        this.$refs[`graph${graph}`][0].clearAllData()
      }
    },
    minMaxGraph: function (id) {
      this.selectedGraphId = id
      setTimeout(
        () => {
          this.grid.refreshItems().layout()
        },
        MUURI_REFRESH_TIME * 2, // Double the time since there is more animation
      )
      this.saveDefaultConfig(this.currentConfig)
    },
    resize: function () {
      // Calculate the largest height of the legend elements and apply it to all
      const elements = document.querySelectorAll('.u-legend')
      let maxHeight = 0
      elements.forEach((element) => {
        element.style.height = ''
        if (element.clientHeight > maxHeight) {
          maxHeight = element.clientHeight
        }
      })
      if (maxHeight !== 0) {
        elements.forEach((element) => {
          if (element.clientHeight !== maxHeight) {
            element.style.height = `${maxHeight}px`
          }
        })
      }

      setTimeout(
        () => {
          this.grid.refreshItems().layout()
        },
        MUURI_REFRESH_TIME * 2, // Double the time since there is more animation
      )
    },
    graphStarted: function (time) {
      // Only set startTime once when notified by the first graph to start
      // This allows us to have a uniform start time on all graphs
      if (this.startTime === null) {
        this.startTime = time
      }
    },
    applyConfig: async function (config) {
      // Don't save the default config while we're applying new config
      this.dontSaveDefaultConfig = true
      this.closeAllGraphs()
      await this.$nextTick()

      this.settings.secondsGraphed.value = config.settings.secondsGraphed
      this.settings.pointsSaved.value = config.settings.pointsSaved
      this.settings.pointsGraphed.value = config.settings.pointsGraphed
      this.settings.refreshIntervalMs.value = config.settings.refreshIntervalMs

      let graphs = config.graphs
      for (let graph of graphs) {
        this.addGraph(false) // Don't check existing graphs
      }
      await this.$nextTick()
      const that = this
      graphs.forEach(function (graph, i) {
        let vueGraph = that.$refs[`graph${i}`][0]
        vueGraph.title = graph.title
        vueGraph.fullWidth = graph.fullWidth
        vueGraph.fullHeight = graph.fullHeight
        vueGraph.graphMinX = graph.graphMinX
        vueGraph.graphMaxX = graph.graphMaxX
        vueGraph.graphStartDateTime = graph.graphStartDateTime
        vueGraph.graphEndDateTime = graph.graphEndDateTime
        vueGraph.moveLegend(graph.legendPosition)
        vueGraph.addItems([...graph.items])
        vueGraph.lines = graph.lines
        vueGraph.xAxisItem = graph.xAxisItem
      })
      this.state = 'start'
      this.dontSaveDefaultConfig = false
    },
    openConfiguration: function (name, routed = false) {
      this.openConfigBase(name, routed, async (config) => {
        await this.applyConfig(config)
        this.saveDefaultConfig(config)
      })
      this.panel = null // Minimize the expansion panel
    },
    saveConfiguration: function (name) {
      this.saveConfigBase(name, this.currentConfig)
    },
  },
}
</script>

<style lang="scss" scoped>
.expansion {
  background-color: var(--color-background-base-default) !important;
  padding: 5px;
  padding-bottom: 10px;
}
.v-container {
  max-width: unset;
  padding-top: 0px;
  padding-bottom: 10px;
}
.grapher-info {
  position: relative;
  top: -115px;
  height: 0px;
}
.v-expansion-panel-text {
  .container {
    margin: 0px;
  }
}
.v-expansion-panel-title {
  z-index: 1;
  min-height: 10px;
  padding: 5px;
}
.v-navigation-drawer {
  z-index: 2;
}
.grid {
  position: relative;
  overflow-y: hidden;
}
.item {
  position: absolute;
  z-index: 1;
  margin: 0;
}
.item.muuri-item-dragging {
  z-index: 3;
}
.item.muuri-item-releasing {
  z-index: 2;
}
.item.muuri-item-hidden {
  z-index: 0;
}
/* Graph.vue 'width = width / 2.0 - 12' is based on the margin: 6px */
.item-content {
  position: relative;
  cursor: pointer;
  border-radius: 6px;
  margin: 6px;
}
</style><|MERGE_RESOLUTION|>--- conflicted
+++ resolved
@@ -45,14 +45,8 @@
             show-latest
             @add-item="addItem"
           />
-<<<<<<< HEAD
-          <!-- All this row / col stuff is to setup a structure similar to the
-            target-packet-item-chooser so it will layout the same
-            TODO: make this a slot in target-packet-item-chooser -->
-=======
 
           <!-- This row floats over TPIChooser and puts a button in the bottom-right corner -->
->>>>>>> f662e5d9
           <v-row class="grapher-info">
             <v-col
               cols="12"
