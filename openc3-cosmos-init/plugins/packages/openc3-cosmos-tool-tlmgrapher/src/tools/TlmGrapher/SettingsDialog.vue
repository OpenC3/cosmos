<!--
# Copyright 2022 Ball Aerospace & Technologies Corp.
# All Rights Reserved.
#
# This program is free software; you can modify and/or redistribute it
# under the terms of the GNU Affero General Public License
# as published by the Free Software Foundation; version 3 with
# attribution addendums as found in the LICENSE.txt
#
# This program is distributed in the hope that it will be useful,
# but WITHOUT ANY WARRANTY; without even the implied warranty of
# MERCHANTABILITY or FITNESS FOR A PARTICULAR PURPOSE.  See the
# GNU Affero General Public License for more details.

# Modified by OpenC3, Inc.
# All changes Copyright 2022, OpenC3, Inc.
# All Rights Reserved
#
# This file may also be used under the terms of a commercial license
# if purchased from OpenC3, Inc.
-->

<template>
  <v-dialog v-model="show" width="600">
    <v-toolbar height="24">
      <v-spacer />
      <span>TlmGrapher Settings</span>
      <v-spacer />
    </v-toolbar>
    <v-card class="pa-3">
      <v-card-text>
        <div v-for="item in settings" :key="item.title">
          <v-row class="my-5">
<<<<<<< HEAD
            <v-text-field hide-details="auto" type="number" :rules="item.rules" :label="item.title"
              v-model.number="item.value" />
=======
            <v-text-field
              v-model.number="item.value"
              hide-details="auto"
              type="number"
              :rules="item.rules"
              :label="item.title"
            />
>>>>>>> d61fde95
          </v-row>
        </div>
        <v-row>
          <span class="text-red">
            Increasing these values may cause issues
          </span>
        </v-row>
      </v-card-text>
    </v-card>
  </v-dialog>
</template>

<script>
export default {
  props: {
    settings: {
      type: Object,
      required: true,
    },
  },
  data() {
    return { show: false }
  },
}
</script><|MERGE_RESOLUTION|>--- conflicted
+++ resolved
@@ -31,10 +31,6 @@
       <v-card-text>
         <div v-for="item in settings" :key="item.title">
           <v-row class="my-5">
-<<<<<<< HEAD
-            <v-text-field hide-details="auto" type="number" :rules="item.rules" :label="item.title"
-              v-model.number="item.value" />
-=======
             <v-text-field
               v-model.number="item.value"
               hide-details="auto"
@@ -42,7 +38,6 @@
               :rules="item.rules"
               :label="item.title"
             />
->>>>>>> d61fde95
           </v-row>
         </div>
         <v-row>
