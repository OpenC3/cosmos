<!--
# Copyright 2022 Ball Aerospace & Technologies Corp.
# All Rights Reserved.
#
# This program is free software; you can modify and/or redistribute it
# under the terms of the GNU Affero General Public License
# as published by the Free Software Foundation; version 3 with
# attribution addendums as found in the LICENSE.txt
#
# This program is distributed in the hope that it will be useful,
# but WITHOUT ANY WARRANTY; without even the implied warranty of
# MERCHANTABILITY or FITNESS FOR A PARTICULAR PURPOSE.  See the
# GNU Affero General Public License for more details.

# Modified by OpenC3, Inc.
# All changes Copyright 2025, OpenC3, Inc.
# All Rights Reserved
#
# This file may also be used under the terms of a commercial license
# if purchased from OpenC3, Inc.
-->

<template>
  <div>
    <top-bar :menus="menus" :title="title" />
    <command-editor
      ref="commandEditor"
      :initial-target-name="$route.params.target"
      :initial-packet-name="$route.params.packet"
      :send-disabled="sendDisabled"
      :states-in-hex="statesInHex"
      :show-ignored-params="showIgnoredParams"
      :cmd-raw="cmdRaw"
      @command-changed="commandChanged($event)"
      @build-cmd="buildCmd($event)"
    />
    <v-card class="pa-3">Status: {{ status }}</v-card>
    <div style="height: 15px" />
    <v-row no-gutters>
      <v-col class="pr-4">
        <v-card class="pb-2">
          <v-card-subtitle>
            <v-row>
              <v-col class="pt-6">
                Editable Command History: (Pressing Enter on the line
                re-executes the command)
              </v-col>
              <v-col>
                <v-tooltip :open-delay="600" location="top">
                  <template #activator="{ props }">
                    <div v-bind="props" class="float-right">
                      <v-btn
                        icon="mdi-delete-sweep"
                        variant="text"
                        data-test="clear-history"
                        @click="clearHistory"
                      />
                    </div>
                  </template>
                  <span> Clear History </span>
                </v-tooltip>
              </v-col>
            </v-row>
          </v-card-subtitle>
          <v-row no-gutters class="mt-2 mb-2">
            <v-col>
              <pre ref="editor" class="editor" data-test="sender-history"></pre>
            </v-col>
          </v-row>
        </v-card>
      </v-col>
      <v-col v-if="screenDefinition" md="auto">
        <openc3-screen
          :target="screenTarget"
          :screen="screenName"
          :definition="screenDefinition"
          :keywords="keywords"
          :count="screenCount"
          :show-close="false"
        />
      </v-col>
    </v-row>
    <div style="height: 15px" />

    <critical-cmd-dialog
      v-model="displayCriticalCmd"
      :uuid="criticalCmdUuid"
      :cmd-string="criticalCmdString"
      :cmd-user="criticalCmdUser"
    />

    <v-dialog v-model="displayErrorDialog" max-width="600">
      <v-card>
        <v-toolbar height="24">
          <v-spacer />
          <span> Error </span>
          <v-spacer />
        </v-toolbar>
        <v-card-text>
          <div class="mx-1">
            <v-row class="my-2">
              <v-card-text>
                <span v-text="status" />
              </v-card-text>
            </v-row>
            <v-row>
              <v-spacer />
              <v-btn
                color="primary"
                data-test="error-dialog-ok"
                @click="displayErrorDialog = false"
              >
                Ok
              </v-btn>
            </v-row>
          </div>
        </v-card-text>
      </v-card>
    </v-dialog>

    <v-dialog v-model="displaySendHazardous" max-width="600">
      <v-card>
        <v-toolbar height="24">
          <v-spacer />
          <span> Hazardous Warning </span>
          <v-spacer />
        </v-toolbar>
        <v-card-text class="mt-6">
          Warning: Command {{ hazardousCommand }} is Hazardous. Send?
          <br />
          <span class="openc3-yellow">
            Description: {{ commandDescription }}
          </span>
        </v-card-text>
        <v-card-actions class="px-2">
          <v-spacer />
          <v-btn variant="outlined" @click="cancelHazardousCmd"> Cancel </v-btn>
          <v-btn variant="flat" @click="sendHazardousCmd"> Send </v-btn>
        </v-card-actions>
      </v-card>
    </v-dialog>

    <v-dialog v-model="displaySendRaw" max-width="600">
      <v-card>
        <v-toolbar height="24">
          <v-spacer />
          <span> Send Raw </span>
          <v-spacer />
        </v-toolbar>
        <v-card-text>
          <div class="mx-1">
            <v-row class="my-2">
              <v-col>Interface:</v-col>
              <v-col>
                <v-select
                  v-model="selectedInterface"
                  variant="solo"
                  hide-details
                  density="compact"
                  :items="interfaces"
                  item-title="label"
                  item-value="value"
                />
              </v-col>
            </v-row>
            <v-row no-gutters>
              <v-col>Filename:</v-col>
              <v-col>
                <input type="file" @change="selectRawCmdFile($event)" />
              </v-col>
            </v-row>
            <v-row>
              <v-spacer />
              <v-btn
                variant="outlined"
                data-test="raw-cancel"
                @click="cancelRawCmd"
              >
                Cancel
              </v-btn>
              <v-btn class="bg-primary" data-test="raw-ok" @click="sendRawCmd">
                Ok
              </v-btn>
            </v-row>
          </div>
        </v-card-text>
      </v-card>
    </v-dialog>
  </div>
</template>

<script>
import * as ace from 'ace-builds'
import 'ace-builds/src-min-noconflict/mode-ruby'
import 'ace-builds/src-min-noconflict/theme-twilight'
import { Api, OpenC3Api } from '@openc3/js-common/services'
import {
  CriticalCmdDialog,
  CommandEditor,
  Openc3Screen,
  TopBar,
} from '@openc3/vue-common/components'
import { CmdUtilities } from '@openc3/vue-common/util'

export default {
  components: {
    CriticalCmdDialog,
    CommandEditor,
    TopBar,
    Openc3Screen,
  },
  mixins: [CmdUtilities],
  data() {
    return {
      title: 'Command Sender',
      editor: null,
      targetName: '',
      commandName: '',
      commandDescription: '',
      paramList: '',
      lastTargetName: '',
      lastCommandName: '',
      lastParamList: '',
      ignoreRangeChecks: false,
      statesInHex: false,
      showIgnoredParams: false,
      cmdRaw: false,
<<<<<<< HEAD
=======
      disableCommandValidation: false,
      ignoredParams: [],
      rows: [],
>>>>>>> a4bbec26
      interfaces: [],
      selectedInterface: '',
      rawCmdFile: null,
      status: '',
      history: '',
      hazardousCommand: '',
      displaySendHazardous: false,
      displayErrorDialog: false,
      displaySendRaw: false,
      displayCriticalCmd: false,
      criticalCmdUuid: null,
      criticalCmdString: null,
      criticalCmdUser: null,
      sendDisabled: false,
      api: null,
      keywords: [],
      screenTarget: null,
      screenName: null,
      screenDefinition: null,
      screenCount: 0,
    }
  },
  computed: {
    menus: function () {
      return [
        // TODO: Implement send raw
        // {
        //   label: 'File',
        //   items: [
        //     {
        //       label: 'Send Raw',
        //       command: () => {
        //         this.setupRawCmd()
        //       },
        //     },
        //   ],
        // },
        {
          label: 'Mode',
          items: [
            {
              label: 'Ignore Range Checks',
              checkbox: true,
              checked: this.ignoreRangeChecks,
              command: () => {
                this.ignoreRangeChecks = !this.ignoreRangeChecks
              },
            },
            {
              label: 'Display State Values in Hex',
              checkbox: true,
              checked: this.statesInHex,
              command: () => {
                this.statesInHex = !this.statesInHex
              },
            },
            {
              label: 'Show Ignored Parameters',
              checkbox: true,
              checked: this.showIgnoredParams,
              command: () => {
                this.showIgnoredParams = !this.showIgnoredParams
                this.$refs.commandEditor.triggerUpdateCmdParams()
              },
            },
            {
              label: 'Disable Parameter Conversions',
              checkbox: true,
              checked: this.cmdRaw,
              command: () => {
                this.cmdRaw = !this.cmdRaw.checked
              },
            },
            {
              label: 'Disable Command Validation',
              checkbox: true,
              checked: this.disableCommandValidation,
              command: () => {
                this.disableCommandValidation = !this.disableCommandValidation
              },
            },
          ],
        },
      ]
    },
  },
  created() {
    this.api = new OpenC3Api()
    // If we're passed in the route then manually call commandChanged to update
    if (this.$route.params.target && this.$route.params.packet) {
      this.commandChanged({
        targetName: this.$route.params.target.toUpperCase(),
        packetName: this.$route.params.packet.toUpperCase(),
      })
    }
    Api.get('/openc3-api/autocomplete/keywords/screen').then((response) => {
      this.keywords = response.data
    })
  },
  mounted() {
    this.editor = ace.edit(this.$refs.editor)
    this.editor.setTheme('ace/theme/twilight')
    this.editor.session.setMode('ace/mode/ruby')
    this.editor.session.setTabSize(2)
    this.editor.session.setUseWrapMode(true)
    this.editor.setHighlightActiveLine(false)
    this.editor.setValue(localStorage['command_sender__history'])
    this.history = this.editor.getValue().trim()
    this.editor.clearSelection()
    this.editor.focus()
    this.editor.setAutoScrollEditorIntoView(true)
    // This only limits the displayed lines, history can grow in a scrollable window
    this.editor.setOption('maxLines', 30)
    this.editor.setOption('minLines', 1)
    this.editor.container.addEventListener('keydown', (e) => {
      if (e.key === 'Enter') {
        e.preventDefault()
        let command = this.editor.session.getLine(
          this.editor.getCursorPosition().row,
        )
        // Blank commands can happen if typing return on a blank line
        if (command === '') {
          return
        }
        // Remove the cmd("") wrapper
        let firstQuote = command.indexOf('"')
        let lastQuote = command.lastIndexOf('"')
        command = command.substr(firstQuote + 1, lastQuote - firstQuote - 1)
        this.sendCmd(command)
      }
    })
  },
  beforeUnmount() {
    this.editor.destroy()
    this.editor.container.remove()
  },
  methods: {
    convertToValue(param) {
      if (param.val !== undefined && param.states && !this.cmdRaw) {
        return Object.keys(param.states).find(
          (state) => param.states[state].value === param.val,
        )
      }
      if (typeof param.val !== 'string') {
        return param.val
      }

      let str = param.val
      let quotesRemoved = this.removeQuotes(str)
      if (str === quotesRemoved) {
        let upcaseStr = str.toUpperCase()
        if (
          (param.type === 'STRING' || param.type === 'BLOCK') &&
          upcaseStr.startsWith('0X')
        ) {
          let hexStr = upcaseStr.slice(2)
          if (hexStr.length % 2 !== 0) {
            hexStr = '0' + hexStr
          }
          let jstr = { json_class: 'String', raw: [] }
          for (let i = 0; i < hexStr.length; i += 2) {
            let nibble = hexStr.charAt(i) + hexStr.charAt(i + 1)
            jstr.raw.push(parseInt(nibble, 16))
          }
          return jstr
        } else {
          if (upcaseStr === 'INFINITY') {
            return Infinity
          } else if (upcaseStr === '-INFINITY') {
            return -Infinity
          } else if (upcaseStr === 'NAN') {
            return NaN
          } else if (this.isFloat(str)) {
            return parseFloat(str)
          } else if (this.isInt(str)) {
            // If this is a number that is too large for a JS number
            // then we convert it to a BigInt which gets serialized in openc3Api.js
            if (!Number.isSafeInteger(Number(str))) {
              return BigInt(str)
            } else {
              return parseInt(str)
            }
          } else if (this.isArray(str)) {
            return eval(str)
          } else {
            return str
          }
        }
      } else {
        return quotesRemoved
      }
    },
    commandChanged(event) {
      if (
        this.targetName !== event.targetName ||
        this.commandName !== event.packetName
      ) {
        this.targetName = event.targetName
        this.commandName = event.packetName
        this.updateScreenInfo()
        if (this.targetName && this.commandName) {
          this.$router
            .replace({
              name: 'CommandSender',
              params: {
                target: this.targetName,
                packet: this.commandName,
              },
            })
            // catch the error in case we route to where we already are
            .catch((err) => {})
        } else {
          // Handle targets with any commands
          this.$router
            .replace({
              name: 'CommandSender',
            })
            // catch the error in case we route to where we already are
            .catch((err) => {})
        }
      }
    },

    updateScreenInfo() {
      if (this.targetName && this.commandName) {
        this.api.get_cmd(this.targetName, this.commandName).then(
          (command) => {
            if (command.screen) {
              this.loadScreen(command.screen[0], command.screen[1]).then(
                (response) => {
                  this.screenTarget = command.screen[0]
                  this.screenName = command.screen[1]
                  this.screenDefinition = response.data
                  this.screenCount += 1
                },
              )
            } else {
              if (command.related_items) {
                this.screenTarget = 'LOCAL'
                this.screenName = 'CMDSENDER'
                let screenDefinition = 'SCREEN AUTO AUTO 1.0\n'
                for (const item of command.related_items) {
                  screenDefinition += `LABELVALUE '${item[0]}' '${item[1]}' '${item[2]}' WITH_UNITS 20\n`
                }
                this.screenDefinition = screenDefinition
              } else {
                this.screenTarget = null
                this.screenName = null
                this.screenDefinition = null
              }
              this.screenCount += 1
            }
          },
          (error) => {
            this.displayError('getting command for screen info', error)
          },
        )
      } else {
        this.screenTarget = null
        this.screenName = null
        this.screenDefinition = null
        this.screenCount += 1
      }
    },

    createParamList() {
      let paramList = {}
      for (const row of this.$refs.commandEditor.getRows()) {
        paramList[row.parameter_name] = this.convertToValue(row)
      }
      return paramList
    },

    buildCmd() {
      this.sendCmd(this.targetName, this.commandName, this.createParamList())
    },

    // Note targetName can also be the entire command to send, e.g. "INST ABORT" or
    // "INST COLLECT with TYPE 0, DURATION 1, OPCODE 171, TEMP 10" when being
    // sent from the history. In that case commandName and paramList are undefined
    // and the api calls handle that.
    sendCmd(targetName, commandName, paramList) {
      // Store what was actually sent for use in resending hazardous commands
      this.lastTargetName = targetName
      this.lastCommandName = commandName
      this.lastParamList = paramList

      this.sendDisabled = true
      let hazardous = false
      let cmd = ''
      this.api.get_cmd_hazardous(targetName, commandName, paramList).then(
        (response) => {
          hazardous = response

          if (hazardous) {
            // If it was sent from history it's all in targetName
            if (commandName === undefined) {
              this.hazardousCommand = targetName
                .split(' ')
                .slice(0, 2)
                .join(' ')
            } else {
              this.hazardousCommand = `${targetName} ${commandName}`
            }
            this.displaySendHazardous = true
          } else {
            let obs
            let kwparams = this.disableCommandValidation ? { validate: false } : {}
            if (this.cmdRaw) {
              if (this.ignoreRangeChecks) {
                cmd = 'cmd_raw_no_range_check'
                obs = this.api.cmd_raw_no_range_check(
                  targetName,
                  commandName,
                  paramList,
                  {
                    'Ignore-Errors': '428',
                  },
                  kwparams,
                )
              } else {
                cmd = 'cmd_raw'
                obs = this.api.cmd_raw(targetName, commandName, paramList, {
                  // This request could be denied due to out of range but since
                  // we're explicitly handling it we don't want the interceptor to fire
                  'Ignore-Errors': '428 500',
                }, kwparams)
              }
            } else {
              if (this.ignoreRangeChecks) {
                cmd = 'cmd_no_range_check'
                obs = this.api.cmd_no_range_check(
                  targetName,
                  commandName,
                  paramList,
                  {
                    'Ignore-Errors': '428',
                  },
                  kwparams,
                )
              } else {
                cmd = 'cmd'
                obs = this.api.cmd(targetName, commandName, paramList, {
                  // This request could be denied due to out of range but since
                  // we're explicitly handling it we don't want the interceptor to fire
                  'Ignore-Errors': '428 500',
                }, kwparams)
              }
            }

            obs.then(
              (response) => {
                this.processCmdResponse(
                  true,
                  targetName,
                  commandName,
                  cmd,
                  response,
                )
              },
              (error) => {
                this.processCmdResponse(
                  false,
                  targetName,
                  commandName,
                  cmd,
                  error,
                )
              },
            )
          }
        },
        (error) => {
          this.processCmdResponse(false, targetName, commandName, cmd, error)
        },
      )
    },

    sendHazardousCmd() {
      this.displaySendHazardous = false
      let obs = ''
      let cmd = ''
      let kwparams = this.disableCommandValidation ? { validate: false } : {}
      if (this.cmdRaw) {
        if (this.ignoreRangeChecks) {
          cmd = 'cmd_raw_no_range_check'
          obs = this.api.cmd_raw_no_checks(
            this.lastTargetName,
            this.lastCommandName,
            this.lastParamList,
            {
              'Ignore-Errors': '428',
            },
            kwparams,
          )
        } else {
          cmd = 'cmd_raw'
          obs = this.api.cmd_raw_no_hazardous_check(
            this.lastTargetName,
            this.lastCommandName,
            this.lastParamList,
            {
              // This request could be denied due to out of range but since
              // we're explicitly handling it we don't want the interceptor to fire
              'Ignore-Errors': '428 500',
            },
            kwparams,
          )
        }
      } else {
        if (this.ignoreRangeChecks) {
          cmd = 'cmd_no_range_check'
          obs = this.api.cmd_no_checks(
            this.lastTargetName,
            this.lastCommandName,
            this.lastParamList,
            {
              'Ignore-Errors': '428',
            },
            kwparams,
          )
        } else {
          cmd = 'cmd'
          obs = this.api.cmd_no_hazardous_check(
            this.lastTargetName,
            this.lastCommandName,
            this.lastParamList,
            {
              // This request could be denied due to out of range but since
              // we're explicitly handling it we don't want the interceptor to fire
              'Ignore-Errors': '428 500',
            },
            kwparams,
          )
        }
      }

      obs.then(
        (response) => {
          this.processCmdResponse(
            true,
            this.lastTargetName,
            this.lastCommandName,
            cmd,
            response,
          )
        },
        (error) => {
          this.processCmdResponse(
            false,
            this.lastTargetName,
            this.lastCommandName,
            cmd,
            error,
          )
        },
      )
    },

    cancelHazardousCmd() {
      this.displaySendHazardous = false
      this.status = 'Hazardous command not sent'
      this.sendDisabled = false
    },

    processCmdResponse(success, targetName, commandName, cmd_sent, response) {
      // If it was sent from history it's all in targetName, see sendCmd for details
      if (commandName === undefined) {
        ;[targetName, commandName] = targetName.split(' ').slice(0, 2)
      }
      let msg = ''
      if (success) {
        msg = `${cmd_sent}("${response['target_name']} ${response['cmd_name']}`
        let keys = Object.keys(response['cmd_params'])
        if (keys.length > 0) {
          msg += ' with '
          for (let i = 0; i < keys.length; i++) {
            let key = keys[i]
            let value = ''
            if (response['obfuscated_items'].includes(key)) {
              value = '*****'
            } else {
              value = this.convertToString(response['cmd_params'][key])
            }
            // If the response has unquoted string data we add quotes
            if (
              typeof response['cmd_params'][key] === 'string' &&
              value.charAt(0) !== "'" &&
              value.charAt(0) !== '"'
            ) {
              value = `'${value}'`
            }
            msg += key + ' ' + value
            if (i < keys.length - 1) {
              msg += ', '
            }
          }
        }
        if (this.disableCommandValidation) {
          msg += '", validate: false)'
        } else {
          msg += '")'
        }
        if (!this.history.includes(msg)) {
          let value = msg
          if (this.history.length !== 0) {
            value += `\n${this.history}`
          }
          this.editor.setValue(value)
          this.editor.moveCursorTo(0, 0)
        }
        msg += ' sent.'
        // Add the number of commands sent to the status message
        if (this.status.includes(msg)) {
          let parts = this.status.split('sent.')
          if (parts[1].includes('(')) {
            let num = parseInt(parts[1].substr(2, parts[1].indexOf(')') - 2))
            msg = parts[0] + 'sent. (' + (num + 1) + ')'
          } else {
            msg += ' (2)'
          }
        }
        this.status = msg
      } else {
        let context = 'sending ' + targetName + ' ' + commandName
        this.displayError(context, response, true)
      }
      // Make a copy of the history
      this.history = this.editor.getValue()
      localStorage['command_sender__history'] = this.editor.getValue()
      this.sendDisabled = false
    },

    clearHistory() {
      this.editor.setValue('')
      this.history = ''
      localStorage.removeItem('command_sender__history')
    },

    displayError(context, error, showDialog = false) {
      this.status = `Error ${context} due to ${error.name}`
      if (error.message && error.message !== '') {
        this.status += ': '
        this.status += error.message
      }
      if (this.status.includes('CriticalCmdError')) {
        this.status = `Critical Command Queued For Approval`
      }
      if (showDialog) {
        if (error.message.includes('CriticalCmdError')) {
          this.criticalCmdUuid = error.object.data.instance_variables['@uuid']
          this.criticalCmdString =
            error.object.data.instance_variables['@command']['cmd_string']
          this.criticalCmdUser =
            error.object.data.instance_variables['@command']['username']
          this.displayCriticalCmd = true
        } else {
          this.displayErrorDialog = true
        }
      }
    },

    loadScreen(target, screen) {
      return Api.get('/openc3-api/screen/' + target + '/' + screen, {
        headers: {
          Accept: 'text/plain',
        },
      })
    },

    // setupRawCmd() {
    //   this.api.get_interface_names().then(
    //     (response) => {
    //       let interfaces = []
    //       for (let i = 0; i < response.length; i++) {
    //         interfaces.push({ label: response[i], value: response[i] })
    //       }
    //       this.interfaces = interfaces
    //       this.selectedInterface = interfaces[0].value
    //       this.displaySendRaw = true
    //     },
    //     (error) => {
    //       this.displaySendRaw = false
    //       this.displayError('getting interface names', error, true)
    //     }
    //   )
    // },

    // selectRawCmdFile(event) {
    //   this.rawCmdFile = event.target.files[0]
    // },

    // onLoad(event) {
    //   let bufView = new Uint8Array(event.target.result)
    //   let jstr = { json_class: 'String', raw: [] }
    //   for (let i = 0; i < bufView.length; i++) {
    //     jstr.raw.push(bufView[i])
    //   }

    //   this.api.send_raw(this.selectedInterface, jstr).then(
    //     () => {
    //       this.displaySendRaw = false
    //       this.status =
    //         'Sent ' +
    //         bufView.length +
    //         ' bytes to interface ' +
    //         this.selectedInterface
    //     },
    //     (error) => {
    //       this.displaySendRaw = false
    //       this.displayError('sending raw data', error, true)
    //     }
    //   )
    // },

    // sendRawCmd() {
    //   let self = this
    //   let reader = new FileReader()
    //   reader.onload = function (e) {
    //     self.onLoad(e)
    //   }
    //   reader.onerror = function (e) {
    //     self.displaySendRaw = false
    //     let target = e.target
    //     self.displayError('sending raw data', target.error, true)
    //   }
    //   // TBD - use the other event handlers to implement a progress bar for the
    //   // file upload.  Handle abort as well?
    //   //reader.onloadstart = function(e) {}
    //   //reader.onprogress = function(e) {}
    //   //reader.onloadend = function(e) {}
    //   //reader.onabort = function(e) {}

    //   reader.readAsArrayBuffer(this.rawCmdFile)
    // },

    // cancelRawCmd() {
    //   this.displaySendRaw = false
    //   this.status = 'Raw command not sent'
    // },
  },
}
</script>

<style scoped>
.editor {
  margin-left: 30px;
  height: 50px;
  width: 95%;
  position: relative;
  font-size: 16px;
}
</style><|MERGE_RESOLUTION|>--- conflicted
+++ resolved
@@ -225,12 +225,7 @@
       statesInHex: false,
       showIgnoredParams: false,
       cmdRaw: false,
-<<<<<<< HEAD
-=======
       disableCommandValidation: false,
-      ignoredParams: [],
-      rows: [],
->>>>>>> a4bbec26
       interfaces: [],
       selectedInterface: '',
       rawCmdFile: null,
@@ -538,7 +533,9 @@
             this.displaySendHazardous = true
           } else {
             let obs
-            let kwparams = this.disableCommandValidation ? { validate: false } : {}
+            let kwparams = this.disableCommandValidation
+              ? { validate: false }
+              : {}
             if (this.cmdRaw) {
               if (this.ignoreRangeChecks) {
                 cmd = 'cmd_raw_no_range_check'
@@ -553,11 +550,17 @@
                 )
               } else {
                 cmd = 'cmd_raw'
-                obs = this.api.cmd_raw(targetName, commandName, paramList, {
-                  // This request could be denied due to out of range but since
-                  // we're explicitly handling it we don't want the interceptor to fire
-                  'Ignore-Errors': '428 500',
-                }, kwparams)
+                obs = this.api.cmd_raw(
+                  targetName,
+                  commandName,
+                  paramList,
+                  {
+                    // This request could be denied due to out of range but since
+                    // we're explicitly handling it we don't want the interceptor to fire
+                    'Ignore-Errors': '428 500',
+                  },
+                  kwparams,
+                )
               }
             } else {
               if (this.ignoreRangeChecks) {
@@ -573,11 +576,17 @@
                 )
               } else {
                 cmd = 'cmd'
-                obs = this.api.cmd(targetName, commandName, paramList, {
-                  // This request could be denied due to out of range but since
-                  // we're explicitly handling it we don't want the interceptor to fire
-                  'Ignore-Errors': '428 500',
-                }, kwparams)
+                obs = this.api.cmd(
+                  targetName,
+                  commandName,
+                  paramList,
+                  {
+                    // This request could be denied due to out of range but since
+                    // we're explicitly handling it we don't want the interceptor to fire
+                    'Ignore-Errors': '428 500',
+                  },
+                  kwparams,
+                )
               }
             }
 
