{
  "name": "@openc3/cosmos-tool-cmdsender",
  "version": "5.19.1-beta0",
  "private": true,
  "scripts": {
    "serve": "vue-cli-service serve",
    "build": "vue-cli-service build --no-module",
    "test:unit": "vue-cli-service test:unit",
    "lint": "vue-cli-service lint",
    "serve:standalone": "vue-cli-service serve --mode standalone",
    "test:components": "vue-cli-service test:components"
  },
  "dependencies": {
    "@astrouxds/astro-web-components": "7.22.1",
<<<<<<< HEAD
    "@openc3/tool-common": "5.18.1-beta0",
    "axios": "1.7.4",
    "date-fns": "3.6.0",
    "single-spa-vue": "3.0.0",
=======
    "@openc3/tool-common": "5.19.1-beta0",
    "axios": "1.7.7",
    "date-fns": "4.1.0",
    "portal-vue": "2.1.7",
    "single-spa-vue": "2.5.1",
>>>>>>> 77257691
    "sprintf-js": "1.1.3",
    "systemjs-webpack-interop": "2.3.7",
    "vue": "3.5.4",
    "vue-router": "4.4.4",
    "vuetify": "3.7.1",
    "vuex": "4.1.0"
  },
  "devDependencies": {
    "@babel/eslint-parser": "7.25.1",
    "@rushstack/eslint-patch": "1.10.4",
    "@vue/babel-preset-app": "5.0.8",
    "@vue/cli": "5.0.8",
    "@vue/cli-plugin-babel": "5.0.8",
    "@vue/cli-plugin-eslint": "5.0.8",
    "@vue/cli-plugin-router": "5.0.8",
    "@vue/cli-plugin-vuex": "5.0.8",
    "@vue/cli-service": "5.0.8",
    "@vue/compiler-sfc": "3.5.4",
    "@vue/eslint-config-prettier": "9.0.0",
<<<<<<< HEAD
    "@vue/test-utils": "2.4.6",
    "babel-loader": "9.1.3",
=======
    "@vue/test-utils": "1.3.0",
    "babel-loader": "9.2.1",
>>>>>>> 77257691
    "babel-plugin-istanbul": "7.0.0",
    "eslint": "8.56.0",
    "eslint-config-prettier": "9.1.0",
    "eslint-plugin-prettier": "5.2.1",
    "eslint-plugin-vue": "9.28.0",
    "prettier": "3.3.3",
    "sass": "1.79.3",
    "sass-loader": "16.0.2",
    "vue-cli-plugin-single-spa": "3.3.0",
    "vue-cli-plugin-vuetify": "2.5.8",
<<<<<<< HEAD
    "webpack": "5.94.0"
=======
    "vue-template-compiler": "2.7.16",
    "webpack": "5.95.0"
>>>>>>> 77257691
  }
}<|MERGE_RESOLUTION|>--- conflicted
+++ resolved
@@ -12,18 +12,10 @@
   },
   "dependencies": {
     "@astrouxds/astro-web-components": "7.22.1",
-<<<<<<< HEAD
-    "@openc3/tool-common": "5.18.1-beta0",
-    "axios": "1.7.4",
-    "date-fns": "3.6.0",
-    "single-spa-vue": "3.0.0",
-=======
     "@openc3/tool-common": "5.19.1-beta0",
     "axios": "1.7.7",
     "date-fns": "4.1.0",
-    "portal-vue": "2.1.7",
-    "single-spa-vue": "2.5.1",
->>>>>>> 77257691
+    "single-spa-vue": "3.0.0",
     "sprintf-js": "1.1.3",
     "systemjs-webpack-interop": "2.3.7",
     "vue": "3.5.4",
@@ -43,13 +35,8 @@
     "@vue/cli-service": "5.0.8",
     "@vue/compiler-sfc": "3.5.4",
     "@vue/eslint-config-prettier": "9.0.0",
-<<<<<<< HEAD
     "@vue/test-utils": "2.4.6",
-    "babel-loader": "9.1.3",
-=======
-    "@vue/test-utils": "1.3.0",
     "babel-loader": "9.2.1",
->>>>>>> 77257691
     "babel-plugin-istanbul": "7.0.0",
     "eslint": "8.56.0",
     "eslint-config-prettier": "9.1.0",
@@ -60,11 +47,6 @@
     "sass-loader": "16.0.2",
     "vue-cli-plugin-single-spa": "3.3.0",
     "vue-cli-plugin-vuetify": "2.5.8",
-<<<<<<< HEAD
-    "webpack": "5.94.0"
-=======
-    "vue-template-compiler": "2.7.16",
     "webpack": "5.95.0"
->>>>>>> 77257691
   }
 }