--- conflicted
+++ resolved
@@ -655,14 +655,8 @@
       return this.exec(
         'cmd_no_range_check',
         target_name,
-<<<<<<< HEAD
-        {},
-        headerOptions,
-        kwparams,
-=======
-        kwparams,
-        headerOptions,
->>>>>>> a33514e8
+        kwparams,
+        headerOptions,
       )
     } else {
       return this._cmd(
@@ -708,14 +702,8 @@
       return this.exec(
         'cmd_raw_no_range_check',
         target_name,
-<<<<<<< HEAD
-        {},
-        headerOptions,
-        kwparams,
-=======
-        kwparams,
-        headerOptions,
->>>>>>> a33514e8
+        kwparams,
+        headerOptions,
       )
     } else {
       return this._cmd(
@@ -740,14 +728,8 @@
       return this.exec(
         'cmd_no_hazardous_check',
         target_name,
-<<<<<<< HEAD
-        {},
-        headerOptions,
-        kwparams,
-=======
-        kwparams,
-        headerOptions,
->>>>>>> a33514e8
+        kwparams,
+        headerOptions,
       )
     } else {
       return this._cmd(
@@ -769,17 +751,7 @@
     kwparams = {},
   ) {
     if (command_name === undefined) {
-<<<<<<< HEAD
-      return this.exec(
-        'cmd_no_checks',
-        target_name,
-        {},
-        headerOptions,
-        kwparams,
-      )
-=======
       return this.exec('cmd_no_checks', target_name, kwparams, headerOptions)
->>>>>>> a33514e8
     } else {
       return this._cmd(
         'cmd_no_checks',
@@ -829,14 +801,8 @@
       return this.exec(
         'cmd_raw_no_checks',
         target_name,
-<<<<<<< HEAD
-        {},
-        headerOptions,
-        kwparams,
-=======
-        kwparams,
-        headerOptions,
->>>>>>> a33514e8
+        kwparams,
+        headerOptions,
       )
     } else {
       return this._cmd(
