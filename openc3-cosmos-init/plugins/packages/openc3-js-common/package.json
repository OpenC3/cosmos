{
  "name": "@openc3/js-common",
  "description": "Common library for COSMOS tool development",
  "version": "6.9.3-beta0",
  "license": "SEE LICENSE IN LICENSE.txt",
  "homepage": "https://openc3.com",
  "repository": {
    "type": "git",
    "url": "git+https://github.com/OpenC3/cosmos.git",
    "directory": "openc3-cosmos-init/plugins/packages/openc3-js-common"
  },
  "bugs": {
    "url": "https://github.com/OpenC3/cosmos/issues"
  },
  "keywords": [
    "openc3",
    "cosmos"
  ],
  "type": "module",
  "files": [
    "dist",
    "viteDevServerPlugin.mjs"
  ],
  "exports": {
    "./services": {
      "import": "./dist/services.js",
      "require": "./dist/services.cjs"
    },
    "./utils": {
      "import": "./dist/utils.js",
      "require": "./dist/utils.cjs"
    },
    "./viteDevServerPlugin": {
      "default": "./viteDevServerPlugin.mjs"
    }
  },
  "scripts": {
    "serve": "vite build --watch --mode dev-server",
    "build": "vite build",
    "lint": "eslint src",
    "serve:standalone": "vite preview --mode standalone"
  },
  "dependencies": {
    "@anycable/web": "1.1.0",
    "@astrouxds/astro-web-components": "7.27.0",
    "axios": "1.13.2",
    "binary-search": "1.3.6",
    "date-fns": "4.1.0",
    "date-fns-tz": "3.2.0",
    "lodash": "4.17.21",
    "lossless-json": "4.3.0",
    "sass": "1.94.2",
    "sortablejs": "1.15.6",
    "sprintf-js": "1.1.3",
    "uplot": "1.6.32"
  },
  "devDependencies": {
<<<<<<< HEAD
    "prettier": "3.6.2",
    "vite": "7.2.1"
=======
    "prettier": "3.7.3",
    "vite": "6.4.1"
>>>>>>> e9cb1cd2
  }
}<|MERGE_RESOLUTION|>--- conflicted
+++ resolved
@@ -55,12 +55,7 @@
     "uplot": "1.6.32"
   },
   "devDependencies": {
-<<<<<<< HEAD
-    "prettier": "3.6.2",
+    "prettier": "3.7.3",
     "vite": "7.2.1"
-=======
-    "prettier": "3.7.3",
-    "vite": "6.4.1"
->>>>>>> e9cb1cd2
   }
 }