{
  "name": "@openc3/js-common",
  "description": "Common library for COSMOS tool development",
  "version": "6.10.2-beta0",
  "license": "SEE LICENSE IN LICENSE.txt",
  "homepage": "https://openc3.com",
  "repository": {
    "type": "git",
    "url": "git+https://github.com/OpenC3/cosmos.git",
    "directory": "openc3-cosmos-init/plugins/packages/openc3-js-common"
  },
  "bugs": {
    "url": "https://github.com/OpenC3/cosmos/issues"
  },
  "keywords": [
    "openc3",
    "cosmos"
  ],
  "type": "module",
  "files": [
    "dist",
    "viteDevServerPlugin.mjs"
  ],
  "exports": {
    "./services": {
      "import": "./dist/services.js",
      "require": "./dist/services.cjs"
    },
    "./utils": {
      "import": "./dist/utils.js",
      "require": "./dist/utils.cjs"
    },
    "./viteDevServerPlugin": {
      "default": "./viteDevServerPlugin.mjs"
    }
  },
  "scripts": {
    "serve": "vite build --watch --mode dev-server",
    "build": "vite build",
    "lint": "eslint src",
    "serve:standalone": "vite preview --mode standalone"
  },
  "dependencies": {
    "@anycable/web": "1.1.0",
    "@astrouxds/astro-web-components": "7.27.0",
    "axios": "1.13.2",
    "binary-search": "1.3.6",
    "date-fns": "4.1.0",
    "date-fns-tz": "3.2.0",
    "lodash": "4.17.21",
    "lossless-json": "4.3.0",
    "sass": "1.95.1",
    "sortablejs": "1.15.6",
    "sprintf-js": "1.1.3",
    "uplot": "1.6.32"
  },
  "devDependencies": {
<<<<<<< HEAD
    "prettier": "3.7.3",
    "vite": "7.2.1"
=======
    "prettier": "3.7.4",
    "vite": "6.4.1"
>>>>>>> 5f6b1d66
  }
}<|MERGE_RESOLUTION|>--- conflicted
+++ resolved
@@ -55,12 +55,7 @@
     "uplot": "1.6.32"
   },
   "devDependencies": {
-<<<<<<< HEAD
-    "prettier": "3.7.3",
-    "vite": "7.2.1"
-=======
     "prettier": "3.7.4",
     "vite": "6.4.1"
->>>>>>> 5f6b1d66
   }
 }