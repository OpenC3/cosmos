<!--
# Copyright 2022 Ball Aerospace & Technologies Corp.
# All Rights Reserved.
#
# This program is free software; you can modify and/or redistribute it
# under the terms of the GNU Affero General Public License
# as published by the Free Software Foundation; version 3 with
# attribution addendums as found in the LICENSE.txt
#
# This program is distributed in the hope that it will be useful,
# but WITHOUT ANY WARRANTY; without even the implied warranty of
# MERCHANTABILITY or FITNESS FOR A PARTICULAR PURPOSE.  See the
# GNU Affero General Public License for more details.

# Modified by OpenC3, Inc.
# All changes Copyright 2022, OpenC3, Inc.
# All Rights Reserved
#
# This file may also be used under the terms of a commercial license
# if purchased from OpenC3, Inc.
-->

<template>
  <div>
    <v-card class="pa-5">
      <v-row dense>
        <v-text-field
          dense
          outlined
          readonly
          label="Overall Limits State"
          :prepend-inner-icon="astroIcon"
          :value="overallStateFormatted"
          :class="textFieldClass"
          style="padding-right: 10px; max-width: 280px"
          data-test="overall-state"
        />
        <v-text-field
          dense
          outlined
          readonly
          label="Current Limits Set"
          :value="currentLimitsSet"
          style="max-width: 200px"
          data-test="limits-set"
        />
      </v-row>
<<<<<<< HEAD

      <div v-for="(item, index) in items" :key="item.key">
        <v-row data-test="limits-row" class="my-0 ml-1 mr-1">
          <labelvaluelimitsbar-widget
            v-if="item.limits"
            :parameters="item.parameters"
            :settings="widgetSettings"
          />
          <labelvalue-widget
            v-else
            :parameters="item.parameters"
            :settings="widgetSettings"
          />
          <v-tooltip bottom>
            <template v-slot:activator="{ on, attrs }">
              <v-btn
                icon
                class="mr-2"
                @click="ignorePacket(item.key)"
                v-bind="attrs"
                v-on="on"
              >
                <v-icon> mdi-close-circle-multiple </v-icon>
              </v-btn>
            </template>
            <span>Ignore Entire Packet</span>
          </v-tooltip>
          <v-tooltip bottom>
            <template v-slot:activator="{ on, attrs }">
              <v-btn
                icon
                class="mr-2"
                @click="ignoreItem(item.key)"
                v-bind="attrs"
                v-on="on"
              >
                <v-icon> mdi-close-circle </v-icon>
              </v-btn>
            </template>
            <span>Ignore Item</span>
          </v-tooltip>
          <v-tooltip bottom>
            <template v-slot:activator="{ on, attrs }">
              <v-btn
                icon
                class="mr-2"
                @click="removeItem(item.key)"
                v-bind="attrs"
                v-on="on"
              >
                <v-icon> mdi-eye-off </v-icon>
              </v-btn>
            </template>
            <span>Temporarily Hide Item</span>
          </v-tooltip>
        </v-row>
        <v-divider v-if="index < items.length - 1" :key="index" />
      </div>
    </v-card>
    <v-dialog v-model="ignoredItemsDialog" max-width="600">
=======
      <v-divider v-if="index < items.length - 1" :key="index" />
    </div>
    <v-dialog
      content-class="ignored-dialog"
      v-model="ignoredItemsDialog"
      max-width="600"
    >
>>>>>>> 6bf12449
      <v-card>
        <v-system-bar>
          <v-spacer />
          <span>Ignored Items</span>
          <v-spacer />
        </v-system-bar>
        <v-card-text>
          <div class="my-2">
            <div v-for="(item, index) in ignoredFormatted" :key="index">
              <v-row class="ma-1">
                <span class="font-weight-black"> {{ item }} </span>
                <v-spacer />
                <v-btn
                  @click="restoreItem(item, index)"
                  small
                  icon
                  :data-test="`remove-ignore-${index}`"
                >
                  <v-icon> mdi-delete </v-icon>
                </v-btn>
              </v-row>
              <v-divider
                v-if="index < ignoredFormatted.length - 1"
                :key="index"
              />
            </div>
            <v-row class="mt-2">
              <v-spacer />
              <v-btn
                @click="ignoredItemsDialog = false"
                class="mx-2"
                color="primary"
              >
                Ok
              </v-btn>
            </v-row>
            <v-divider v-if="index < items.length - 1" :key="index" />
          </div>
        </v-card-text>
      </v-card>
    </v-dialog>
  </div>
</template>

<script>
import { OpenC3Api } from '@openc3/tool-common/src/services/openc3-api'
import Cable from '@openc3/tool-common/src/services/cable.js'
import LabelvalueWidget from '@openc3/tool-common/src/components/widgets/LabelvalueWidget'
import LabelvaluelimitsbarWidget from '@openc3/tool-common/src/components/widgets/LabelvaluelimitsbarWidget'
import Vue from 'vue'

export default {
  components: {
    LabelvalueWidget,
    LabelvaluelimitsbarWidget,
  },
  props: {
    value: {
      type: Array,
      default: () => [],
    },
  },
  data() {
    return {
      api: null,
      cable: new Cable(),
      ignored: [],
      ignoredItemsDialog: false,
      overallState: 'GREEN',
      currentLimitsSet: '',
      items: [],
      itemList: [],
      screenItems: [],
      screenValues: {},
      updateCounter: 0,
      widgetSettings: [
        ['WIDTH', '520px'], // Total of three subwidgets
        ['0', 'WIDTH', '180px'],
        ['1', 'WIDTH', '180px'],
        ['2', 'WIDTH', '160px'],
        ['__SCREEN__', this],
      ],
    }
  },
  computed: {
    textFieldClass() {
      if (this.overallState) {
        return `textfield-${this.overallState.toLowerCase()}`
      } else {
        return ''
      }
    },
    overallStateFormatted() {
      if (this.ignored.length === 0) {
        return this.overallState
      } else {
        return `${this.overallState} (Some items ignored)`
      }
    },
    ignoredFormatted() {
      return this.ignored.map((x) => x.split('__').join(' '))
    },
    astroIcon() {
      switch (this.overallState) {
        case 'GREEN':
          return '$vuetify.icons.astro-status-normal'
        case 'YELLOW':
          return '$vuetify.icons.astro-status-caution'
        case 'RED':
          return '$vuetify.icons.astro-status-critical'
        case 'BLUE':
          // This one is a little weird but it matches our color scheme
          return '$vuetify.icons.astro-status-standby'
        default:
          return null
      }
    },
  },
  created() {
    this.api = new OpenC3Api()
    // Value is passed in as the list of ignored items
    for (let item of this.value) {
      if (item.match(/.+__.+__.+/)) {
        // TARGET__PACKET__ITEM
        this.ignoreItem(item, true)
      } else {
        // TARGET__PACKET
        this.ignorePacket(item, true)
      }
    }
    this.updateOutOfLimits()
    this.getCurrentLimitsSet()
    this.currentSetRefreshInterval = setInterval(
      this.getCurrentLimitsSet,
      10 * 1000,
    )

    this.cable
      .createSubscription('LimitsEventsChannel', window.openc3Scope, {
        received: (parsed) => {
          this.cable.recordPing()
          this.handleMessages(parsed)
        },
      })
      .then((limitsSubscription) => {
        this.limitsSubscription = limitsSubscription
      })
    this.cable
      .createSubscription('ConfigEventsChannel', window.openc3Scope, {
        received: (data) => {
          this.cable.recordPing()
          const parsed = JSON.parse(data)
          this.handleConfigEvents(parsed)
        },
      })
      .then((configSubscription) => {
        this.configSubscription = configSubscription
      })
  },
  mounted() {
    this.updater = setInterval(() => {
      this.update()
    }, 1000)
  },
  destroyed() {
    if (this.updater != null) {
      clearInterval(this.updater)
      this.updater = null
    }
    if (this.limitsSubscription) {
      this.limitsSubscription.unsubscribe()
    }
    if (this.configSubscription) {
      this.configSubscription.unsubscribe()
    }
    this.cable.disconnect()
  },
  methods: {
    getCurrentLimitsSet: function () {
      this.api.get_limits_set().then((result) => {
        this.currentLimitsSet = result
      })
    },
    updateOutOfLimits() {
      this.items = []
      this.itemList = []

      this.api.get_out_of_limits().then((items) => {
        for (const item of items) {
          let itemName = item.join('__')
          // Skip ignored
          if (this.ignored.find((ignored) => itemName.includes(ignored))) {
            continue
          }

          this.itemList.push(itemName)
          let itemInfo = {
            key: item.slice(0, 3).join('__'),
            parameters: item.slice(0, 3),
          }
          if (item[3].includes('YELLOW') && this.overallState !== 'RED') {
            this.overallState = 'YELLOW'
          }
          if (item[3].includes('RED')) {
            this.overallState = 'RED'
          }
          if (item[3] == 'YELLOW' || item[3] == 'RED') {
            itemInfo['limits'] = false
          } else {
            itemInfo['limits'] = true
          }
          this.items.push(itemInfo)
        }
        this.calcOverallState()
      })
    },
    calcOverallState() {
      let overall = 'GREEN'
      for (let item of this.itemList) {
        if (this.ignored.find((ignored) => item.includes(ignored))) {
          continue
        }

        if (item.includes('YELLOW') && overall !== 'RED') {
          overall = 'YELLOW'
        }
        if (item.includes('RED')) {
          overall = 'RED'
          break
        }
      }
      this.overallState = overall
    },
    ignorePacket(item, noUpdate) {
      let [target_name, packet_name, item_name] = item.split('__')
      let newIgnored = `${target_name}__${packet_name}`
      this.ignored.push(newIgnored)
      noUpdate || this.updateIgnored()

      while (true) {
        let index = this.itemList.findIndex((item) => item.includes(newIgnored))
        if (index === -1) {
          break
        } else {
          let underIndex = this.itemList[index].lastIndexOf('__')
          this.removeItem(this.itemList[index].substring(0, underIndex))
        }
      }
      this.calcOverallState()
    },
    ignoreItem(item, noUpdate) {
      this.ignored.push(item)
      noUpdate || this.updateIgnored()
      this.removeItem(item)
      this.calcOverallState()
    },
    restoreItem(item, index) {
      this.ignored.splice(index, 1)
      this.updateIgnored()
      this.updateOutOfLimits()
    },
    removeItem(item) {
      const index = this.itemList.findIndex((arrayItem) =>
        arrayItem.includes(item),
      )
      this.items.splice(index, 1)
      this.itemList.splice(index, 1)
    },
    updateIgnored() {
      this.$emit('input', this.ignored)
    },
    handleConfigEvents(config) {
      for (let event of config) {
        // When a target is deleted we refresh the list of items
        if (event['kind'] === 'deleted' && event['type'] === 'target') {
          this.updateOutOfLimits()
        }
      }
    },
    handleMessages(messages) {
      for (let message of messages) {
        message = JSON.parse(message['event'])

        // We only want to handle LIMITS_CHANGE messages
        // NOTE: The channel also sends LIMITS_SETTINGS and LIMITS_SET messages
        if (message.type != 'LIMITS_CHANGE') {
          continue
        }

        let itemName = `${message.target_name}__${message.packet_name}__${message.item_name}`
        const index = this.itemList.findIndex((arrayItem) =>
          arrayItem.includes(itemName),
        )
        // If we find an existing item we update the state and re-calc overall state
        if (index !== -1) {
          this.itemList[index] = `${itemName}__${message.new_limits_state}`
          this.calcOverallState()
          continue
        }
        // Skip ignored items
        if (this.ignored.find((ignored) => itemName.includes(ignored))) {
          continue
        }
        // Only process items who have gone out of limits
        if (
          message.new_limits_state &&
          !(
            message.new_limits_state.includes('YELLOW') ||
            message.new_limits_state.includes('RED')
          )
        ) {
          continue
        }
        let itemInfo = {
          key: itemName,
          parameters: [
            message.target_name,
            message.packet_name,
            message.item_name,
          ],
        }
        if (
          message.new_limits_state == 'YELLOW' ||
          message.new_limits_state == 'RED'
        ) {
          itemInfo['limits'] = false
        } else {
          itemInfo['limits'] = true
        }
        this.itemList.push(`${itemName}__${message.new_limits_state}`)
        this.items.push(itemInfo)
        this.calcOverallState()
      }
    },
    update() {
      if (this.screenItems.length !== 0) {
        this.api.get_tlm_values(this.screenItems).then((data) => {
          this.updateValues(data)
        })
      }
    },
    updateValues: function (values) {
      this.updateCounter += 1
      for (let i = 0; i < values.length; i++) {
        values[i].push(this.updateCounter)
        Vue.set(this.screenValues, this.screenItems[i], values[i])
      }
    },
    addItem: function (valueId) {
      this.screenItems.push(valueId)
      Vue.set(this.screenValues, valueId, [null, null, 0])
    },
    deleteItem: function (valueId) {
      let index = this.screenItems.indexOf(valueId)
      this.screenItems.splice(index, 1)
    },

    // Menu options
    showIgnored() {
      this.ignoredItemsDialog = true
    },
  },
}
</script>

<style scoped>
:deep(.ignored-dialog) {
  position: absolute;
  top: 50px;
}
/* TODO: Color the border */
.textfield-green :deep(.v-text-field__slot) input,
.textfield-green :deep(.v-text-field__slot) label {
  color: rgb(0, 200, 0);
}

.textfield-yellow :deep(.v-text-field__slot) input,
.textfield-yellow :deep(.v-text-field__slot) label {
  color: rgb(255, 220, 0);
}

.textfield-red :deep(.v-text-field__slot) input,
.textfield-red :deep(.v-text-field__slot) label {
  color: rgb(255, 45, 45);
}
</style><|MERGE_RESOLUTION|>--- conflicted
+++ resolved
@@ -45,7 +45,6 @@
           data-test="limits-set"
         />
       </v-row>
-<<<<<<< HEAD
 
       <div v-for="(item, index) in items" :key="item.key">
         <v-row data-test="limits-row" class="my-0 ml-1 mr-1">
@@ -106,15 +105,7 @@
       </div>
     </v-card>
     <v-dialog v-model="ignoredItemsDialog" max-width="600">
-=======
       <v-divider v-if="index < items.length - 1" :key="index" />
-    </div>
-    <v-dialog
-      content-class="ignored-dialog"
-      v-model="ignoredItemsDialog"
-      max-width="600"
-    >
->>>>>>> 6bf12449
       <v-card>
         <v-system-bar>
           <v-spacer />
