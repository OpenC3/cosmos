--- conflicted
+++ resolved
@@ -94,14 +94,8 @@
     "vuex": "4.1.0"
   },
   "devDependencies": {
-<<<<<<< HEAD
     "@vitejs/plugin-vue": "6.0.1",
-    "prettier": "3.6.2",
+    "prettier": "3.7.3",
     "vite": "7.2.1"
-=======
-    "@vitejs/plugin-vue": "5.2.3",
-    "prettier": "3.7.3",
-    "vite": "6.4.1"
->>>>>>> e9cb1cd2
   }
 }