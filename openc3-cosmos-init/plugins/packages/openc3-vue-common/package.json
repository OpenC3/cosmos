{
  "name": "@openc3/vue-common",
  "description": "Vue component library for COSMOS tool development",
  "version": "6.9.2-beta0",
  "license": "SEE LICENSE IN LICENSE.txt",
  "homepage": "https://openc3.com",
  "repository": {
    "type": "git",
    "url": "git+https://github.com/OpenC3/cosmos.git",
    "directory": "openc3-cosmos-init/plugins/packages/openc3-vue-common"
  },
  "bugs": {
    "url": "https://github.com/OpenC3/cosmos/issues"
  },
  "keywords": [
    "openc3",
    "cosmos"
  ],
  "type": "module",
  "files": [
    "dist"
  ],
  "exports": {
    "./styles": {
      "import": "./dist/vue-common.css"
    },
    "./components": {
      "import": "./dist/components.js",
      "require": "./dist/components.cjs"
    },
    "./icons": {
      "import": "./dist/icons.js",
      "require": "./dist/icons.cjs"
    },
    "./plugins": {
      "import": "./dist/plugins.js",
      "require": "./dist/plugins.cjs"
    },
    "./tools/admin": {
      "import": "./dist/tools/admin.js",
      "require": "./dist/tools/admin.cjs"
    },
    "./tools/base": {
      "import": "./dist/tools/base.js",
      "require": "./dist/tools/base.cjs"
    },
    "./tools/calendar": {
      "import": "./dist/tools/calendar.js",
      "require": "./dist/tools/calendar.cjs"
    },
    "./tools/scriptrunner": {
      "import": "./dist/tools/scriptrunner.js",
      "require": "./dist/tools/scriptrunner.cjs"
    },
    "./util": {
      "import": "./dist/util.js",
      "require": "./dist/util.cjs"
    },
    "./widgets": {
      "import": "./dist/widgets.js",
      "require": "./dist/widgets.cjs"
    }
  },
  "scripts": {
    "serve": "vite build --watch --mode dev-server",
    "build": "vite build",
    "lint": "eslint src",
    "serve:standalone": "vite preview --mode standalone"
  },
  "dependencies": {
    "@astrouxds/astro-web-components": "7.27.0",
    "@braintree/sanitize-url": "7.1.1",
    "@openc3/ace-diff": "3.1.0",
    "@openc3/js-common": "workspace:*",
    "ace-builds": "1.43.4",
    "axios": "1.12.2",
    "binary-search": "1.3.6",
    "date-fns": "4.1.0",
    "date-fns-tz": "3.2.0",
    "dompurify": "3.3.0",
    "lodash": "4.17.21",
    "sass": "1.93.2",
    "single-spa": "6.0.3",
    "sortablejs": "1.15.6",
    "splitpanes": "4.0.4",
    "sprintf-js": "1.1.3",
    "uplot": "1.6.32",
    "vue": "3.5.22",
    "vuetify": "3.10.5",
    "vuex": "4.1.0"
  },
  "devDependencies": {
    "@vitejs/plugin-vue": "5.2.3",
    "prettier": "3.6.2",
<<<<<<< HEAD
    "vite": "6.3.6"
=======
    "vite": "6.4.1",
    "vue-eslint-parser": "10.2.0"
>>>>>>> 5a84312a
  }
}<|MERGE_RESOLUTION|>--- conflicted
+++ resolved
@@ -92,11 +92,6 @@
   "devDependencies": {
     "@vitejs/plugin-vue": "5.2.3",
     "prettier": "3.6.2",
-<<<<<<< HEAD
-    "vite": "6.3.6"
-=======
-    "vite": "6.4.1",
-    "vue-eslint-parser": "10.2.0"
->>>>>>> 5a84312a
+    "vite": "6.4.1"
   }
 }