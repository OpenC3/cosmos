<!--
# Copyright 2022 Ball Aerospace & Technologies Corp.
# All Rights Reserved.
#
# This program is free software; you can modify and/or redistribute it
# under the terms of the GNU Affero General Public License
# as published by the Free Software Foundation; version 3 with
# attribution addendums as found in the LICENSE.txt
#
# This program is distributed in the hope that it will be useful,
# but WITHOUT ANY WARRANTY; without even the implied warranty of
# MERCHANTABILITY or FITNESS FOR A PARTICULAR PURPOSE.  See the
# GNU Affero General Public License for more details.

# Modified by OpenC3, Inc.
# All changes Copyright 2024, OpenC3, Inc.
# All Rights Reserved
#
# This file may also be used under the terms of a commercial license
# if purchased from OpenC3, Inc.
-->

<template>
  <v-card>
    <v-card-title> Login </v-card-title>
    <v-card-subtitle>
      {{ isSet ? 'Enter the' : 'Create a' }}
      password to begin using OpenC3
    </v-card-subtitle>
    <v-card-text>
      <v-form>
        <v-text-field
          v-if="isSet && reset"
          v-model="oldPassword"
          type="password"
          label="Old Password"
        />
        <v-text-field
          v-model="password"
          type="password"
          :label="`${!isSet || reset ? 'New ' : ''}Password`"
          data-test="new-password"
        />
        <v-text-field
          v-if="reset"
          v-model="confirmPassword"
          :rules="[rules.matchPassword]"
          type="password"
          label="Confirm Password"
          data-test="confirm-password"
        />
        <v-btn
          v-if="reset"
          type="submit"
          size="large"
          :color="isSet ? 'warn' : 'success'"
          :disabled="!formValid"
          data-test="set-password"
          @click.prevent="setPassword"
        >
          Set
        </v-btn>
        <v-container v-else>
          <v-row>
            <v-btn
              type="submit"
<<<<<<< HEAD
              @click.prevent="() => verify()"
=======
>>>>>>> 2b421e58
              size="large"
              color="success"
              :disabled="!formValid"
              @click.prevent="() => verifyPassword()"
            >
              Login
            </v-btn>
            <v-spacer />
            <v-btn variant="text" size="small" @click="showReset">
              Change Password
            </v-btn>
          </v-row>
        </v-container>
      </v-form>
    </v-card-text>
    <v-alert v-model="showAlert" :type="alertType" closable>
      {{ alert }}
    </v-alert>
  </v-card>
</template>

<script>
import { Api } from '@openc3/js-common/services'

export default {
  data() {
    return {
      isSet: true,
      password: '',
      confirmPassword: '',
      oldPassword: '',
      reset: false, // setting a password for the first time, or changing to a new password
      alert: '',
      alertType: 'success',
      showAlert: false,
    }
  },
  computed: {
    options: function () {
      return {
        noAuth: true,
        noScope: true, // lol
      }
    },
    rules: function () {
      return {
        matchPassword: () =>
          this.password === this.confirmPassword || 'Passwords must match',
      }
    },
    formValid: function () {
      if (this.reset) {
        if (!this.isSet) {
          return !!this.password && this.password === this.confirmPassword
        } else {
          return (
            !!this.oldPassword &&
            !!this.password &&
            this.password === this.confirmPassword
          )
        }
      } else {
        return !!this.password
      }
    },
  },
  created: function () {
    Api.get('/openc3-api/auth/token-exists', this.options).then((response) => {
      this.isSet = !!response.data.result
      if (!this.isSet) {
        this.reset = true
      }
    })
  },
  mounted: function () {
    if (localStorage.openc3Token) {
      this.verify(localStorage.openc3Token, true)
    }
  },
  methods: {
    showReset: function () {
      this.reset = true
    },
    login: function (response) {
      localStorage.openc3Token = response.data
      const redirect = new URLSearchParams(window.location.search).get(
        'redirect',
      )
      if (redirect?.startsWith('/tools/')) {
        // Valid relative redirect URL
        window.location = decodeURI(redirect)
      } else {
        window.location = '/'
      }
    },
    verify: function (password, noAlert) {
      password ||= this.password
      this.showAlert = false
      Api.post('/openc3-api/auth/verify', {
        data: {
          password,
        },
        ...this.options,
      })
        .then((response) => {
          this.login(response)
        })
        .catch((error) => {
          if (error?.status === 401) {
            this.alert = 'Incorrect password'
          } else if (
            error?.response?.data?.message === 'invalid password hash'
          ) {
            this.alert =
              'Please see the migration guide for upgrading to COSMOS 7 in our docs.'
          } else {
            this.alert = error.message || 'Something went wrong...'
          }
          this.alertType = 'warning'
          this.showAlert = !noAlert
        })
    },
    setPassword: function () {
      this.showAlert = false
      Api.post('/openc3-api/auth/set', {
        data: {
          old_password: this.oldPassword,
          password: this.password,
        },
        ...this.options,
      })
        .then((response) => {
          this.login(response)
        })
        .catch((error) => {
          this.alert = `Invalid password: ${error.response.data.message}`
          this.alertType = 'warning'
          this.showAlert = true
        })
    },
  },
}
</script><|MERGE_RESOLUTION|>--- conflicted
+++ resolved
@@ -64,14 +64,10 @@
           <v-row>
             <v-btn
               type="submit"
-<<<<<<< HEAD
               @click.prevent="() => verify()"
-=======
->>>>>>> 2b421e58
               size="large"
               color="success"
               :disabled="!formValid"
-              @click.prevent="() => verifyPassword()"
             >
               Login
             </v-btn>
@@ -154,7 +150,7 @@
     login: function (response) {
       localStorage.openc3Token = response.data
       const redirect = new URLSearchParams(window.location.search).get(
-        'redirect',
+        'redirect'
       )
       if (redirect?.startsWith('/tools/')) {
         // Valid relative redirect URL
