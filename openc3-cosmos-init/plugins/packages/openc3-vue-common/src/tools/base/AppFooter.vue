<!--
# Copyright 2022 Ball Aerospace & Technologies Corp.
# All Rights Reserved.
#
# This program is free software; you can modify and/or redistribute it
# under the terms of the GNU Affero General Public License
# as published by the Free Software Foundation; version 3 with
# attribution addendums as found in the LICENSE.txt
#
# This program is distributed in the hope that it will be useful,
# but WITHOUT ANY WARRANTY; without even the implied warranty of
# MERCHANTABILITY or FITNESS FOR A PARTICULAR PURPOSE.  See the
# GNU Affero General Public License for more details.

# Modified by OpenC3, Inc.
# All changes Copyright 2025, OpenC3, Inc.
# All Rights Reserved
#
# This file may also be used under the terms of a commercial license
# if purchased from OpenC3, Inc.
-->

<template>
  <v-footer v-if="!chromeless" id="footer" app height="33">
    <img :src="icon" alt="OpenC3" />
    <span :class="footerClass" @click="upgrade">
      OpenC3 {{ edition }} {{ version }} &copy; 2025 - License:
      {{ license }}
    </span>
    <v-spacer />
    <a :href="sourceUrl" class="text-white text-decoration-underline">
      Source
    </a>
    <v-spacer />
    <div class="justify-right"><clock-footer /></div>
    <upgrade-to-enterprise-dialog
      v-model="showUpgradeToEnterpriseDialog"
      reason="Enterprise is Commercially Licensed"
    />
  </v-footer>
</template>

<script>
import { Api, OpenC3Api } from '@openc3/js-common/services'
import { UpgradeToEnterpriseDialog } from '@/components'
import ClockFooter from './ClockFooter.vue'

export default {
  components: {
    ClockFooter,
    UpgradeToEnterpriseDialog,
  },
  data() {
    return {
      icon: '/img/icon.png',
      edition: '',
      enterprise: false,
      license: '',
      sourceUrl: '',
      version: '',
      showUpgradeToEnterpriseDialog: false,
      chromeless: this.$route.query.chromeless,
    }
  },
  computed: {
    footerClass() {
      if (this.enterprise) {
        return 'enterprise'
      } else {
<<<<<<< HEAD
        return 'base'
=======
        return 'core'
>>>>>>> a79c1b30
      }
    },
  },
  created: function () {
    this.getSourceUrl()
    Api.get('/openc3-api/info').then((response) => {
      if (response.data.enterprise) {
        this.edition = 'COSMOS Enterprise'
      } else {
        this.edition = 'COSMOS Core'
      }
      this.enterprise = response.data.enterprise
      this.license = response.data.license
      this.version = response.data.version
    })
  },
  methods: {
    getSourceUrl: function () {
      new OpenC3Api().get_settings(['source_url']).then((response) => {
        this.sourceUrl = response[0]
      })
    },
    upgrade: function () {
      if (!this.enterprise) {
        this.showUpgradeToEnterpriseDialog = true
      }
    },
  },
}
</script>

<style scoped>
.core {
  margin-left: 5px;
  cursor: pointer;
}
.enterprise {
  margin-left: 5px;
}
#footer {
  z-index: 1000; /* On TOP! */
  background-color: var(--gsb-color-background) !important;
}
</style>

<style>
/* Classification banners */
#footer {
  margin-bottom: var(--classification-height-bottom);
}
/* END classification banners */
</style><|MERGE_RESOLUTION|>--- conflicted
+++ resolved
@@ -67,11 +67,7 @@
       if (this.enterprise) {
         return 'enterprise'
       } else {
-<<<<<<< HEAD
-        return 'base'
-=======
         return 'core'
->>>>>>> a79c1b30
       }
     },
   },
