--- conflicted
+++ resolved
@@ -67,11 +67,7 @@
       if (this.enterprise) {
         return 'enterprise'
       } else {
-<<<<<<< HEAD
         return 'core'
-=======
-        return 'base'
->>>>>>> 51156e28
       }
     },
   },
