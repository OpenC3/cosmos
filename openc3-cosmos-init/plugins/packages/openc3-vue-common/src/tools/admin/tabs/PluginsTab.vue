--- conflicted
+++ resolved
@@ -24,8 +24,12 @@
   <div>
     <v-row no-gutters align="center" class="px-2">
       <v-col class="pa-2 mt-2">
-        <v-btn @click="openStore" append-icon="mdi-store"> Browse Plugins </v-btn>
-        <v-btn @click="selectFile" append-icon="mdi-paperclip" class="mx-2"> Install From File </v-btn>
+        <v-btn append-icon="mdi-store" @click="openStore">
+          Browse Plugins
+        </v-btn>
+        <v-btn append-icon="mdi-paperclip" class="mx-2" @click="selectFile">
+          Install From File
+        </v-btn>
         <input
           ref="fileInput"
           style="display: none"
@@ -33,7 +37,8 @@
           @change="fileChange"
         />
         <br />
-        Note: Use <v-icon> mdi-dots-horizontal </v-icon> in the Installed Plugins list to upgrade existing plugins
+        Note: Use <v-icon> mdi-dots-horizontal </v-icon> in the Installed
+        Plugins list to upgrade existing plugins
       </v-col>
       <v-col class="ml-4 mr-2" cols="4">
         <rux-progress :value="progress" />
@@ -41,8 +46,8 @@
     </v-row>
     <v-row no-gutters class="px-2">
       <v-col align="right" class="mr-2">
-        <div> * indicates a modified plugin </div>
-        <div> Click target link to download modifications </div>
+        <div>* indicates a modified plugin</div>
+        <div>Click target link to download modifications</div>
       </v-col>
     </v-row>
     <v-divider />
@@ -51,11 +56,7 @@
       v-model="showAlert"
       closable
       :type="alertType"
-<<<<<<< HEAD
-      v-model="showAlert"
       :text="alert"
-=======
->>>>>>> 01019a1d
       data-test="plugin-alert"
     />
     <v-list
@@ -67,7 +68,7 @@
         <v-col class="text-h5"> Process List </v-col>
         <v-col align="right">
           <!-- See openc3/lib/openc3/utilities/process_manager.rb CLEANUP_CYCLE_SECONDS -->
-          <div> Showing last 10 min of activity </div>
+          <div>Showing last 10 min of activity</div>
         </v-col>
       </v-row>
       <div v-for="process in processes" :key="process.name">
@@ -94,17 +95,11 @@
               <template #activator="{ props }">
                 <v-btn
                   v-bind="props"
-<<<<<<< HEAD
-                  @click="showOutput(process)"
-                  icon="mdi-eye"
-                  data-test="show-output"
-=======
                   icon="mdi-eye"
                   variant="text"
                   aria-label="Show Output"
                   data-test="show-output"
                   @click="showOutput(process)"
->>>>>>> 01019a1d
                 />
               </template>
               <span> Show Output </span>
@@ -114,11 +109,8 @@
         <v-divider />
       </div>
     </v-list>
-<<<<<<< HEAD
     <v-row class="px-4">
-      <v-col class="text-h5">
-        Installed Plugins
-      </v-col>
+      <v-col class="text-h5"> Installed Plugins </v-col>
       <v-col class="v-col-auto">
         <v-switch
           v-model="showDefaultTools"
@@ -136,11 +128,11 @@
       class="list"
       data-test="plugin-list"
     >
-      <template v-slot:item="{ item: plugin }">
+      <template #item="{ item: plugin }">
         <plugin-list-item
           v-bind="plugin"
           :targets="pluginTargets(plugin.name)"
-          :isModified="isModified(plugin.name)"
+          :is-modified="isModified(plugin.name)"
           @edit="() => editPlugin(plugin.name)"
           @upgrade="() => upgradePlugin(plugin.name)"
           @delete="() => deletePrompt(plugin.name)"
@@ -153,71 +145,6 @@
       hide-activator
       :show-dailog="showPluginDetails"
     />
-=======
-    <v-list class="list" data-test="plugin-list">
-      <v-row class="px-4"><v-col class="text-h6">Plugin List</v-col></v-row>
-      <div v-for="(plugin, index) in shownPlugins" :key="index">
-        <v-list-item data-test="plugin-list-item">
-          <v-list-item-title
-            ><span v-if="isModified(plugin)">* </span
-            >{{ plugin }}</v-list-item-title
-          >
-          <v-list-item-subtitle v-if="pluginTargets(plugin).length !== 0">
-            <span
-              v-for="(target, index) in pluginTargets(plugin)"
-              :key="index"
-              class="mr-2"
-            >
-              <a
-                v-if="target.modified"
-                @click.prevent="downloadTarget(target.name)"
-                >{{ target.name }}
-              </a>
-              <span v-else>{{ target.name }} </span>
-            </span>
-          </v-list-item-subtitle>
-
-          <template #append>
-            <v-btn
-              icon="mdi-download"
-              variant="text"
-              aria-label="Download Plugin"
-              data-test="download-plugin"
-              @click="downloadPlugin(plugin)"
-            />
-            <v-btn
-              icon="mdi-pencil"
-              variant="text"
-              aria-label="Edit Plugin"
-              data-test="edit-plugin"
-              @click="editPlugin(plugin)"
-            />
-            <v-tooltip :open-delay="600" location="top">
-              <template #activator="{ props }">
-                <v-btn
-                  v-bind="props"
-                  icon="mdi-update"
-                  variant="text"
-                  aria-label="Upgrade Plugin"
-                  data-test="upgrade-plugin"
-                  @click="upgradePlugin(plugin)"
-                />
-              </template>
-              <span>Upgrade Plugin</span>
-            </v-tooltip>
-            <v-btn
-              icon="mdi-delete"
-              variant="text"
-              aria-label="Delete Plugin"
-              data-test="delete-plugin"
-              @click="deletePrompt(plugin)"
-            />
-          </template>
-        </v-list-item>
-        <v-divider v-if="index < plugins.length - 1" :key="index" />
-      </div>
-    </v-list>
->>>>>>> 01019a1d
     <plugin-dialog
       v-if="showPluginDialog"
       v-model="showPluginDialog"
@@ -242,7 +169,10 @@
       :text="processOutput"
     />
     <v-bottom-sheet v-model="showPluginStore" fullscreen>
-      <plugin-store @close="() => showPluginStore = false" @triggerInstall="installFromUrl" />
+      <plugin-store
+        @close="() => (showPluginStore = false)"
+        @trigger-install="installFromUrl"
+      />
     </v-bottom-sheet>
   </div>
 </template>
@@ -319,19 +249,23 @@
   },
   computed: {
     shownPlugins() {
-      return Object.entries(this.plugins).filter(([pluginName, plugin]) => {
-        const pluginNameFirst = pluginName.split('__')[0]
-        const pluginNameSplit = pluginNameFirst.split('-').slice(0, -1)
-        const pluginNameShort = pluginNameSplit.join('-')
-        return !this.defaultPlugins.includes(pluginNameShort) ||
-          this.showDefaultTools
-      }).map(([pluginName, plugin]) => {
-        const storePlugin = PluginApi.getBySha(plugin.gem_sha)
-        return {
-          ...storePlugin,
-          ...plugin,
-        }
-      })
+      return Object.entries(this.plugins)
+        .filter(([pluginName, plugin]) => {
+          const pluginNameFirst = pluginName.split('__')[0]
+          const pluginNameSplit = pluginNameFirst.split('-').slice(0, -1)
+          const pluginNameShort = pluginNameSplit.join('-')
+          return (
+            !this.defaultPlugins.includes(pluginNameShort) ||
+            this.showDefaultTools
+          )
+        })
+        .map(([pluginName, plugin]) => {
+          const storePlugin = PluginApi.getBySha(plugin.gem_sha)
+          return {
+            ...storePlugin,
+            ...plugin,
+          }
+        })
     },
   },
   watch: {
@@ -373,8 +307,7 @@
     },
     isModified: function (plugin) {
       return Object.entries(this.targets).some(([targetName, target]) => {
-        return target['plugin'] === plugin &&
-        target['modified'] === true
+        return target['plugin'] === plugin && target['modified'] === true
       })
     },
     showOutput: function (process) {
@@ -386,7 +319,9 @@
         this.plugins = response.data
 
         // TODO: delete me
-        const demoKey = Object.keys(this.plugins).find(k => k.includes('demo'))
+        const demoKey = Object.keys(this.plugins).find((k) =>
+          k.includes('demo'),
+        )
         this.plugins[demoKey].gem_sha = 'demosha256'
       })
       Api.get('/openc3-api/targets_modified').then((response) => {
@@ -635,10 +570,12 @@
 .crashed {
   color: red;
 }
+
 .list {
   background-color: var(--color-background-surface-default) !important;
   overflow-x: hidden;
 }
+
 .v-theme--cosmosDark.v-list div:nth-child(odd) .v-list-item {
   background-color: var(--color-background-base-selected) !important;
 }
