<!--
# Copyright 2022 Ball Aerospace & Technologies Corp.
# All Rights Reserved.
#
# This program is free software; you can modify and/or redistribute it
# under the terms of the GNU Affero General Public License
# as published by the Free Software Foundation; version 3 with
# attribution addendums as found in the LICENSE.txt
#
# This program is distributed in the hope that it will be useful,
# but WITHOUT ANY WARRANTY; without even the implied warranty of
# MERCHANTABILITY or FITNESS FOR A PARTICULAR PURPOSE.  See the
# GNU Affero General Public License for more details.

# Modified by OpenC3, Inc.
# All changes Copyright 2025, OpenC3, Inc.
# All Rights Reserved
#
# This file may also be used under the terms of a commercial license
# if purchased from OpenC3, Inc.
-->

<template>
  <div>
    <v-row no-gutters align="center" class="px-2">
      <v-col class="pa-2 mt-2">
        <v-btn @click="openStore" append-icon="mdi-store"> Browse Plugins </v-btn>
        <v-btn @click="selectFile" append-icon="mdi-paperclip" class="mx-2"> Install From File </v-btn>
        <input
          style="display: none"
          type="file"
          ref="fileInput"
          @change="fileChange"
        />
        Note: Use <v-icon> mdi-update </v-icon> to upgrade existing plugins
      </v-col>
      <v-col class="ml-4 mr-2" cols="4">
        <rux-progress :value="progress" />
      </v-col>
    </v-row>
    <v-row no-gutters class="px-2">
      <v-col>
        <v-checkbox
          v-model="showDefaultTools"
          label="Show Default Tools"
          class="mt-0"
          data-test="show-default-tools"
        />
      </v-col>
      <v-col align="right" class="mr-2">
        <div> * indicates a modified plugin </div>
        <div> Click target link to download modifications </div>
      </v-col>
    </v-row>
    <v-divider />
    <!-- TODO This alert shows both success and failure. Make consistent with rest of OpenC3. -->
    <v-alert
      closable
      :type="alertType"
      v-model="showAlert"
      :text="alert"
      data-test="plugin-alert"
    />
    <v-list
      class="list"
      v-if="Object.keys(processes).length > 0"
      data-test="process-list"
    >
      <v-row no-gutters class="px-4">
        <v-col class="text-h6"> Process List </v-col>
        <v-col align="right">
          <!-- See openc3/lib/openc3/utilities/process_manager.rb CLEANUP_CYCLE_SECONDS -->
          <div> Showing last 10 min of activity </div>
        </v-col>
      </v-row>
      <div v-for="process in processes" :key="process.name">
        <v-list-item>
          <v-list-item-title>
            <span
              :class="process.state.toLowerCase()"
              v-text="
                `Processing ${process.process_type}: ${process.detail} - ${process.state}`
              "
            />
          </v-list-item-title>
          <v-list-item-subtitle>
            <span v-text="' Updated At: ' + formatDate(process.updated_at)" />
          </v-list-item-subtitle>

          <template v-slot:append>
            <div v-if="process.state === 'Running'">
              <v-progress-circular indeterminate color="primary" />
            </div>
            <v-tooltip v-else location="top">
              <template v-slot:activator="{ props }">
                <v-icon
                  v-bind="props"
                  @click="showOutput(process)"
                  icon="mdi-eye"
                  data-test="show-output"
                />
              </template>
              <span> Show Output </span>
            </v-tooltip>
          </template>
        </v-list-item>
        <v-divider />
      </div>
    </v-list>
    <v-list class="list" data-test="plugin-list">
      <v-row class="px-4">
        <v-col class="text-h6"> Plugin List </v-col>
      </v-row>
      <div v-for="(plugin, index) in shownPlugins" :key="index">
<<<<<<< HEAD
        <v-list-item>
          <v-list-item-title>
            <template v-if="isModified(plugin)"> * </template>
            {{ plugin }}
          </v-list-item-title>
=======
        <v-list-item data-test="plugin-list-item">
          <v-list-item-title
            ><span v-if="isModified(plugin)">* </span
            >{{ plugin }}</v-list-item-title
          >
>>>>>>> 92b60ed5
          <v-list-item-subtitle v-if="pluginTargets(plugin).length !== 0">
            <span
              v-for="(target, index) in pluginTargets(plugin)"
              :key="index"
              class="mr-2"
            >
              <a
                v-if="target.modified"
                @click.prevent="downloadTarget(target.name)"
              >
                {{ target.name }}
              </a>
              <span v-else> {{ target.name }} </span>
            </span>
          </v-list-item-subtitle>

          <template v-slot:append>
            <div class="mx-3">
              <v-tooltip location="top">
                <template v-slot:activator="{ props }">
                  <v-icon
                    v-bind="props"
                    @click="downloadPlugin(plugin)"
                    icon="mdi-download"
                    data-test="download-plugin"
                  />
                </template>
                <span> Download Plugin </span>
              </v-tooltip>
            </div>
            <div class="mx-3">
              <v-tooltip location="top">
                <template v-slot:activator="{ props }">
                  <v-icon
                    v-bind="props"
                    @click="editPlugin(plugin)"
                    icon="mdi-pencil"
                    data-test="edit-plugin"
                  />
                </template>
                <span> Edit Plugin Details </span>
              </v-tooltip>
            </div>
            <div class="mx-3">
              <v-tooltip location="top">
                <template v-slot:activator="{ props }">
                  <v-icon
                    v-bind="props"
                    @click="upgradePlugin(plugin)"
                    icon="mdi-update"
                    data-test="upgrade-plugin"
                  />
                </template>
                <span> Upgrade Plugin </span>
              </v-tooltip>
            </div>
            <div class="mx-3">
              <v-tooltip location="top">
                <template v-slot:activator="{ props }">
                  <v-icon
                    v-bind="props"
                    @click="deletePrompt(plugin)"
                    icon="mdi-delete"
                    data-test="delete-plugin"
                  />
                </template>
                <span> Delete Plugin </span>
              </v-tooltip>
            </div>
          </template>
        </v-list-item>
        <v-divider v-if="index < plugins.length - 1" :key="index" />
      </div>
    </v-list>
    <plugin-dialog
      v-if="showPluginDialog"
      v-model="showPluginDialog"
      :pluginName="pluginName"
      :variables="variables"
      :pluginTxt="pluginTxt"
      :existingPluginTxt="existingPluginTxt"
      @callback="pluginCallback"
    />
    <modified-plugin-dialog
      v-if="showModifiedPluginDialog"
      v-model="showModifiedPluginDialog"
      :pluginName="currentPlugin"
      :targets="pluginTargets(currentPlugin)"
      :pluginDelete="pluginDelete"
      @submit="modifiedSubmit"
    />
    <!-- <download-dialog v-model="showDownloadDialog" /> -->
    <simple-text-dialog
      v-model="showProcessOutput"
      title="Process Output"
      :text="processOutput"
    />
    <v-bottom-sheet v-model="showPluginStore">
      <plugin-store @triggerInstall="installFromUrl" />
    </v-bottom-sheet>
  </div>
</template>

<script>
import { toDate, format } from 'date-fns'
import { Api } from '@openc3/js-common/services'
import { SimpleTextDialog } from '@/components'
import { ModifiedPluginDialog, PluginDialog } from '@/tools/admin'
import { PluginStore } from '@/plugins/plugin-store'

export default {
  components: {
    PluginDialog,
    PluginStore,
    ModifiedPluginDialog,
    SimpleTextDialog,
  },
  data() {
    return {
      file: null,
      currentPlugin: null,
      plugins: [],
      targets: [],
      processes: {},
      alert: '',
      alertType: 'success',
      showAlert: false,
      pluginName: null,
      variables: {},
      pluginTxt: '',
      pluginHashTmp: null,
      existingPluginTxt: null,
      showDownloadDialog: false,
      showProcessOutput: false,
      processOutput: '',
      showPluginStore: false,
      showPluginDialog: false,
      showModifiedPluginDialog: false,
      showDefaultTools: false,
      progress: 0,
      pluginDelete: false,
      // When updating update local_mode.rb, local_mode.py, plugins.spec.ts
      defaultPlugins: [
        'openc3-cosmos-tool-admin',
        'openc3-cosmos-tool-bucketexplorer',
        'openc3-cosmos-tool-cmdsender',
        'openc3-cosmos-tool-cmdhistory', // Enterprise only
        'openc3-cosmos-tool-cmdtlmserver',
        'openc3-cosmos-tool-dataextractor',
        'openc3-cosmos-tool-dataviewer',
        'openc3-cosmos-tool-docs',
        'openc3-cosmos-tool-handbooks',
        'openc3-cosmos-tool-iframe',
        'openc3-cosmos-tool-limitsmonitor',
        'openc3-cosmos-tool-packetviewer',
        'openc3-cosmos-tool-scriptrunner',
        'openc3-cosmos-tool-tablemanager',
        'openc3-cosmos-tool-tlmgrapher',
        'openc3-cosmos-tool-tlmviewer',
        'openc3-cosmos-enterprise-tool-admin', // Enterprise only
        'openc3-cosmos-tool-autonomic', // Enterprise only
        'openc3-cosmos-tool-calendar', // Enterprise only
        'openc3-cosmos-tool-grafana', // Enterprise only
        'openc3-enterprise-tool-base', // Enterprise only
        'openc3-tool-base',
      ],
    }
  },
  watch: {
    // watcher to reset the file input when the dialog is closed
    showPluginDialog: function (newValue, oldValue) {
      if (newValue === false) {
        this.file = null
        this.$refs.fileInput.value = null
      }
    },
  },
  computed: {
    shownPlugins() {
      let result = []
      for (let plugin of this.plugins) {
        let pluginNameFirst = plugin.split('__')[0]
        let pluginNameSplit = pluginNameFirst.split('-')
        pluginNameSplit = pluginNameSplit.slice(0, -1)
        let pluginName = pluginNameSplit.join('-')
        if (
          !this.defaultPlugins.includes(pluginName) ||
          this.showDefaultTools
        ) {
          result.push(plugin)
        }
      }
      return result
    },
    pluginTargets() {
      return (plugin) => {
        let result = []
        for (const target in this.targets) {
          if (this.targets[target]['plugin'] === plugin) {
            result.push(this.targets[target])
          }
        }
        return result
      }
    },
    isModified() {
      return (plugin) => {
        let result = false
        for (const target in this.targets) {
          if (
            this.targets[target]['plugin'] === plugin &&
            this.targets[target]['modified'] === true
          ) {
            result = true
            break
          }
        }
        return result
      }
    },
  },
  mounted() {
    this.update()
    this.updateProcesses()
  },
  methods: {
    showOutput: function (process) {
      this.processOutput = process.output
      this.showProcessOutput = true
    },
    update: function () {
      Api.get('/openc3-api/plugins').then((response) => {
        this.plugins = response.data
      })
      Api.get('/openc3-api/targets_modified').then((response) => {
        this.targets = response.data
      })
    },
    updateProcesses: function () {
      Api.get('openc3-api/process_status/plugin_?substr=true').then(
        (response) => {
          this.processes = response.data
          if (Object.keys(this.processes).length > 0) {
            setTimeout(() => {
              this.updateProcesses()
              this.update()
            }, 5000)
          }
        },
      )
    },
    formatDate(nanoSecs) {
      return format(
        toDate(parseInt(nanoSecs) / 1000000),
        'yyyy-MM-dd HH:mm:ss.SSS',
      )
    },
    upload: function (existing = null) {
      const method = existing ? 'put' : 'post'
      const path = existing
        ? `/openc3-api/plugins/${existing}`
        : '/openc3-api/plugins'
      const formData = new FormData()
      formData.append('plugin', this.file, this.file.name)
      let self = this
      const promise = Api[method](path, {
        data: formData,
        headers: { 'Content-Type': 'multipart/form-data' },
        onUploadProgress: function (progressEvent) {
          let percentCompleted = Math.round(
            (progressEvent.loaded * 100) / progressEvent.total,
          )
          self.progress = percentCompleted
        },
      })
      promise
        .then((response) => {
          this.progress = 100
          this.alert = 'Uploaded file'
          this.alertType = 'success'
          this.showAlert = true
          setTimeout(() => {
            this.showAlert = false
          }, 5000)
          this.update()
          let existingPluginTxt = null
          if (response.data.existing_plugin_txt_lines !== undefined) {
            existingPluginTxt =
              response.data.existing_plugin_txt_lines.join('\n')
          }
          let pluginTxt = response.data.plugin_txt_lines.join('\n')
          ;(this.pluginName = response.data.name),
            (this.variables = response.data.variables),
            (this.pluginTxt = pluginTxt),
            (this.existingPluginTxt = existingPluginTxt)
          this.showPluginDialog = true
          this.file = undefined
        })
        .catch((error) => {
          this.currentPlugin = null
          this.file = undefined
        })
    },
    pluginCallback: function (pluginHash) {
      this.showPluginDialog = false
      if (this.currentPlugin !== null) {
        pluginHash['name'] = this.currentPlugin
      }
      this.pluginHashTmp = pluginHash
      if (this.isModified(this.currentPlugin)) {
        this.pluginDelete = false
        this.showModifiedPluginDialog = true
      } else {
        this.pluginInstall()
      }
    },
    modifiedSubmit: async function (deleteModified) {
      if (deleteModified === true) {
        for (let target of this.pluginTargets(this.currentPlugin)) {
          if (target.modified == true) {
            await Api.post(`/openc3-api/targets/${target.name}/delete_modified`)
          }
        }
      }
      if (this.pluginDelete) {
        this.deletePlugin(this.currentPlugin)
      } else {
        this.pluginInstall()
      }
    },
    pluginInstall: function () {
      Api.post(`/openc3-api/plugins/install/${this.pluginName}`, {
        data: {
          plugin_hash: JSON.stringify(this.pluginHashTmp),
        },
      }).then((response) => {
        this.alert = `Started installing plugin ${this.pluginName} ...`
        this.alertType = 'success'
        this.showAlert = true
        this.currentPlugin = null
        this.file = undefined
        this.variables = {}
        this.pluginTxt = ''
        this.existingPluginTxt = null
        setTimeout(() => {
          this.showAlert = false
          this.updateProcesses()
        }, 5000)
        this.update()
      })
    },
    installFromUrl: function (gemUrl) {
      // TODO
      this.showPluginStore = false
      // eslint-disable-next-line
      console.log(`Install ${gemUrl}`)
    },
    downloadTarget: function (name) {
      Api.post(`/openc3-api/targets/${name}/download`).then((response) => {
        // Decode Base64 string
        const decodedData = window.atob(response.data.contents)
        // Create UNIT8ARRAY of size same as row data length
        const uInt8Array = new Uint8Array(decodedData.length)
        // Insert all character code into uInt8Array
        for (let i = 0; i < decodedData.length; ++i) {
          uInt8Array[i] = decodedData.charCodeAt(i)
        }
        const blob = new Blob([uInt8Array], { type: 'application/zip' })
        const link = document.createElement('a')
        link.href = URL.createObjectURL(blob)
        link.setAttribute('download', response.data.filename)
        link.click()
      })
    },
    downloadPlugin: function (plugin) {
      Api.post(`/openc3-api/packages/${plugin}/download`).then((response) => {
        // Decode Base64 string
        const decodedData = window.atob(response.data.contents)
        // Create UNIT8ARRAY of size same as row data length
        const uInt8Array = new Uint8Array(decodedData.length)
        // Insert all character code into uInt8Array
        for (let i = 0; i < decodedData.length; ++i) {
          uInt8Array[i] = decodedData.charCodeAt(i)
        }
        const blob = new Blob([uInt8Array], { type: 'application/zip' })
        const link = document.createElement('a')
        link.href = URL.createObjectURL(blob)
        link.setAttribute('download', response.data.filename)
        link.click()
      })
    },
    editPlugin: function (plugin) {
      Api.get(`/openc3-api/plugins/${plugin}`).then((response) => {
        let existingPluginTxt = null
        if (response.data.existing_plugin_txt_lines !== undefined) {
          existingPluginTxt = response.data.existing_plugin_txt_lines.join('\n')
        }
        let pluginTxt = response.data.plugin_txt_lines.join('\n')
        ;(this.pluginName = response.data.name),
          (this.variables = response.data.variables),
          (this.pluginTxt = pluginTxt),
          (this.existingPluginTxt = existingPluginTxt)
        this.showPluginDialog = true
      })
    },
    deletePrompt: function (plugin) {
      this.$dialog
        .confirm(`Are you sure you want to remove: ${plugin}`, {
          okText: 'Delete',
          cancelText: 'Cancel',
        })
        .then((dialog) => {
          if (this.isModified(plugin)) {
            this.currentPlugin = plugin
            this.pluginDelete = true
            this.showModifiedPluginDialog = true
          } else {
            this.deletePlugin(plugin)
          }
        })
    },
    deletePlugin: function (plugin) {
      this.alert = `Removing plugin ${plugin} ...`
      this.alertType = 'success'
      this.showAlert = true
      Api.delete(`/openc3-api/plugins/${plugin}`).then((response) => {
        setTimeout(() => {
          this.showAlert = false
          this.updateProcesses()
        }, 5000)
      })
      this.update()
    },
    upgradePlugin(plugin) {
      this.file = null
      this.currentPlugin = plugin
      this.progress = 0
      this.$refs.fileInput.click()
    },
    selectFile() {
      this.file = null
      this.currentPlugin = null
      this.progress = 0
      this.$refs.fileInput.click()
    },
    fileChange(event) {
      const files = event.target.files
      if (files.length > 0) {
        this.file = files[0]
        if (this.currentPlugin !== null) {
          if (
            this.file.name.split('.gem')[0] ==
            this.currentPlugin.split('.gem')[0]
          ) {
            this.$dialog
              .confirm(
                `The new gem ${this.file.name} appears to be identical to the existing ${this.currentPlugin}. Install?`,
                {
                  okText: 'Ok',
                  cancelText: 'Cancel',
                },
              )
              .then(() => {
                this.upload(this.currentPlugin)
              })
              .catch((error) => {
                // do nothing
              })
          } else {
            // Split up the gem name to determine if this is an upgrade
            // or mistakenly trying to install a different gem
            // Gems are named like openc3-cosmos-demo-5.3.2.gem or
            // openc3-cosmos-pw-test-1.0.0.20230213074527.gem
            // So split on - and match everything until the first .
            let parts = this.file.name.split('-')
            let i = parts.findIndex((x) => x.includes('.'))
            let newName = parts.slice(0, i).join('-')
            parts = this.currentPlugin.split('-')
            i = parts.findIndex((x) => x.includes('.'))
            let existingName = parts.slice(0, i).join('-')
            if (newName !== existingName) {
              this.$dialog
                .confirm(
                  `The new gem base name ${newName} doesn't match the existing ${existingName}. Install?`,
                  {
                    okText: 'Ok',
                    cancelText: 'Cancel',
                  },
                )
                .then(() => {
                  this.upload(this.currentPlugin)
                })
            } else {
              this.upload(this.currentPlugin)
            }
          }
        } else {
          this.upload()
        }
      } else {
        // Reset the input element
        this.$refs.fileInput.value = null
      }
    },
    openStore() {
      this.showPluginStore = true
    },
  },
}
</script>

<style scoped>
.crashed {
  color: red;
}
.list {
  background-color: var(--color-background-surface-default) !important;
  overflow-x: hidden;
}
.v-theme--cosmosDark.v-list div:nth-child(odd) .v-list-item {
  background-color: var(--color-background-base-selected) !important;
}
</style><|MERGE_RESOLUTION|>--- conflicted
+++ resolved
@@ -112,19 +112,11 @@
         <v-col class="text-h6"> Plugin List </v-col>
       </v-row>
       <div v-for="(plugin, index) in shownPlugins" :key="index">
-<<<<<<< HEAD
-        <v-list-item>
+        <v-list-item data-test="plugin-list-item">
           <v-list-item-title>
             <template v-if="isModified(plugin)"> * </template>
             {{ plugin }}
           </v-list-item-title>
-=======
-        <v-list-item data-test="plugin-list-item">
-          <v-list-item-title
-            ><span v-if="isModified(plugin)">* </span
-            >{{ plugin }}</v-list-item-title
-          >
->>>>>>> 92b60ed5
           <v-list-item-subtitle v-if="pluginTargets(plugin).length !== 0">
             <span
               v-for="(target, index) in pluginTargets(plugin)"
