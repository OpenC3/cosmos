<!--
# Copyright 2022 Ball Aerospace & Technologies Corp.
# All Rights Reserved.
#
# This program is free software; you can modify and/or redistribute it
# under the terms of the GNU Affero General Public License
# as published by the Free Software Foundation; version 3 with
# attribution addendums as found in the LICENSE.txt
#
# This program is distributed in the hope that it will be useful,
# but WITHOUT ANY WARRANTY; without even the implied warranty of
# MERCHANTABILITY or FITNESS FOR A PARTICULAR PURPOSE.  See the
# GNU Affero General Public License for more details.

# Modified by OpenC3, Inc.
# All changes Copyright 2025, OpenC3, Inc.
# All Rights Reserved
#
# This file may also be used under the terms of a commercial license
# if purchased from OpenC3, Inc.
#
# A portion of this file was funded by Blue Origin Enterprises, L.P.
# See https://github.com/OpenC3/cosmos/pull/1957
-->

<template>
  <div @click.prevent="$emit('click')">
    <v-card>
      <v-toolbar
        v-show="!hideToolbarData"
        height="24"
        class="pl-2 pr-2"
        :class="selectedGraphId === id ? 'active' : ''"
      >
        <v-btn
          v-show="errors.length !== 0"
          class="mx-2"
          icon="mdi-alert"
          density="compact"
          variant="text"
          aria-label="Show Errors"
          @click="
            () => {
              errorDialog = true
            }
          "
        />

        <v-btn
          icon="mdi-pencil"
          variant="text"
          density="compact"
          data-test="edit-graph-icon"
          aria-label="Edit Graph"
          @click="
            () => {
              editGraph = true
            }
          "
        />

        <v-spacer />
        <span> {{ title }} </span>
        <v-spacer />

        <template v-if="expand">
          <v-btn
            v-if="calcFullSize"
            icon="mdi-arrow-collapse"
            variant="text"
            density="compact"
            data-test="collapse-all"
            @click="collapseAll"
          />
          <v-btn
            v-else
            icon="mdi-arrow-expand"
            variant="text"
            density="compact"
            data-test="expand-all"
            @click="expandAll"
          />

          <v-btn
            v-if="fullWidth"
            icon="mdi-arrow-collapse-horizontal"
            variant="text"
            density="compact"
            data-test="collapse-width"
            @click="collapseWidth"
          />
          <v-btn
            v-else
            icon="mdi-arrow-expand-horizontal"
            variant="text"
            density="compact"
            data-test="expand-width"
            @click="expandWidth"
          />

          <v-btn
            v-if="fullHeight"
            icon="mdi-arrow-collapse-vertical"
            variant="text"
            density="compact"
            data-test="collapse-height"
            @click="collapseHeight"
          />
          <v-btn
            v-else
            icon="mdi-arrow-expand-vertical"
            variant="text"
            density="compact"
            data-test="expand-height"
            @click="expandHeight"
          />
        </template>

        <v-btn
          v-if="expand"
          icon="mdi-window-minimize"
          variant="text"
          density="compact"
          data-test="minimize-screen-icon"
          @click="minMaxTransition"
        />
        <v-btn
          v-else
          icon="mdi-window-maximize"
          variant="text"
          density="compact"
          data-test="maximize-screen-icon"
          @click="minMaxTransition"
        />

        <v-btn
          icon="mdi-close-box"
          variant="text"
          density="compact"
          data-test="close-graph-icon"
          @click.stop="$emit('close-graph')"
        />
      </v-toolbar>

      <v-expand-transition>
        <div v-show="expand" id="chart" ref="chart" class="pa-1">
          <div :id="`chart${id}`"></div>
          <div id="betweenCharts"></div>
          <div v-show="showOverview" :id="`overview${id}`"></div>
        </div>
      </v-expand-transition>
    </v-card>

    <!-- Edit graph dialog -->
    <graph-edit-dialog
      v-if="editGraph"
      v-model="editGraph"
      v-model:x-axis-item="xAxisItem"
      :title="title"
      :legend-position="legendPosition"
      :items="items"
      :graph-min-y="graphMinY"
      :graph-max-y="graphMaxY"
      :lines="lines"
      :colors="colors"
      :start-date-time="graphStartDateTime"
      :end-date-time="graphEndDateTime"
      :time-zone="timeZone"
      :x-axis-item-packet="allowableXAxisItemPacket"
      @remove="removeItems([$event])"
      @ok="editGraphClose"
      @cancel="editGraph = false"
    />

    <!-- Error dialog -->
    <v-dialog v-model="errorDialog" max-width="600">
      <v-toolbar height="24">
        <v-spacer />
        <span> Errors </span>
        <v-spacer />
      </v-toolbar>
      <v-card class="pa-3">
        <v-row dense>
          <v-text-field
            v-model="title"
            readonly
            hide-details
            class="pb-2"
            label="Graph Title"
          />
        </v-row>
        <v-row class="my-3">
          <v-textarea readonly rows="8" :value="error" />
        </v-row>
        <v-row>
          <v-btn block @click="clearErrors"> Clear </v-btn>
        </v-row>
      </v-card>
    </v-dialog>

    <!-- Edit right click context menu -->
    <v-menu
      v-if="editGraphMenu"
      v-model="editGraphMenu"
      :target="[editGraphMenuX, editGraphMenuY]"
      absolute
      offset-y
    >
      <v-list>
        <v-list-item @click="editGraph = true">
          <v-list-item-title style="cursor: pointer">
            Edit {{ title }}
          </v-list-item-title>
        </v-list-item>
      </v-list>
    </v-menu>

    <graph-edit-item-dialog
      v-if="editItem"
      v-model="editItem"
      :colors="colors"
      :item="selectedItem"
      @change-color="changeColor"
      @change-limits="changeLimits"
      @cancel="editItem = false"
      @close="closeEditItem"
    />

    <!-- Edit Item right click context menu -->
    <v-menu
      v-if="itemMenu"
      v-model="itemMenu"
      :target="[itemMenuX, itemMenuY]"
      absolute
      offset-y
    >
      <v-list nav density="compact">
        <v-list-subheader>
          {{ selectedItem.targetName }}
          {{ selectedItem.packetName }}
          {{ selectedItem.itemName }}
        </v-list-subheader>
        <v-list-item @click="editItem = true">
          <template #prepend>
            <v-icon icon="mdi-pencil" />
          </template>
          <v-list-item-title> Edit </v-list-item-title>
        </v-list-item>
        <v-list-item @click="clearData([selectedItem])">
          <template #prepend>
            <v-icon icon="mdi-eraser" />
          </template>
          <v-list-item-title> Clear </v-list-item-title>
        </v-list-item>
        <v-list-item @click="removeItems([selectedItem])">
          <template #prepend>
            <v-icon icon="mdi-delete" />
          </template>
          <v-list-item-title> Delete </v-list-item-title>
        </v-list-item>
      </v-list>
    </v-menu>

    <!-- Edit Legend right click context menu -->
    <v-menu
      v-if="legendMenu"
      v-model="legendMenu"
      :target="[legendMenuX, legendMenuY]"
      absolute
      offset-y
    >
      <v-list>
        <v-list-item @click="moveLegend('top')">
          <v-list-item-title style="cursor: pointer">
            Legend Top
          </v-list-item-title>
        </v-list-item>
        <v-list-item @click="moveLegend('bottom')">
          <v-list-item-title style="cursor: pointer">
            Legend Bottom
          </v-list-item-title>
        </v-list-item>
        <v-list-item @click="moveLegend('left')">
          <v-list-item-title style="cursor: pointer">
            Legend Left
          </v-list-item-title>
        </v-list-item>
        <v-list-item @click="moveLegend('right')">
          <v-list-item-title style="cursor: pointer">
            Legend RIght
          </v-list-item-title>
        </v-list-item>
      </v-list>
    </v-menu>

    <div v-if="!sparkline" ref="info" class="u-series">
      <v-tooltip
        text="Click item to toggle, Right click to edit"
        location="top"
      >
        <template #activator="{ props }">
          <v-icon v-bind="props"> mdi-information-variant-circle </v-icon>
        </template>
      </v-tooltip>
    </div>
  </div>
</template>

<script>
import GraphEditDialog from './GraphEditDialog.vue'
import GraphEditItemDialog from './GraphEditItemDialog.vue'
import uPlot from 'uplot'
import bs from 'binary-search'
import { OpenC3Api, Cable } from '@openc3/js-common/services'
import { TimeFilters } from '@/util'
import 'uplot/dist/uPlot.min.css'

const DEFAULT_X_AXIS_ITEM = '__time'

export default {
  components: {
    GraphEditDialog,
    GraphEditItemDialog,
  },
  mixins: [TimeFilters],
  props: {
    id: {
      type: Number,
      required: true,
    },
    selectedGraphId: {
      type: Number,
      default: null,
    },
    state: {
      type: String,
      required: true,
    },
    // start time in nanoseconds to start the graph
    // this allows multiple graphs to be synchronized
    startTime: {
      type: Number,
      default: null,
    },
    secondsGraphed: {
      type: Number,
      required: true,
    },
    pointsSaved: {
      type: Number,
      required: true,
    },
    pointsGraphed: {
      type: Number,
      required: true,
    },
    refreshIntervalMs: {
      type: Number,
      default: 200,
    },
    hideToolbar: {
      type: Boolean,
      default: false,
    },
    hideOverview: {
      type: Boolean,
      default: false,
    },
    sparkline: {
      type: Boolean,
      default: false,
    },
    initialItems: {
      type: Array,
      default: () => [],
    },
    initialXAxisItem: {
      type: String,
      default: DEFAULT_X_AXIS_ITEM,
    },
    // These allow the parent to force a specific height and/or width
    height: {
      type: Number,
      default: null,
    },
    width: {
      type: Number,
      default: null,
    },
    timeZone: {
      type: String,
      default: 'local',
    },
  },
  emits: [
    'click',
    'close-graph',
    'edit',
    'min-max-graph',
    'pause',
    'resize',
    'start',
    'started',
  ],
  data() {
    return {
      api: null,
      lines: [],
      active: true,
      expand: true,
      fullWidth: true,
      fullHeight: true,
      graph: null,
      editGraph: false,
      editGraphMenu: false,
      editGraphMenuX: 0,
      editGraphMenuY: 0,
      editItem: false,
      itemMenu: false,
      itemMenuX: 0,
      itemMenuY: 0,
      legendMenu: false,
      legendMenuX: 0,
      legendMenuY: 0,
      legendPosition: 'bottom',
      selectedItem: null,
      hideToolbarData: this.hideToolbar,
      showOverview: !this.hideOverview,
      hideOverviewData: this.hideOverview,
      title: '',
      overview: null,
      data: [[]],
      dataChanged: false,
      timeout: null,
      graphMinY: null,
      graphMaxY: null,
      graphStartDateTime: null,
      graphEndDateTime: null,
      xAxisItem: this.initialXAxisItem, // '__time' or something like 'DECOM__TLM__INST__ADCS__RECEIVED_COUNT__CONVERTED'
      indexes: {},
      items: this.initialItems,
      graphItems: [],
      lastPlaybackDateTime: null,
      limitsValues: [],
      drawInterval: null,
      zoomChart: false,
      zoomOverview: false,
      cable: new Cable(),
      subscription: null,
      needToUpdate: false,
      errorDialog: false,
      errors: [],
      colorIndex: 0,
      colors: [
        // The first 3 are taken from the Astro css definitions for
        // --color-data-visualization-1 through 3
        '#00c7cb',
        '#938bdb',
        '#4dacff',
        'lime',
        'darkorange',
        'red',
        'gold',
        'hotpink',
        'tan',
        'cyan',
        'maroon',
        'blue',
        'teal',
        'purple',
        'green',
        'brown',
        'lightblue',
        'white',
        'black',
      ],
    }
  },
  computed: {
    calcFullSize: function () {
      return this.fullWidth || this.fullHeight
    },
    error: function () {
      if (this.errorDialog && this.errors.length > 0) {
        return JSON.stringify(this.errors, null, 4)
      }
      return null
    },
<<<<<<< HEAD
    allowableXAxisItemPacket: function () {
      if (!this.canUseCustomXAxisItem || this.items.length === 0) {
        return undefined
      }
      const { targetName, packetName } = this.items[0]
      return { targetName, packetName }
    },
    canUseCustomXAxisItem: function () {
      // Make sure we're not mixing packets, because items from different packets will be received at different times.
      // If it was mixed, e.g. `xAxisItem` is 'INST__ADCS__RECEIVED_COUNT' and you were graphing
      // 'INST__HEALTH_STATUS__TEMP1', then the `received` handler wouldn't know which x-axis values to apply to the
      // received TEMP1 data points.
      if (this.items.length === 0) {
        return true
      }
      const { targetName, packetName } = this.items[0]
      return this.items.every(
        (item) =>
          item.targetName === targetName && item.packetName === packetName,
      )
    },
    actualXAxisItem: function () {
      if (this.canUseCustomXAxisItem && this.xAxisItem) {
        return this.xAxisItem
      } else {
        return DEFAULT_X_AXIS_ITEM
      }
    },
    xAxisConverter: function () {
      if (this.xAxisIsDefault) {
        return (val) => val / 1_000_000_000.0 // nsec to sec
      }
      return (val) => val
    },
    xAxisFormatter: function () {
      return (val) => {
        if (val == null) {
          return '--'
        } else if (this.xAxisIsTime) {
          // Convert the unix timestamp into a formatted date / time
          return this.formatSeconds(val, this.timeZone)
        }
        return val
      }
    },
    xAxisLabel: function () {
      return this.xAxisIsTime
        ? 'Time'
        : this.actualXAxisItem.split('__').at(-2)
    },
    xAxisIsDefault: function () {
      return this.actualXAxisItem === DEFAULT_X_AXIS_ITEM
    },
    xAxisIsTime: function () {
      const timeItems = ['PACKET_TIMESECONDS', 'RECEIVED_TIMESECONDS']
      return (
        this.xAxisIsDefault ||
        timeItems.includes(this.actualXAxisItem.split('__').at(4))
      )
=======
    playbackMode: function () {
      return this.$store.state.playback.playbackMode
    },
    playbackDateTime: function () {
      return this.$store.state.playback.playbackDateTime
    },
    playbackStep: function () {
      return this.$store.state.playback.playbackStep
>>>>>>> 626b4a02
    },
  },
  watch: {
    state: function (newState, oldState) {
      switch (newState) {
        case 'start':
          // Only subscribe if we were previously stopped
          // If we were paused we do nothing ... see the data function
          if (oldState === 'stop') {
            this.startGraph()
          }
          break
        // case 'pause': Nothing to do ... see the data function
        case 'stop':
          this.stopGraph()
          break
      }
    },
    playbackMode: function (_newState, _oldState) {
      if (this.playbackMode === 'playback') {
        this.setupPlaybackMode()
      } else {
        // realtime
        this.lastPlaybackDateTime = null
        this.clearAllData()
        this.startGraph()
      }
    },
    playbackDateTime: function (_newState, _oldState) {
      if (this.playbackMode === 'playback') {
        if (
          this.lastPlaybackDateTime === null ||
          this.lastPlaybackDateTime > this.playbackDateTime
        ) {
          // If we are going backwards in time we need to clear the data
          this.clearAllData()
        } else {
          this.api
            .get_tlm_values(
              this.graphItems,
              30, // stale timeout
              null, // no cache timeout
              this.lastPlaybackDateTime, // start time
              this.playbackDateTime, // end time
            )
            .then((data) => {
              if (data.length > 0) {
                if (Array.isArray(data[0]) && Array.isArray(data[0][0])) {
                  // data is array of array of arrays
                  for (let i = 0; i < data.length; i++) {
                    for (let j = 0; j < data[i].length; j++) {
                      if (j === 0) {
                        let dateStr = data[i][j][0]
                        let dateObj = new Date(dateStr)
                        this.data[0].push(dateObj.getTime() / 1000.0) // Convert to seconds
                      } else {
                        this.data[j].push(data[i][j][0])
                      }
                    }
                  }
                } else if (Array.isArray(data) && data.length >= 2) {
                  for (let i = 0; i < data.length; i++) {
                    if (i === 0) {
                      let dateStr = data[i][0]
                      let dateObj = new Date(dateStr)
                      this.data[0].push(dateObj.getTime() / 1000.0) // Convert to seconds
                    } else {
                      this.data[i].push(data[i][0])
                    }
                  }
                }
              }
              this.dataChanged = true
              this.updateGraphData()
            })
        }
        this.lastPlaybackDateTime = this.playbackDateTime
      }
    },
    data: function (newData, oldData) {
      this.dataChanged = true
    },
    graphMinY: function (newVal, oldVal) {
      let val = parseFloat(newVal)
      if (!isNaN(val)) {
        this.graphMinY = val
      }
      this.setGraphRange()
    },
    graphMaxY: function (newVal, oldVal) {
      let val = parseFloat(newVal)
      if (!isNaN(val)) {
        this.graphMaxY = val
      }
      this.setGraphRange()
    },
    graphStartDateTime: function (newVal, oldVal) {
      if (newVal && typeof newVal === 'string') {
        this.graphStartDateTime =
          this.parseDateTime(this.graphStartDateTime, this.timeZone) * 1000000
        if (this.graphStartDateTime !== oldVal) {
          this.needToUpdate = true
        }
      } else if (newVal === null && oldVal) {
        // If they clear the start date time we need to update
        this.graphStartDateTime = null
        this.needToUpdate = true
      }
    },
    graphEndDateTime: function (newVal, oldVal) {
      if (newVal && typeof newVal === 'string') {
        this.graphEndDateTime =
          this.parseDateTime(this.graphEndDateTime, this.timeZone) * 1000000
        if (this.graphEndDateTime !== oldVal) {
          this.needToUpdate = true
        }
      } else if (newVal === null && oldVal) {
        // If they clear the end date time we need to update
        this.graphEndDateTime = null
        this.needToUpdate = true
      }
    },
    actualXAxisItem: function (newVal, oldVal) {
      let clonedItems = JSON.parse(JSON.stringify(this.items))
      this.removeItems(clonedItems)
      this.graph.destroy()
      this.chartOpts.series[0].label = this.xAxisLabel
      this.chartOpts.scales.x.time = this.xAxisIsTime
      this.graph = new uPlot(
        this.chartOpts,
        this.data,
        document.getElementById(`chart${this.id}`),
      )
      if (!this.hideOverview) {
        this.overview.destroy()
        this.overviewOpts.scales.x.time = this.xAxisIsTime
        this.overview = new uPlot(
          this.overviewOpts,
          this.data,
          document.getElementById(`overview${this.id}`),
        )
      }
      this.addItems(clonedItems)
      // Don't need to $emit('edit') becuase addItems() does that
    },
  },
  created() {
    this.api = new OpenC3Api()
    this.title = `Graph ${this.id}`
    for (const [index, item] of this.items.entries()) {
      this.data.push([]) // initialize the empty data arrays
      this.indexes[this.subscriptionKey(item)] = index + 1
      if (item.color === undefined) {
        item.color = this.colors[this.colorIndex]
      }
      this.colorIndex++
      if (this.colorIndex === this.colors.length) {
        this.colorIndex = 0
      }
    }
  },
  mounted() {
    // This code allows for temporary pulling in a patched uPlot
    // Also note you need to add 'async' before the mounted method for await
    // const plugin = document.createElement('script')
    // plugin.setAttribute(
    //   'src',
    //   'https://leeoniya.github.io/uPlot/dist/uPlot.iife.min.js'
    // )
    // plugin.async = true
    // document.head.appendChild(plugin)
    // await new Promise(r => setTimeout(r, 500)) // Allow the js to load

    // TODO: This is demo / performance code of multiple items with many data points
    // 10 items at 500,000 each renders immediately and uses 180MB in Chrome
    // Refresh still works, chrome is sluggish but once you pause it is very performant
    // 500,000 pts at 1Hz is 138.9hrs .. almost 6 days
    //
    // 10 items at 100,000 each is very performant ... 1,000,000 pts is Qt TlmGrapher default
    // 100,000 pts at 1Hz is 27.8hrs
    //
    // 100,000 takes 40ms, Chrome uses 160MB
    // this.data = []
    // const dataPoints = 100000
    // const items = 10
    // let pts = new Array(dataPoints)
    // let times = new Array(dataPoints)
    // let time = 1589398007
    // let series = [{}]
    // for (let i = 0; i < dataPoints; i++) {
    //   times[i] = time
    //   pts[i] = i
    //   time += 1
    // }
    // this.data.push(times)
    // for (let i = 0; i < items; i++) {
    //   this.data.push(pts.map(x => x + i))
    //   series.push({
    //     label: 'Item' + i,
    //     stroke: this.colors[i]
    //   })
    // }

    // NOTE: These are just initial settings ... actual series are added by this.graph.addSeries
    const { chartSeries, overviewSeries } = this.items.reduce(
      (seriesObj, item) => {
        const commonProps = {
          spanGaps: true,
        }
        seriesObj.chartSeries.push({
          ...commonProps,
          item: item,
          label: this.formatLabel(item),
          stroke: (u, seriesIdx) => {
            return this.items[seriesIdx - 1].color
          },
          width: 2,
          value: (self, rawValue) => {
            if (typeof rawValue === 'string' || isNaN(rawValue)) {
              return 'NaN'
            } else {
              return rawValue == null ? '--' : rawValue.toFixed(3)
            }
          },
        })
        seriesObj.overviewSeries.push({
          ...commonProps,
        })
        return seriesObj
      },
      { chartSeries: [], overviewSeries: [] },
    )

    this.chartOpts = {}
    if (this.sparkline) {
      this.hideToolbarData = true
      this.hideOverviewData = true
      this.showOverview = false
      this.chartOpts = {
        width: this.width,
        height: this.height,
        pxAlign: false,
        cursor: {
          show: false,
        },
        select: {
          show: false,
        },
        legend: {
          show: false,
        },
        scales: {
          x: {
            time: false,
          },
        },
        axes: [
          {
            show: false,
          },
          {
            show: false,
          },
        ],
        series: [
          {},
          {
            stroke: 'white', // TODO: Light / dark theme
          },
        ],
      }
      this.graph = new uPlot(
        this.chartOpts,
        this.data,
        document.getElementById(`chart${this.id}`),
      )
    } else {
      // Uplot wants the real timezone name ('local' doesn't work)
      let timeZoneName = Intl.DateTimeFormat().resolvedOptions().timeZone
      if (this.timeZone && this.timeZone !== 'local') {
        timeZoneName = this.timeZone
      }
      this.chartOpts = {
        ...this.getSize('chart'),
        ...this.getScales(),
        ...this.getAxes('chart'),
        // series: series, // TODO: Uncomment with the performance code
        plugins: [this.linesPlugin()],
        tzDate: (ts) => uPlot.tzDate(new Date(ts * 1e3), timeZoneName),
        series: [
          {
            label: this.xAxisLabel,
            value: (u, v) => this.xAxisFormatter(v),
          },
          ...chartSeries,
        ],
        cursor: {
          drag: {
            x: true,
            y: false,
          },
          // Sync the cursor across graphs so mouseovers are synced
          sync: {
            key: 'openc3',
            // setSeries links graphs so clicking an item to hide it also hides the other graph item
            // setSeries: true,
          },
          bind: {
            mouseup: (self, targ, handler) => {
              return (e) => {
                // Single click while paused will resume the graph
                // This makes it possible to resume in TlmViewer widgets
                if (this.state === 'pause' && self.select.width === 0) {
                  this.$emit('start')
                }
                handler(e)
              }
            },
          },
        },
        hooks: {
          setScale: [
            (chart, key) => {
              if (key === 'x' && !this.zoomOverview && this.overview) {
                this.zoomChart = true
                let left = Math.round(
                  this.overview.valToPos(chart.scales.x.min, 'x'),
                )
                let right = Math.round(
                  this.overview.valToPos(chart.scales.x.max, 'x'),
                )
                this.overview.setSelect({ left, width: right - left })
                this.zoomChart = false
              }
            },
          ],
          setSelect: [
            (chart) => {
              // Pause the graph while selecting a range to zoom
              if (this.state === 'start' && chart.select.width > 0) {
                this.$emit('pause')
              }
            },
          ],
          ready: [
            (u) => {
              let canvas = u.root.querySelector('.u-over')
              canvas.addEventListener('contextmenu', (e) => {
                e.preventDefault()
                this.itemMenu = false
                this.legendMenu = false
                this.editGraphMenuX = e.clientX
                this.editGraphMenuY = e.clientY
                this.editGraphMenu = true
              })
              let legend = u.root.querySelector('.u-legend')
              legend.addEventListener('contextmenu', (e) => {
                e.preventDefault()
                this.editGraphMenu = false
                this.legendMenu = false
                this.itemMenuX = e.clientX
                this.itemMenuY = e.clientY
                // Grab the closest series and then figure out which index it is
                let seriesEl = e.target.closest('.u-series')
                let seriesIdx = Array.prototype.slice
                  .call(legend.childNodes[0].childNodes)
                  .indexOf(seriesEl)
                let series = u.series[seriesIdx]
                if (series.item) {
                  this.selectedItem = series.item
                  this.itemMenu = true
                } else {
                  this.itemMenu = false
                  this.legendMenuX = e.clientX
                  this.legendMenuY = e.clientY
                  this.legendMenu = true
                }
              })
              // Append the info to the legend
              legend.querySelector('tbody').appendChild(this.$refs.info)
            },
          ],
        },
      }
      this.graph = new uPlot(
        this.chartOpts,
        this.data,
        document.getElementById(`chart${this.id}`),
      )

      this.overviewOpts = {
        ...this.getSize('overview'),
        ...this.getScales(),
        ...this.getAxes('overview'),
        // series: series, // TODO: Uncomment with the performance code
        tzDate: (ts) => uPlot.tzDate(new Date(ts * 1e3), timeZoneName),
        series: [...overviewSeries],
        cursor: {
          y: false,
          drag: {
            setScale: false,
            x: true,
            y: false,
          },
        },
        legend: {
          show: false,
        },
        hooks: {
          setSelect: [
            (chart) => {
              if (!this.zoomChart) {
                // Pause the graph while selecting an overview range to zoom
                if (this.state === 'start' && chart.select.width > 0) {
                  this.$emit('pause')
                }
                this.zoomOverview = true
                let min = chart.posToVal(chart.select.left, 'x')
                let max = chart.posToVal(
                  chart.select.left + chart.select.width,
                  'x',
                )
                this.graph.setScale('x', { min, max })
                this.zoomOverview = false
              }
            },
          ],
        },
      }
      if (!this.hideOverview) {
        this.overview = new uPlot(
          this.overviewOpts,
          this.data,
          document.getElementById(`overview${this.id}`),
        )
      }
      this.moveLegend(this.legendPosition)

      // Allow the charts to dynamically resize when the window resizes
      window.addEventListener('resize', this.resize)
    }

    if (this.playbackMode !== 'playback') {
      if (this.state !== 'stop') {
        this.startGraph()
      }
    } else {
      this.setupPlaybackMode()
    }
  },
  beforeUnmount: function () {
    this.stopGraph()
    this.cable.disconnect()
    window.removeEventListener('resize', this.resize)
  },
  methods: {
    setupPlaybackMode: function () {
      this.stopGraph()
      this.clearAllData()
      const screenItems = this.items.map((item) => {
        const keyParts = this.subscriptionKey(item).split('__')
        return keyParts.slice(2).join('__')
      })
      screenItems.unshift('INST__HEALTH_STATUS__PACKET_TIMESECONDS__RAW')
      this.api.get_tlm_available(screenItems).then((data) => {
        this.graphItems = data
        // This must be the same or we're going to have problems
        // because the data comes back in an ordered array
        if (screenItems.length != data.length) {
          console.log(
            'Error getting tlm available',
            screenItems,
            this.graphItems,
          )
        }
      })
    },
    startGraph: function () {
      this.subscribe()
      this.timeout = setTimeout(() => {
        this.updateTimeout()
      }, this.refreshIntervalMs)
    },
    stopGraph: function () {
      if (this.subscription) {
        this.subscription.unsubscribe()
        this.subscription = null
      }
      if (this.timeout) {
        clearTimeout(this.timeout)
        this.timeout = null
      }
    },
    updateTimeout: function () {
      this.updateGraphData()
      this.timeout = setTimeout(() => {
        this.updateTimeout()
      }, this.refreshIntervalMs)
    },
    updateGraphData: function () {
      // Ignore changes to the data while we're paused
      if (this.state === 'pause' || !this.dataChanged) {
        return
      }
      this.graph.setData(this.data)
      if (this.overview) {
        this.overview.setData(this.data)
      }
      let max = this.data[0][this.data[0].length - 1]
      let ptsMin = this.data[0][this.data[0].length - this.pointsGraphed]
      let min = this.data[0][0]
      if (min < max - this.secondsGraphed) {
        min = max - this.secondsGraphed
      }
      if (ptsMin > min) {
        min = ptsMin
      }
      this.graph.setScale('x', { min, max })
      this.dataChanged = false
    },
    formatLabel(item) {
      if (item.valueType === 'CONVERTED' && item.reduced === 'DECOM') {
        return item.itemName
      } else {
        let description = ''
        // Only display valueType if we're not CONVERTED
        if (item.valueType !== 'CONVERTED') {
          description += item.valueType
        }
        // Only display reduced if we're not DECOM
        if (item.reduced !== 'DECOM') {
          // If we already have the valueType add a space
          if (description !== '') {
            description += ' '
          }
          description += `${item.reduced.split('_')[1]} ${item.reducedType}`
        }
        return `${item.itemName} (${description})`
      }
    },
    moveLegend: function (desired) {
      switch (desired) {
        case 'bottom':
          this.graph.root.classList.remove('side-legend')
          this.graph.root.classList.remove('left-legend')
          this.graph.root.classList.remove('top-legend')
          break
        case 'top':
          this.graph.root.classList.remove('side-legend')
          this.graph.root.classList.remove('left-legend')
          this.graph.root.classList.add('top-legend')
          break
        case 'left':
          this.graph.root.classList.remove('top-legend')
          this.graph.root.classList.add('side-legend')
          this.graph.root.classList.add('left-legend')
          break
        case 'right':
          this.graph.root.classList.remove('top-legend')
          this.graph.root.classList.remove('left-legend')
          this.graph.root.classList.add('side-legend')
          break
      }
      this.legendPosition = desired
      this.resize()
    },
    clearErrors: function () {
      this.errors = []
    },
    editGraphClose: function (graph) {
      this.editGraph = false
      this.title = graph.title
      // Don't need to copy items because we don't modify them
      this.legendPosition = graph.legendPosition
      this.graphMinY = graph.graphMinY
      this.graphMaxY = graph.graphMaxY
      this.lines = [...graph.lines]
      this.graphStartDateTime = graph.startDateTime
      this.graphEndDateTime = graph.endDateTime
      // Allow the watch to update needToUpdate
      this.$nextTick(() => {
        if (this.needToUpdate) {
          if (this.subscription == null) {
            this.startGraph()
          } else {
            // NOTE: removing and adding back to back broke the streaming_api
            // because the messages got out of order (add before remove)
            // Code in openc3-cosmos-cmd-tlm-api/app/channels/application_cable/channel.rb
            // fixed the issue to enforce ordering.
            // Clone the items first because removeItems modifies this.items
            let clonedItems = JSON.parse(JSON.stringify(this.items))
            this.removeItems(clonedItems)
            setTimeout(() => {
              this.addItems(clonedItems)
            }, 0)
          }
          this.needToUpdate = false
        }
      })
      this.moveLegend(this.legendPosition)
      this.$emit('edit')
    },
    resize: function () {
      this.graph.setSize(this.getSize('chart'))
      if (this.overview) {
        this.overview.setSize(this.getSize('overview'))
      }
      this.$emit('resize', this.id)
    },
    expandAll: function () {
      this.fullWidth = true
      this.fullHeight = true
      this.resize()
    },
    collapseAll: function () {
      this.fullWidth = false
      this.fullHeight = false
      this.resize()
    },
    expandWidth: function () {
      this.fullWidth = true
      this.resize()
    },
    collapseWidth: function () {
      this.fullWidth = false
      this.resize()
    },
    expandHeight: function () {
      this.fullHeight = true
      this.resize()
    },
    collapseHeight: function () {
      this.fullHeight = false
      this.resize()
    },
    minMaxTransition: function () {
      this.expand = !this.expand
      this.$emit('min-max-graph', this.id)
    },
    setGraphRange: function () {
      let pad = 0.1
      if (
        this.graphMinY ||
        this.graphMinY === 0 ||
        this.graphMaxY ||
        this.graphMaxY === 0
      ) {
        pad = 0
      }
      this.graph.scales.y.range = (u, dataMin, dataMax) => {
        let min = dataMin
        if (this.graphMinY || this.graphMinY === 0) {
          min = this.graphMinY
        }
        let max = dataMax
        if (this.graphMaxY || this.graphMaxY === 0) {
          max = this.graphMaxY
        }
        return uPlot.rangeNum(min, max, pad, true)
      }
    },
    subscribe: function () {
      this.cable
        .createSubscription('StreamingChannel', window.openc3Scope, {
          received: (data) => this.received(data),
          connected: () => {
            const itemsToAdd = [...this.items]
            if (this.actualXAxisItem !== DEFAULT_X_AXIS_ITEM) {
              itemsToAdd.push(this.actualXAxisItem)
            }
            this.addItemsToSubscription(itemsToAdd)
          },
          disconnected: (data) => {
            // If allowReconnect is true it means we got a disconnect due to connection lost or server disconnect
            // If allowReconnect is false this is a normal server close or client close
            if (data.allowReconnect) {
              this.errors.push({
                type: 'disconnected',
                message: 'OpenC3 backend connection disconnected',
                time: new Date().getTime(),
              })
            }
          },
          rejected: () => {
            this.errors.push({
              type: 'rejected',
              message: 'OpenC3 backend connection rejected',
              time: new Date().getTime(),
            })
          },
        })
        .then((subscription) => {
          this.subscription = subscription
        })
    },
    // throttle(cb, limit) {
    //   let wait = false
    //   return () => {
    //     if (!wait) {
    //       requestAnimationFrame(cb)
    //       wait = true
    //       setTimeout(() => {
    //         wait = false
    //       }, limit)
    //     }
    //   }
    // },
    getSize: function (type) {
      let navDrawerWidth = 0
      const navDrawer = document.getElementById('openc3-nav-drawer')
      if (navDrawer) {
        navDrawerWidth = navDrawer.classList.contains(
          'v-navigation-drawer--active',
        )
          ? navDrawer.clientWidth
          : 0
      }
      let legendWidth = 0
      if (this.legendPosition === 'right' || this.legendPosition === 'left') {
        const legend = document.getElementsByClassName('u-legend')[0]
        legendWidth = legend.clientWidth
      }
      const viewWidth =
        Math.max(document.documentElement.clientWidth, window.innerWidth || 0) -
        navDrawerWidth -
        legendWidth
      const viewHeight = Math.max(
        document.documentElement.clientHeight,
        window.innerHeight || 0,
      )

      const panel = document.getElementsByClassName('v-expansion-panel')[0]
      let height = 100
      if (type === 'overview') {
        // Show overview if we're full height and we're not explicitly hiding it
        if (this.fullHeight && !this.hideOverviewData) {
          this.showOverview = true
        } else {
          this.showOverview = false
        }
      } else {
        // Height of chart is viewportSize - expansion-panel - overview - fudge factor (primarily padding)
        height = viewHeight - panel.clientHeight - height - 250
        if (!this.fullHeight) {
          height = height / 2.0 + 10 // 5px padding top and bottom
        }
      }
      // subtract off some arbitrary padding left and right to make the layout work
      let width = viewWidth - 70
      if (!this.fullWidth) {
        // 6px padding left and right defined in TlmGrapher.vue .item-content
        width = width / 2.0 - 12
      }
      return {
        width: this.width || width,
        height: this.height || height,
      }
    },
    getScales: function () {
      return {
        scales: {
          x: {
            range(u, dataMin, dataMax) {
              if (dataMin == null) {
                if (this.xAxisIsTime) {
                  return [1566453600, 1566497660]
                }
                return [0, 1]
              }
              return [dataMin, dataMax]
            },
            time: this.xAxisIsTime,
          },
          y: {
            range(u, dataMin, dataMax) {
              if (dataMin == null) return [-100, 100]
              return uPlot.rangeNum(dataMin, dataMax, 0.1, true)
            },
          },
        },
      }
    },
    getAxes: function (type) {
      let strokeColor = 'rgba(255, 255, 255, .1)'
      let axisColor = 'white'
      return {
        axes: [
          {
            stroke: axisColor,
            grid: {
              show: true,
              stroke: strokeColor,
              width: 2,
            },
          },
          {
            size: 80, // This size supports values up to 8 digits plus sign
            stroke: axisColor,
            grid: {
              show: type === 'overview' ? false : true,
              stroke: strokeColor,
              width: 2,
            },
            // Forces the axis values to be formatted correctly
            // especially with really small or large values
            values(u, splits) {
              if (
                splits.some((el) => el >= 10000000) ||
                splits.every((el) => el < 0.01)
              ) {
                splits = splits.map((split) => split.toExponential(3))
              }
              return splits
            },
          },
        ],
      }
    },
    closeEditItem: function (event) {
      this.editItem = false
      if (
        // If we have an end time and anything was changed we basically regraph
        (this.graphEndDateTime !== null && this.selectedItem !== event) ||
        // If we're live graphing we just regraph if the types change
        this.selectedItem.valueType !== event.valueType ||
        this.selectedItem.reduced !== event.reduced ||
        this.selectedItem.reducedType !== event.reducedType
      ) {
        this.changeItem(event)
      }
    },
    changeColor: function (event) {
      let key = this.subscriptionKey(this.selectedItem)
      let index = this.indexes[key]
      this.items[index - 1].color = event
      this.selectedItem.color = event
      this.graph.root.querySelectorAll('.u-marker')[index].style.borderColor =
        event
    },
    changeLimits: function (limits) {
      let key = this.subscriptionKey(this.selectedItem)
      let index = this.indexes[key]
      this.items[index - 1].limits = limits
      this.selectedItem.limits = limits
      this.limitsValues = limits
    },
    linesPlugin: function () {
      return {
        hooks: {
          draw: (u) => {
            const { ctx, bbox } = u
            // These are all in canvas units
            const yMin = u.valToPos(u.scales.y.min, 'y', true)
            const yMax = u.valToPos(u.scales.y.max, 'y', true)
            const redLow = u.valToPos(this.limitsValues[0], 'y', true)
            const yellowLow = u.valToPos(this.limitsValues[1], 'y', true)
            const yellowHigh = u.valToPos(this.limitsValues[2], 'y', true)
            const redHigh = u.valToPos(this.limitsValues[3], 'y', true)
            let height = 0

            // NOTE: These comparisons are tricky because the canvas
            // starts in the upper left with 0,0. Thus it grows downward
            // and to the right with increasing values. The comparisons
            // of scale and limitsValues use graph coordinates but the
            // fillRect calculations use the canvas coordinates.

            // Draw Y axis lines
            this.lines.forEach((line) => {
              if (
                u.scales.y.min <= line.yValue &&
                line.yValue <= u.scales.y.max
              ) {
                ctx.save()
                ctx.beginPath()
                ctx.strokeStyle = line.color
                ctx.lineWidth = 2
                ctx.moveTo(bbox.left, u.valToPos(line.yValue, 'y', true))
                ctx.lineTo(
                  bbox.left + bbox.width,
                  u.valToPos(line.yValue, 'y', true),
                )
                ctx.stroke()
                ctx.restore()
              }
            })

            ctx.save()
            ctx.beginPath()

            // Draw red limits
            ctx.fillStyle = 'rgba(255,0,0,0.15)'
            if (u.scales.y.min < this.limitsValues[0]) {
              let start = redLow < yMax ? yMax : redLow
              ctx.fillRect(bbox.left, redLow, bbox.width, yMin - start)
            }
            if (u.scales.y.max > this.limitsValues[3]) {
              let end = yMin < redHigh ? yMin : redHigh
              ctx.fillRect(bbox.left, yMax, bbox.width, end - yMax)
            }

            // Draw yellow limits
            ctx.fillStyle = 'rgba(255,255,0,0.15)'
            if (
              u.scales.y.min < this.limitsValues[1] && // yellowLow
              u.scales.y.max > this.limitsValues[0] // redLow
            ) {
              let start = yellowLow < yMax ? yMax : yellowLow
              ctx.fillRect(bbox.left, start, bbox.width, redLow - start)
            }
            if (
              u.scales.y.max > this.limitsValues[2] && // yellowHigh
              u.scales.y.min < this.limitsValues[3] // redHigh
            ) {
              let start = yMin < redHigh ? yMin : redHigh
              let end = yMin < yellowHigh ? yMin : yellowHigh
              ctx.fillRect(bbox.left, start, bbox.width, end - start)
            }

            // Draw green limits & operational limits
            ctx.fillStyle = 'rgba(0,255,0,0.15)'
            // If there are no operational limits the interior is all green
            if (this.limitsValues.length === 4) {
              // Determine if we show any green
              if (
                u.scales.y.min < this.limitsValues[2] && // yellowHigh
                u.scales.y.max > this.limitsValues[1] // yellowLow
              ) {
                let start = yellowHigh < yMax ? yMax : yellowHigh
                let end = yMin < yellowLow ? yMin : yellowLow
                ctx.fillRect(bbox.left, start, bbox.width, end - start)
              }
            } else {
              // Operational limits
              const greenLow = u.valToPos(this.limitsValues[4], 'y', true)
              const greenHigh = u.valToPos(this.limitsValues[5], 'y', true)
              if (
                u.scales.y.min < this.limitsValues[4] && // greenLow
                u.scales.y.max > this.limitsValues[1] // yellowLow
              ) {
                let start = greenLow < yMax ? yMax : greenLow
                ctx.fillRect(bbox.left, start, bbox.width, yellowLow - start)
              }
              if (
                u.scales.y.max > this.limitsValues[5] && // greenHigh
                u.scales.y.min < this.limitsValues[2] // yellowHigh
              ) {
                let start = yMin < yellowHigh ? yMin : yellowHigh
                let end = yMin < greenHigh ? yMin : greenHigh
                ctx.fillRect(bbox.left, start, bbox.width, end - start)
              }
              ctx.fillStyle = 'rgba(0,0,255,0.15)'
              let start = greenHigh < yMax ? yMax : greenHigh
              let end = yMin < greenLow ? yMin : greenLow
              ctx.fillRect(bbox.left, start, bbox.width, end - start)
            }
            ctx.stroke()
            ctx.restore()
          },
        },
      }
    },
    changeItem: function (event) {
      // NOTE: removing and adding items back to back broke the streaming_api
      // because the messages got out of order (add before remove)
      // Code in openc3-cosmos-cmd-tlm-api/app/channels/application_cable/channel.rb
      // fixed the issue to enforce ordering.
      this.removeItems([this.selectedItem])
      this.selectedItem.valueType = event.valueType
      this.selectedItem.reduced = event.reduced
      this.selectedItem.reducedType = event.reducedType
      setTimeout(() => {
        this.addItems([this.selectedItem])
      }, 0)
    },
    addItems: function (itemArray, type = 'CONVERTED') {
      itemArray.forEach((item) => {
        item.valueType ||= type // set the default type
        item.color ||= this.colors[this.colorIndex]
        item.limits ||= []

        if (item.limits.length > 0) {
          this.limitsValues = item.limits
        }

        this.colorIndex = (this.colorIndex + 1) % this.colors.length
        this.items.push(item)

        const index = this.data.length
        this.graph.addSeries(this.createSeriesConfig(item), index)

        if (this.overview) {
          this.overview.addSeries(this.createOverviewSeriesConfig(), index)
        }

        this.data.splice(index, 0, Array(this.data[0].length))
        this.indexes[this.subscriptionKey(item)] = index
      })

      this.updateColorIndex(itemArray)
      if (!this.xAxisIsDefault) {
        itemArray.push(this.actualXAxisItem)
      }
      this.addItemsToSubscription(itemArray)
      this.$emit('resize')
      this.$emit('edit')
    },
    createSeriesConfig: function (item) {
      return {
        spanGaps: true,
        item: item,
        label: this.formatLabel(item),
        stroke: (u, seriesIdx) => this.items[seriesIdx - 1].color,
        width: 2,
        value: (self, rawValue) => {
          if (typeof rawValue === 'string' || isNaN(rawValue)) {
            return 'NaN'
          } else if (rawValue == null) {
            return '--'
          } else if (
            (Math.abs(rawValue) < 0.01 && rawValue !== 0) ||
            Math.abs(rawValue) >= 10000000
          ) {
            return rawValue.toExponential(6)
          } else {
            return rawValue.toFixed(6)
          }
        },
      }
    },
    createOverviewSeriesConfig: function () {
      return {
        spanGaps: true,
        stroke: (u, seriesIdx) => this.items[seriesIdx - 1].color,
      }
    },
    updateColorIndex: function (itemArray) {
      const lastItem = itemArray[itemArray.length - 1]
      if (lastItem) {
        const index = this.colors.indexOf(lastItem.color)
        if (index !== -1) {
          this.colorIndex = (index + 1) % this.colors.length
        }
      }
    },
    addItemsToSubscription: function (itemArray = this.items) {
      let theStartTime = this.startTime
      if (this.graphStartDateTime) {
        theStartTime = this.graphStartDateTime
      }
      const items = itemArray.map((item) => {
        if (typeof item === 'object') {
          return this.subscriptionKey(item)
        } else if (typeof item === 'string') {
          return item
        } else {
          throw new Error(
            `Invalid subscription item type for ${item}: ${typeof item}`,
          )
        }
      })
      if (this.subscription) {
        OpenC3Auth.updateToken(OpenC3Auth.defaultMinValidity).then(
          (refreshed) => {
            if (refreshed) {
              OpenC3Auth.setTokens()
            }
            this.subscription.perform('add', {
              scope: window.openc3Scope,
              token: localStorage.openc3Token,
              items: items,
              start_time: theStartTime,
              end_time: this.graphEndDateTime,
            })
          },
        )
      }
    },
    clearAllData: function () {
      // Clear all data so delete the time data as well
      this.data[0] = []
      this.clearData(this.items)
    },
    clearData: function (itemArray) {
      for (const key of itemArray.map(this.subscriptionKey)) {
        let index = this.indexes[key]
        this.data[index] = Array(this.data[0].length).fill(null)
        this.graph.setData(this.data)
        if (this.overview) {
          this.overview.setData(this.data)
        }
      }
      // data.length of 2 means we only have 1 item
      // so delete all the time (data[0]) to start fresh
      if (this.data.length === 2) {
        this.data[0] = []
        this.graph.setData(this.data)
        if (this.overview) {
          this.overview.setData(this.data)
        }
      }
    },
    removeItems: function (itemArray) {
      this.removeItemsFromSubscription(itemArray)

      for (const key of itemArray.map(this.subscriptionKey)) {
        const index = this.reorderIndexes(key)
        this.items.splice(index - 1, 1)
        this.data.splice(index, 1)
        this.graph.delSeries(index)
        this.graph.setData(this.data)
        if (this.overview) {
          this.overview.delSeries(index)
          this.overview.setData(this.data)
        }
      }
      // data.length of 1 means we've deleted all our items
      // so delete all the time (data[0]) to start fresh
      if (this.data.length === 1) {
        this.data[0] = []
        this.graph.setData(this.data)
        if (this.overview) {
          this.overview.setData(this.data)
        }
      }
      this.$emit('resize')
      this.$emit('edit')
    },
    removeItemsFromSubscription: function (itemArray = this.items) {
      if (this.subscription) {
        const items = itemArray.map((item) => {
          if (typeof item === 'object') {
            return this.subscriptionKey(item)
          } else if (typeof item === 'string') {
            return item
          } else {
            throw new Error(
              `Invalid subscription item type for ${item}: ${typeof item}`,
            )
          }
        })
        this.subscription.perform('remove', {
          scope: window.openc3Scope,
          token: localStorage.openc3Token,
          items: items,
        })
      }
    },
    reorderIndexes: function (key) {
      let index = this.indexes[key]
      delete this.indexes[key]
      for (let i in this.indexes) {
        if (this.indexes[i] > index) {
          this.indexes[i] -= 1
        }
      }
      return index
    },
    received: function (data) {
      this.cable.recordPing()
      // TODO: Shouldn't get errors but should we handle this every time?
      // if (json_data.error) {
      //   console.log(json_data.error)
      //   return
      // }
      for (let i = 0; i < data.length; i++) {
        if (!data[i].hasOwnProperty(this.actualXAxisItem)) {
          // This happens if the streaming thread was already sending something when we switched xAxisItems.
          // Nothing we can do but throw away the point. It'll come back when the graph is reset anyway.
          continue
        }
        let xAxisVal = this.xAxisConverter(data[i][this.actualXAxisItem])
        let length = this.data[0].length
        if (length === 0 || xAxisVal > this.data[0][length - 1]) {
          // Nominal case - append new data to end
          for (let j = 0; j < this.data.length; j++) {
            this.data[j].push(null)
          }
          this.set_data_at_index(this.data[0].length - 1, xAxisVal, data[i])
        } else {
          let index = bs(this.data[0], xAxisVal, this.bs_comparator)
          if (index >= 0) {
            // Found a slot with the exact same time value
            // Handle duplicate time by subtracting a small amount until we find an open slot
            if (!Number.isFinite(xAxisVal)) {
              // Make sure this exists so that we don't create an infinite loop
              // (Infinity or NaN -= 1e-5 results in Infinity or NaN)
              throw new RangeError(`Invalid x-axis value: ${xAxisVal}`)
            }
            while (index >= 0) {
              xAxisVal -= 1e-5 // Subtract a small amount (10 microseconds if x-axis is time in seconds)
              index = bs(this.data[0], xAxisVal, this.bs_comparator)
            }
            // Now that we have a unique time, insert at the ideal index
            let ideal_index = -index - 1
            for (let j = 0; j < this.data.length; j++) {
              this.data[j].splice(ideal_index, 0, null)
            }
            // Use the adjusted time but keep the original data
            this.set_data_at_index(ideal_index, xAxisVal, data[i])
          } else {
            // Insert a new null slot at the ideal index
            let ideal_index = -index - 1
            for (let j = 0; j < this.data.length; j++) {
              this.data[j].splice(ideal_index, 0, null)
            }
            this.set_data_at_index(ideal_index, xAxisVal, data[i])
          }
        }
      }
      // If we weren't passed a startTime notify grapher of our start
      if (this.startTime == null && this.data[0][0]) {
        let newStartTime = this.data[0][0] * 1000000000
        this.$emit('started', newStartTime)
      }
      this.dataChanged = true
    },
    bs_comparator: function (element, needle) {
      return element - needle
    },
    set_data_at_index: function (index, time, new_data) {
      this.data[0][index] = time
      for (const [key, value] of Object.entries(new_data)) {
        if (key === 'time' || key === this.actualXAxisItem) {
          continue
        }
        let key_index = this.indexes[key]
        if (key_index) {
          let array = this.data[key_index]
          // NaN and Infinite values are sent as objects with raw attribute set
          // to 'NaN', '-Infinity', or 'Infinity', just set data to null
          if (value?.raw) {
            array[index] = null
          } else if (typeof value === 'string') {
            // Can't graph strings so just set to null
            array[index] = null
            // If it's not already RAW, change the type to RAW
            // NOTE: Some items are RAW strings so they won't ever work
            if (!key.includes('__RAW')) {
              for (let item of this.items) {
                if (this.subscriptionKey(item) === key) {
                  this.selectedItem = item
                  break
                }
              }
              this.changeItem({
                valueType: 'RAW',
                reduced: this.selectedItem.reduced,
                reducedType: this.selectedItem.reducedType,
              })
            }
          } else {
            array[index] = value
          }
        }
      }
    },
    subscriptionKey: function (item) {
      let key = `${item.reduced}__TLM__${item.targetName}__${item.packetName}__${item.itemName}__${item.valueType}`
      if (
        item.reduced === 'REDUCED_MINUTE' ||
        item.reduced === 'REDUCED_HOUR' ||
        item.reduced === 'REDUCED_DAY'
      ) {
        key += `__${item.reducedType}`
      }
      return key
    },
  },
}
</script>

<style>
.v-window-item {
  background-color: var(--color-background-surface-default);
}

/* left right stacked legend */
.uplot.side-legend {
  display: flex;
  width: auto;
}

.uplot.side-legend .u-wrap {
  flex: none;
}

.uplot.side-legend .u-legend {
  text-align: left;
  margin-left: 0;
  width: 220px;
}

.uplot.side-legend .u-legend,
.uplot.side-legend .u-legend tr,
.uplot.side-legend .u-legend th,
.uplot.side-legend .u-legend td {
  display: revert;
}

/* left side we need to order the legend before the plot */
.uplot.left-legend .u-legend {
  order: -1;
}

/* top legend */
.uplot.top-legend {
  display: flex;
  flex-direction: column;
}

.uplot.top-legend .u-legend {
  order: -1;
}

/* This value is large enough to support negative scientific notation
   that we use on the value with rawValue.toExponential(6) */
.u-legend.u-inline .u-series .u-value {
  width: 105px;
}

/* This value is large enough to support our date format: YYYY-MM-DD HH:MM:SS.sss */
.u-legend.u-inline .u-series:first-child .u-value {
  width: 185px;
}

.u-select {
  background-color: rgba(255, 255, 255, 0.07);
}
</style>
<style scoped>
.active {
  background-color: var(--color-background-surface-selected) !important;
}
</style><|MERGE_RESOLUTION|>--- conflicted
+++ resolved
@@ -486,7 +486,6 @@
       }
       return null
     },
-<<<<<<< HEAD
     allowableXAxisItemPacket: function () {
       if (!this.canUseCustomXAxisItem || this.items.length === 0) {
         return undefined
@@ -533,9 +532,7 @@
       }
     },
     xAxisLabel: function () {
-      return this.xAxisIsTime
-        ? 'Time'
-        : this.actualXAxisItem.split('__').at(-2)
+      return this.xAxisIsTime ? 'Time' : this.actualXAxisItem.split('__').at(-2)
     },
     xAxisIsDefault: function () {
       return this.actualXAxisItem === DEFAULT_X_AXIS_ITEM
@@ -546,7 +543,7 @@
         this.xAxisIsDefault ||
         timeItems.includes(this.actualXAxisItem.split('__').at(4))
       )
-=======
+    },
     playbackMode: function () {
       return this.$store.state.playback.playbackMode
     },
@@ -555,7 +552,6 @@
     },
     playbackStep: function () {
       return this.$store.state.playback.playbackStep
->>>>>>> 626b4a02
     },
   },
   watch: {
