--- conflicted
+++ resolved
@@ -66,22 +66,8 @@
         <v-btn v-else icon="mdi-window-maximize" variant="text" density="compact" data-test="maximize-screen-icon"
           @click="minMaxTransition" />
 
-<<<<<<< HEAD
         <v-btn icon="mdi-close-box" variant="text" density="compact" data-test="close-graph-icon"
-          @click="$emit('close-graph')" />
-=======
-        <v-tooltip text="Close" location="top">
-          <template v-slot:activator="{ props }">
-            <v-icon
-              v-bind="props"
-              @click.stop="$emit('close-graph')"
-              data-test="close-graph-icon"
-            >
-              mdi-close-box
-            </v-icon>
-          </template>
-        </v-tooltip>
->>>>>>> d61fde95
+          @click.stop="$emit('close-graph')" />
       </v-toolbar>
 
       <v-expand-transition>
