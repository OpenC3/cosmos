--- conflicted
+++ resolved
@@ -249,11 +249,7 @@
                   if (
                     !parameter.hidden &&
                     (!this.ignoredParams.includes(parameter.name) ||
-<<<<<<< HEAD
-                    this.showIgnoredParams)
-=======
                       this.showIgnoredParams)
->>>>>>> 2756bc5f
                   ) {
                     let val = parameter.default
                     if (
