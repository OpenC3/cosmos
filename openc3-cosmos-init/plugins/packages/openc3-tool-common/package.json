{
  "name": "@openc3/tool-common",
  "version": "5.6.2-beta0",
  "private": false,
  "dependencies": {
    "@rails/actioncable": "7.0.4",
    "axios": "0.27.2",
    "binary-search": "1.3.6",
<<<<<<< HEAD
    "date-fns": "2.30.0",
=======
    "date-fns": "2.29.3",
    "date-fns-tz": "2.0.0",
>>>>>>> bbad0b7d
    "lodash": "4.17.21",
    "sass": "1.32.13",
    "single-spa": "5.9.4",
    "sortablejs": "1.15.0",
    "sprintf-js": "1.1.2",
    "uplot": "1.6.24",
    "vue": "2.7.14",
    "vuetify": "2.6.14",
    "vuex": "3.6.2"
  }
}<|MERGE_RESOLUTION|>--- conflicted
+++ resolved
@@ -6,12 +6,8 @@
     "@rails/actioncable": "7.0.4",
     "axios": "0.27.2",
     "binary-search": "1.3.6",
-<<<<<<< HEAD
     "date-fns": "2.30.0",
-=======
-    "date-fns": "2.29.3",
     "date-fns-tz": "2.0.0",
->>>>>>> bbad0b7d
     "lodash": "4.17.21",
     "sass": "1.32.13",
     "single-spa": "5.9.4",
