--- conflicted
+++ resolved
@@ -13,8 +13,7 @@
     "single-spa": "5.9.5",
     "sortablejs": "1.15.3",
     "sprintf-js": "1.1.3",
-<<<<<<< HEAD
-    "uplot": "1.6.30",
+    "uplot": "1.6.31",
     "vue": "3.5.4",
     "vuetify": "3.7.1",
     "vuex": "4.1.0"
@@ -29,11 +28,5 @@
     "eslint-plugin-vue": "9.27.0",
     "prettier": "3.3.3",
     "vue-eslint-parser": "9.4.3"
-=======
-    "uplot": "1.6.31",
-    "vue": "2.7.16",
-    "vuetify": "2.7.1",
-    "vuex": "3.6.2"
->>>>>>> 77257691
   }
 }