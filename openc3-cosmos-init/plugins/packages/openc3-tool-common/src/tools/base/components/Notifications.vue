<!--
# Copyright 2022 Ball Aerospace & Technologies Corp.
# All Rights Reserved.
#
# This program is free software; you can modify and/or redistribute it
# under the terms of the GNU Affero General Public License
# as published by the Free Software Foundation; version 3 with
# attribution addendums as found in the LICENSE.txt
#
# This program is distributed in the hope that it will be useful,
# but WITHOUT ANY WARRANTY; without even the implied warranty of
# MERCHANTABILITY or FITNESS FOR A PARTICULAR PURPOSE.  See the
# GNU Affero General Public License for more details.

# Modified by OpenC3, Inc.
# All changes Copyright 2023, OpenC3, Inc.
# All Rights Reserved
#
# This file may also be used under the terms of a commercial license
# if purchased from OpenC3, Inc.
-->

<template>
  <div>
    <v-overlay :model-value="showNotificationPane" class="overlay" />
    <v-menu
      v-model="showNotificationPane"
      transition="slide-y-transition"
      :close-on-content-click="false"
      :offset="20"
    >
      <template v-slot:activator="{ props }">
        <rux-monitoring-icon
          v-bind="props"
          class="rux-icon"
          :icon="notificationVsAlert"
          label="Notifications"
          :sublabel="activeScripts"
          :status="iconStatus"
          :notifications="unreadNotifications.length"
        ></rux-monitoring-icon>
      </template>

      <!-- Notifications list -->
      <v-card>
        <v-card-title>
          Notifications
          <v-spacer />
          <v-tooltip location="top" open-delay="350">
            <template v-slot:activator="{ props }">
              <v-btn
                v-bind="props"
                class="ml-1"
                icon
                @click="clearNotifications"
                data-test="clear-notifications"
              >
                <v-icon> mdi-close-box-multiple </v-icon>
              </v-btn>
            </template>
            <span>Clear all</span>
          </v-tooltip>
          <v-btn
            icon
            @click="toggleSettingsDialog"
            class="ml-1"
            data-test="notification-settings"
          >
            <v-icon> astro:settings </v-icon>
          </v-btn>
        </v-card-title>
        <v-card-text v-if="notifications.length === 0">
          No notifications
        </v-card-text>
        <v-list
          v-else
          lines="two"
          width="420"
          max-height="80vh"
          class="overflow-y-auto"
          data-test="notification-list"
        >
          <template v-for="(notification, index) in notificationList">
            <template v-if="notification.header">
              <v-divider v-if="index !== 0" :key="index" class="mb-2" />
              <v-list-subheader :key="notification.header">
                {{ notification.header }}
              </v-list-subheader>
            </template>

            <v-list-item
              v-else
              :key="`notification-${index}`"
              @click="openDialog(notification)"
              class="pl-2"
            >
              <v-badge location="left" inline color="transparent">
                <v-list-item-subtitle class="pt-0 pb-0">
                  <v-list-item-title
                    :class="{
                      'text--secondary': notification.read,
                      'text-wrap': true,
                    }"
                  >
                    {{ notification.message }}
                  </v-list-item-title>
                  <v-list-item-subtitle>
                    {{ formatShortDateTime(notification.time) }}
                  </v-list-item-subtitle>
                  <div style="height: 20px" />
                </v-list-item-subtitle>
                <template v-slot:badge>
                  <rux-status
                    :status="getStatus(notification.level)"
                  ></rux-status>
                </template>
              </v-badge>
            </v-list-item>
          </template>
        </v-list>
      </v-card>
    </v-menu>

    <!-- Dialog for viewing full notification -->
    <v-dialog v-model="notificationDialog" width="600">
      <v-card>
        <v-card-title>
          {{ selectedNotification.message }}
          <v-spacer />
          <astro-status-indicator
            :status="selectedNotification.level || 'INFO'"
          />
        </v-card-title>
        <v-card-subtitle>
          {{ formatShortDateTime(selectedNotification.time) }}
        </v-card-subtitle>
        <v-divider />
        <v-card-actions>
          <v-btn
            v-if="selectedNotification.url"
            color="primary"
            variant="text"
            @click="navigate(selectedNotification.url)"
          >
            Open
            <v-icon end> mdi-open-in-new </v-icon>
          </v-btn>
          <v-btn
            color="primary"
            variant="text"
            @click="notificationDialog = false"
          >
            Close
          </v-btn>
        </v-card-actions>
      </v-card>
    </v-dialog>

    <!-- Dialog for changing notification settings -->
    <v-dialog v-model="settingsDialog" width="600">
      <v-card>
        <v-card-title> Notification settings </v-card-title>
        <v-card-text>
          <v-switch v-model="showToast" label="Show toasts" />
        </v-card-text>
        <v-divider />
        <v-card-actions>
          <v-btn color="primary" variant="text" @click="toggleSettingsDialog">
            Close
          </v-btn>
        </v-card-actions>
      </v-card>
    </v-dialog>
  </div>
</template>

<script>
import { formatDistanceToNow } from 'date-fns'
import {
  AstroStatusColors,
  AstroStatusIndicator,
  UnknownToAstroStatus,
} from '../../../components/icons'
import { highestLevel, orderByLevel, groupByLevel } from '../util/AstroStatus'
import Cable from '../../../services/cable.js'
import Api from '../../../services/api'

const NOTIFICATION_HISTORY_MAX_LENGTH = 1000

export default {
  components: {
    AstroStatusIndicator,
  },
  props: {
    size: {
      type: [String, Number],
      default: 26,
    },
  },
  data: function () {
    return {
      AstroStatusColors,
      alerts: [],
      cable: new Cable(),
      scriptCable: new Cable('/script-api/cable'),
      subscription: null,
      scriptSubscription: null,
      numScripts: 0,
      notifications: [],
      showNotificationPane: false,
      toastNotification: {},
      notificationDialog: false,
      selectedNotification: {},
      settingsDialog: false,
      showToast: true,
    }
  },
  computed: {
    activeScripts: function () {
      return `Scripts: ${this.numScripts}`
    },
    notificationVsAlert: function () {
      // TODO: Determine if this is a notification or alert
      return 'notifications'
      // return 'warning'
    },
    iconStatus: function () {
      if (this.unreadNotifications.length === 0) {
        return 'off'
      }
      const levels = this.unreadNotifications
        .map((notification) => notification.level)
        .filter((val, index, self) => {
          return self.indexOf(val) === index // Unique values
        })
      return UnknownToAstroStatus[highestLevel(levels)]
    },
    readNotifications: function () {
      return this.notifications
        .filter((notification) => notification.read)
        .sort((a, b) => b.time - a.time)
    },
    unreadNotifications: function () {
      return this.notifications
        .filter((notification) => !notification.read)
        .sort((a, b) => b.time - a.time)
    },
    unreadCount: function () {
      return this.unreadNotifications.length
    },
    notificationList: function () {
      const groups = groupByLevel(this.unreadNotifications)
      let result = orderByLevel(Object.keys(groups), (k) => k).flatMap(
        (level) => {
          const header = {
            header: level.charAt(0).toUpperCase() + level.slice(1),
          }
          return [header, ...groups[level]]
        },
      )
      if (this.readNotifications.length) {
        result = result.concat([{ header: 'Read' }, ...this.readNotifications])
      }
      return result
    },
  },
  watch: {
    showNotificationPane: function (val) {
      if (!val) {
        if (this.selectedNotification.message) {
          this.notificationDialog = false
          this.selectedNotification = {}
        } else {
          this.markAllAsRead()
        }
      }
    },
    showToast: function (val) {
      localStorage.notoast = !val
    },
  },
  created: function () {
    this.showToast = localStorage.notoast === 'false'
    this.subscribe()
    // TODO How does this get updated after initialization
    this.alerts = this.$store.state.notifyHistory
    // Get the initial number of running scripts
    Api.get('/script-api/running-script').then((response) => {
      this.numScripts = response.data.length
    })
  },
  destroyed: function () {
    if (this.subscription) {
      this.subscription.unsubscribe()
    }
    if (this.scriptSubscription) {
      this.scriptSubscription.unsubscribe()
    }
    this.cable.disconnect()
    this.scriptCable.disconnect()
  },
  methods: {
    getStatus: function (level) {
      return UnknownToAstroStatus[level]
    },
    markAllAsRead: function () {
      this.notifications.forEach((notification) => {
        notification.read = true
        if (
          !localStorage.lastReadNotification ||
          localStorage.lastReadNotification < notification.msg_id
        ) {
          localStorage.lastReadNotification = notification.msg_id
        }
      })
    },
    clearNotifications: function () {
      this.markAllAsRead()
      this.notifications = []
      localStorage.notificationStreamOffset = localStorage.lastReadNotification
      this.showNotificationPane = false
    },
    toggleNotificationPane: function () {
      this.showNotificationPane = !this.showNotificationPane
    },
    toggleSettingsDialog: function () {
      this.settingsDialog = !this.settingsDialog
    },
    openDialog: function (notification, clearToast = false) {
      notification.read = true
      if (
        !localStorage.lastReadNotification ||
        localStorage.lastReadNotification < notification.msg_id
      ) {
        localStorage.lastReadNotification = notification.msg_id
      }
      this.selectedNotification = notification
      this.notificationDialog = true
    },
    navigate: function (url) {
      window.open(url, '_blank')
    },
    subscribe: function () {
      this.cable
        .createSubscription(
          'MessagesChannel',
          window.openc3Scope,
          {
            received: (data) => this.receiveMessage(data),
          },
          {
            start_offset:
              localStorage.notificationStreamOffset ||
              localStorage.lastReadNotification,
<<<<<<< HEAD
            types: ['notification', 'alert'],
=======
            types: ['notification', 'alert', 'ephemeral'],
>>>>>>> 267e6a9e
          },
        )
        .then((subscription) => {
          this.subscription = subscription
        })
      this.scriptCable
        .createSubscription('AllScriptsChannel', window.openc3Scope, {
          received: (data) => this.receiveScript(data),
        })
        .then((subscription) => {
          this.scriptSubscription = subscription
        })
    },
    receiveMessage: function (parsed) {
      this.cable.recordPing()

      // Cut down if we're being flooded
      if (parsed.length > NOTIFICATION_HISTORY_MAX_LENGTH) {
        parsed.splice(0, parsed.length - NOTIFICATION_HISTORY_MAX_LENGTH)
      }

      // Filter out ephemeral
      let ephemeral = parsed.filter(
        (someobject) => someobject.type === 'ephemeral',
      )
      if (ephemeral && ephemeral.length > 0) {
        // Remove ephemeral from parsed
        parsed = parsed.filter((someobject) => someobject.type !== 'ephemeral')
        // Emit the ephemeral
        ephemeral.forEach((notification) => {
          this.$emit('ephemeral', notification)
        })
      }

      let foundToast = false
      parsed.forEach((notification) => {
        notification.read =
          notification.msg_id <= localStorage.lastReadNotification
        notification.level = notification.level || 'INFO'
        if (
          !notification.read && // Don't toast read notifications
          ['FATAL', 'ERROR', 'WARN'].includes(notification.level) // Toast for these statuses
        ) {
          foundToast = true
          this.toastNotification = notification
        }
      })

      if (this.showToast && foundToast) {
        let duration = 5000
        if (['FATAL', 'ERROR'].includes(this.toastNotification.level)) {
          duration = null
        }

        // Notify takes a minute to be ready on app load
        if (this.$notify) {
          this.$notify[this.toastNotification.level]({
            ...this.toastNotification,
            type: 'notification',
            duration: duration,
            saveToHistory: false,
          })
        }
      }

      if (
        this.notifications.length + parsed.length >
        NOTIFICATION_HISTORY_MAX_LENGTH
      ) {
        this.notifications.splice(
          0,
          this.notifications.length +
            parsed.length -
            NOTIFICATION_HISTORY_MAX_LENGTH,
        )
      }
      this.notifications = this.notifications.concat(parsed)
    },
    receiveScript: function (data) {
      this.cable.recordPing()
      this.numScripts = data['active_scripts']
    },
    formatShortDateTime: function (nsec) {
      if (!nsec) return ''
      const date = new Date(nsec / 1_000_000)
      return formatDistanceToNow(date, { addSuffix: true })
    },
  },
}
</script>

<style scoped>
.v-subheader {
  height: 28px;
}
.v-badge {
  width: 100%;
}
.overlay {
  height: 100vh;
  width: 100vw;
}
</style><|MERGE_RESOLUTION|>--- conflicted
+++ resolved
@@ -289,7 +289,7 @@
       this.numScripts = response.data.length
     })
   },
-  destroyed: function () {
+  unmounted: function () {
     if (this.subscription) {
       this.subscription.unsubscribe()
     }
@@ -352,11 +352,7 @@
             start_offset:
               localStorage.notificationStreamOffset ||
               localStorage.lastReadNotification,
-<<<<<<< HEAD
-            types: ['notification', 'alert'],
-=======
             types: ['notification', 'alert', 'ephemeral'],
->>>>>>> 267e6a9e
           },
         )
         .then((subscription) => {
