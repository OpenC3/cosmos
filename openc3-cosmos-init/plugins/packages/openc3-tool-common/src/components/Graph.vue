<!--
# Copyright 2022 Ball Aerospace & Technologies Corp.
# All Rights Reserved.
#
# This program is free software; you can modify and/or redistribute it
# under the terms of the GNU Affero General Public License
# as published by the Free Software Foundation; version 3 with
# attribution addendums as found in the LICENSE.txt
#
# This program is distributed in the hope that it will be useful,
# but WITHOUT ANY WARRANTY; without even the implied warranty of
# MERCHANTABILITY or FITNESS FOR A PARTICULAR PURPOSE.  See the
# GNU Affero General Public License for more details.

# Modified by OpenC3, Inc.
# All changes Copyright 2024, OpenC3, Inc.
# All Rights Reserved
#
# This file may also be used under the terms of a commercial license
# if purchased from OpenC3, Inc.
-->

<template>
  <div>
    <v-card @click="$emit('click')">
      <v-toolbar
        height="24"
        class="pl-2 pr-2"
        :class="selectedGraphId === id ? 'active' : ''"
        v-show="!hideToolbarData"
      >
        <div v-show="errors.length !== 0" class="mx-2">
          <v-tooltip text="Errors" location="bottom">
            <template v-slot:activator="{ props }">
              <v-icon v-bind="props" @click="errorDialog = true"
                >mdi-alert</v-icon
              >
            </template>
          </v-tooltip>
        </div>

        <v-tooltip text="Edit" location="bottom">
          <template v-slot:activator="{ props }">
            <v-icon
              v-bind="props"
              @click="editGraph = true"
              data-test="edit-graph-icon"
              >mdi-pencil</v-icon
            >
          </template>
        </v-tooltip>

        <v-spacer />
        <span>{{ title }}</span>
        <v-spacer />

        <div v-show="expand">
          <v-tooltip v-if="calcFullSize" text="Collapse" location="bottom">
            <template v-slot:activator="{ props }">
              <v-icon
                v-bind="props"
                @click="collapseAll"
                data-test="collapse-all"
                >mdi-arrow-collapse</v-icon
              >
            </template>
          </v-tooltip>
          <v-tooltip v-else text="Expand" location="bottom">
            <template v-slot:activator="{ props }">
              <v-icon v-bind="props" @click="expandAll" data-test="expand-all"
                >mdi-arrow-expand</v-icon
              >
            </template>
          </v-tooltip>
        </div>

        <div v-show="expand">
          <v-tooltip v-if="fullWidth" text="Collapse Width" location="bottom">
            <template v-slot:activator="{ props }">
              <v-icon
                v-bind="props"
                @click="collapseWidth"
                data-test="collapse-width"
                >mdi-arrow-collapse-horizontal</v-icon
              >
            </template>
          </v-tooltip>
          <v-tooltip v-else text="Expand Width" location="bottom">
            <template v-slot:activator="{ props }">
              <v-icon
                v-bind="props"
                @click="expandWidth"
                data-test="expand-width"
                >mdi-arrow-expand-horizontal</v-icon
              >
            </template>
          </v-tooltip>
        </div>

        <div v-show="expand">
          <v-tooltip v-if="fullHeight" text="Collapse Height" location="bottom">
            <template v-slot:activator="{ props }">
              <v-icon
                v-bind="props"
                @click="collapseHeight"
                data-test="collapse-height"
                >mdi-arrow-collapse-vertical</v-icon
              >
            </template>
          </v-tooltip>
          <v-tooltip v-else text="Expand Height" location="bottom">
            <template v-slot:activator="{ props }">
              <v-icon
                v-bind="props"
                @click="expandHeight"
                data-test="expand-height"
                >mdi-arrow-expand-vertical</v-icon
              >
            </template>
          </v-tooltip>
        </div>

        <v-tooltip v-if="expand" text="Minimize" location="bottom">
          <template v-slot:activator="{ props }">
            <v-icon
              v-bind="props"
              @click="minMaxTransition"
              data-test="minimize-screen-icon"
              >mdi-window-minimize</v-icon
            >
          </template>
        </v-tooltip>
        <v-tooltip v-else text="Maximize" location="bottom">
          <template v-slot:activator="{ props }">
            <v-icon
              v-bind="props"
              @click="minMaxTransition"
              data-test="maximize-screen-icon"
              >mdi-window-maximize</v-icon
            >
          </template>
        </v-tooltip>

        <v-tooltip text="Close" location="bottom">
          <template v-slot:activator="{ props }">
            <v-icon
              v-bind="props"
              @click="$emit('close-graph')"
              data-test="close-graph-icon"
              >mdi-close-box</v-icon
            >
          </template>
        </v-tooltip>
      </v-toolbar>

      <v-expand-transition>
        <div class="pa-1" id="chart" ref="chart" v-show="expand">
          <div :id="`chart${id}`"></div>
          <div id="betweenCharts"></div>
          <div :id="`overview${id}`" v-show="showOverview"></div>
        </div>
      </v-expand-transition>
    </v-card>

    <!-- Edit graph dialog -->
    <graph-edit-dialog
      v-if="editGraph"
      v-model="editGraph"
      :title="title"
      :legend-position="legendPosition"
      :items="items"
      :graph-min-y="graphMinY"
      :graph-max-y="graphMaxY"
      :lines="lines"
      :colors="colors"
      :start-date-time="graphStartDateTime"
      :end-date-time="graphEndDateTime"
      :time-zone="timeZone"
      @remove="removeItems([$event])"
      @ok="editGraphClose"
      @cancel="editGraph = false"
    />

    <!-- Error dialog -->
    <v-dialog v-model="errorDialog" max-width="600">
      <v-toolbar height="24">
        <v-spacer />
        <span>Errors</span>
        <v-spacer />
      </v-toolbar>
      <v-card class="pa-3">
        <v-row dense>
          <v-text-field
            readonly
            hide-details
            v-model="title"
            class="pb-2"
            label="Graph Title"
          />
        </v-row>
        <v-row class="my-3">
          <v-textarea readonly rows="8" :value="error" />
        </v-row>
        <v-row>
          <v-btn block @click="clearErrors"> Clear </v-btn>
        </v-row>
      </v-card>
    </v-dialog>

    <!-- Edit right click context menu -->
    <v-menu
      v-if="editGraphMenu"
      v-model="editGraphMenu"
      :target="[editGraphMenuX, editGraphMenuY]"
      absolute
      offset-y
    >
      <v-list>
        <v-list-item @click="editGraph = true">
          <v-list-item-title style="cursor: pointer">
            Edit {{ title }}
          </v-list-item-title>
        </v-list-item>
      </v-list>
    </v-menu>

    <graph-edit-item-dialog
      v-if="editItem"
      v-model="editItem"
      :colors="colors"
      :item="selectedItem"
      @changeColor="changeColor"
      @changeLimits="changeLimits"
      @cancel="editItem = false"
      @close="closeEditItem"
    />

    <!-- Edit Item right click context menu -->
    <v-menu
      v-if="itemMenu"
      v-model="itemMenu"
      :target="[itemMenuX, itemMenuY]"
      absolute
      offset-y
    >
      <v-list nav density="compact">
        <v-list-subheader>
          {{ selectedItem.targetName }}
          {{ selectedItem.packetName }}
          {{ selectedItem.itemName }}
        </v-list-subheader>
        <v-list-item @click="editItem = true">
          <template v-slot:prepend>
            <v-icon icon="mdi-pencil"></v-icon>
          </template>
          <v-list-item-title> Edit </v-list-item-title>
        </v-list-item>
        <v-list-item @click="clearData([selectedItem])">
          <template v-slot:prepend>
            <v-icon icon="mdi-eraser"></v-icon>
          </template>
          <v-list-item-title> Clear </v-list-item-title>
        </v-list-item>
        <v-list-item @click="removeItems([selectedItem])">
          <template v-slot:prepend>
            <v-icon icon="mdi-delete"></v-icon>
          </template>
          <v-list-item-title> Delete </v-list-item-title>
        </v-list-item>
      </v-list>
    </v-menu>

    <!-- Edit Legend right click context menu -->
    <v-menu
      v-if="legendMenu"
      v-model="legendMenu"
      :target="[legendMenuX, legendMenuY]"
      absolute
      offset-y
    >
      <v-list>
        <v-list-item @click="moveLegend('top')">
          <v-list-item-title style="cursor: pointer"
            >Legend Top</v-list-item-title
          >
        </v-list-item>
        <v-list-item @click="moveLegend('bottom')">
          <v-list-item-title style="cursor: pointer"
            >Legend Bottom</v-list-item-title
          >
        </v-list-item>
        <v-list-item @click="moveLegend('left')">
          <v-list-item-title style="cursor: pointer"
            >Legend Left</v-list-item-title
          >
        </v-list-item>
        <v-list-item @click="moveLegend('right')">
          <v-list-item-title style="cursor: pointer"
            >Legend RIght</v-list-item-title
          >
        </v-list-item>
      </v-list>
    </v-menu>

    <tr class="u-series" ref="info">
      <v-tooltip bottom>
        <template v-slot:activator="{ on, attrs }">
          <v-icon v-bind="attrs" v-on="on" class="info-tooltip">
            mdi-information-variant-circle
          </v-icon>
        </template>
        <span>
          Click item to toggle<br />
          Right click to edit
        </span>
      </v-tooltip>
    </tr>
  </div>
</template>

<script>
import GraphEditDialog from './GraphEditDialog'
import GraphEditItemDialog from './GraphEditItemDialog'
import uPlot from 'uplot'
import bs from 'binary-search'
import Cable from '../services/cable.js'
import TimeFilters from '@openc3/tool-common/src/tools/base/util/timeFilters.js'

require('uplot/dist/uPlot.min.css')

export default {
  components: {
    GraphEditDialog,
    GraphEditItemDialog,
  },
  props: {
    id: {
      type: Number,
      required: true,
    },
    selectedGraphId: {
      type: Number,
      // Not required because we pass null
    },
    state: {
      type: String,
      required: true,
    },
    // start time in nanoseconds to start the graph
    // this allows multiple graphs to be synchronized
    startTime: {
      type: Number,
    },
    secondsGraphed: {
      type: Number,
      required: true,
    },
    pointsSaved: {
      type: Number,
      required: true,
    },
    pointsGraphed: {
      type: Number,
      required: true,
    },
    refreshIntervalMs: {
      type: Number,
      default: 200,
    },
    hideToolbar: {
      type: Boolean,
      default: false,
    },
    hideOverview: {
      type: Boolean,
      default: false,
    },
    sparkline: {
      type: Boolean,
      default: false,
    },
    initialItems: {
      type: Array,
    },
    // These allow the parent to force a specific height and/or width
    height: {
      type: Number,
    },
    width: {
      type: Number,
    },
    timeZone: {
      type: String,
      default: 'local',
    },
  },
  mixins: [TimeFilters],
  data() {
    return {
      lines: [],
      active: true,
      expand: true,
      fullWidth: true,
      fullHeight: true,
      graph: null,
      editGraph: false,
      editGraphMenu: false,
      editGraphMenuX: 0,
      editGraphMenuY: 0,
      editItem: false,
      itemMenu: false,
      itemMenuX: 0,
      itemMenuY: 0,
      legendMenu: false,
      legendMenuX: 0,
      legendMenuY: 0,
      legendPosition: 'bottom',
      selectedItem: null,
      hideToolbarData: this.hideToolbar,
      showOverview: !this.hideOverview,
      hideOverviewData: this.hideOverview,
      title: '',
      overview: null,
      data: [[]],
      dataChanged: false,
      timeout: null,
      graphMinY: null,
      graphMaxY: null,
      graphStartDateTime: null,
      graphEndDateTime: null,
      indexes: {},
      items: this.initialItems || [],
      limitsValues: [],
      drawInterval: null,
      zoomChart: false,
      zoomOverview: false,
      cable: new Cable(),
      subscription: null,
      needToUpdate: false,
      errorDialog: false,
      errors: [],
      colorIndex: 0,
      colors: [
        // These are taken right from the Astro css definitions for
        // --color-data-visualization-1 through 8
        '#00c7cb',
        '#938bdb',
        '#4dacff',
        'lime',
        'darkorange',
        'red',
        'gold',
        'hotpink',
        'tan',
        'cyan',
        'maroon',
        'blue',
        'teal',
        'purple',
        'green',
        'brown',
        'lightblue',
        'white',
        'black',
      ],
    }
  },
  computed: {
    calcFullSize: function () {
      return this.fullWidth || this.fullHeight
    },
    error: function () {
      if (this.errorDialog && this.errors.length > 0) {
        return JSON.stringify(this.errors, null, 4)
      }
      return null
    },
  },
  created() {
    this.title = `Graph ${this.id}`
    for (const [index, item] of this.items.entries()) {
      this.data.push([]) // initialize the empty data arrays
      this.indexes[this.subscriptionKey(item)] = index + 1
      if (item.color === undefined) {
        item.color = this.colors[this.colorIndex]
      }
      this.colorIndex++
      if (this.colorIndex === this.colors.length) {
        this.colorIndex = 0
      }
    }
  },
  mounted() {
    // This code allows for temporary pulling in a patched uPlot
    // Also note you need to add 'async' before the mounted method for await
    // const plugin = document.createElement('script')
    // plugin.setAttribute(
    //   'src',
    //   'https://leeoniya.github.io/uPlot/dist/uPlot.iife.min.js'
    // )
    // plugin.async = true
    // document.head.appendChild(plugin)
    // await new Promise(r => setTimeout(r, 500)) // Allow the js to load

    // TODO: This is demo / performance code of multiple items with many data points
    // 10 items at 500,000 each renders immediately and uses 180MB in Chrome
    // Refresh still works, chrome is sluggish but once you pause it is very performant
    // 500,000 pts at 1Hz is 138.9hrs .. almost 6 days
    //
    // 10 items at 100,000 each is very performant ... 1,000,000 pts is Qt TlmGrapher default
    // 100,000 pts at 1Hz is 27.8hrs
    //
    // 100,000 takes 40ms, Chrome uses 160MB
    // this.data = []
    // const dataPoints = 100000
    // const items = 10
    // let pts = new Array(dataPoints)
    // let times = new Array(dataPoints)
    // let time = 1589398007
    // let series = [{}]
    // for (let i = 0; i < dataPoints; i++) {
    //   times[i] = time
    //   pts[i] = i
    //   time += 1
    // }
    // this.data.push(times)
    // for (let i = 0; i < items; i++) {
    //   this.data.push(pts.map(x => x + i))
    //   series.push({
    //     label: 'Item' + i,
    //     stroke: this.colors[i]
    //   })
    // }

    // NOTE: These are just initial settings ... actual series are added by this.graph.addSeries
    const { chartSeries, overviewSeries } = this.items.reduce(
      (seriesObj, item) => {
        const commonProps = {
          spanGaps: true,
        }
        seriesObj.chartSeries.push({
          ...commonProps,
          item: item,
          label: this.formatLabel(item),
          stroke: (u, seriesIdx) => {
            return this.items[seriesIdx - 1].color
          },
          width: 2,
          value: (self, rawValue) => {
            if (typeof rawValue === 'string' || isNaN(rawValue)) {
              return 'NaN'
            } else {
              return rawValue == null ? '--' : rawValue.toFixed(3)
            }
          },
        })
        seriesObj.overviewSeries.push({
          ...commonProps,
        })
        return seriesObj
      },
      { chartSeries: [], overviewSeries: [] },
    )

    let chartOpts = {}
    if (this.sparkline) {
      this.hideToolbarData = true
      this.hideOverviewData = true
      this.showOverview = false
      chartOpts = {
        width: this.width,
        height: this.height,
        pxAlign: false,
        cursor: {
          show: false,
        },
        select: {
          show: false,
        },
        legend: {
          show: false,
        },
        scales: {
          x: {
            time: false,
          },
        },
        axes: [
          {
            show: false,
          },
          {
            show: false,
          },
        ],
        series: [
          {},
          {
            stroke: 'white', // TODO: Light / dark theme
          },
        ],
      }
      this.graph = new uPlot(
        chartOpts,
        this.data,
        document.getElementById(`chart${this.id}`),
      )
    } else {
      // Uplot wants the real timezone name ('local' doesn't work)
      let timeZoneName = Intl.DateTimeFormat().resolvedOptions().timeZone
      if (this.timeZone && this.timeZone !== 'local') {
        timeZoneName = this.timeZone
      }
      chartOpts = {
        ...this.getSize('chart'),
        ...this.getScales(),
        ...this.getAxes('chart'),
        // series: series, // TODO: Uncomment with the performance code
        plugins: [this.linesPlugin()],
        tzDate: (ts) => uPlot.tzDate(new Date(ts * 1e3), timeZoneName),
        series: [
          {
            label: 'Time',
            value: (u, v) =>
              // Convert the unix timestamp into a formatted date / time
              v == null ? '--' : this.formatSeconds(v, this.timeZone),
          },
          ...chartSeries,
        ],
        cursor: {
          drag: {
            x: true,
            y: false,
          },
          // Sync the cursor across graphs so mouseovers are synced
          sync: {
            key: 'openc3',
            // setSeries links graphs so clicking an item to hide it also hides the other graph item
            // setSeries: true,
          },
          bind: {
            mouseup: (self, targ, handler) => {
              return (e) => {
                // Single click while paused will resume the graph
                // This makes it possible to resume in TlmViewer widgets
                if (this.state === 'pause' && self.select.width === 0) {
                  this.$emit('start')
                }
                handler(e)
              }
            },
          },
        },
        hooks: {
          setScale: [
            (chart, key) => {
              if (key === 'x' && !this.zoomOverview && this.overview) {
                this.zoomChart = true
                let left = Math.round(
                  this.overview.valToPos(chart.scales.x.min, 'x'),
                )
                let right = Math.round(
                  this.overview.valToPos(chart.scales.x.max, 'x'),
                )
                this.overview.setSelect({ left, width: right - left })
                this.zoomChart = false
              }
            },
          ],
          setSelect: [
            (chart) => {
              // Pause the graph while selecting a range to zoom
              if (this.state === 'start' && chart.select.width > 0) {
                this.$emit('pause')
              }
            },
          ],
          ready: [
            (u) => {
              let canvas = u.root.querySelector('.u-over')
              canvas.addEventListener('contextmenu', (e) => {
                e.preventDefault()
                this.itemMenu = false
                this.legendMenu = false
                this.editGraphMenuX = e.clientX
                this.editGraphMenuY = e.clientY
                this.editGraphMenu = true
              })
              let legend = u.root.querySelector('.u-legend')
              legend.addEventListener('contextmenu', (e) => {
                e.preventDefault()
                this.editGraphMenu = false
                this.legendMenu = false
                this.itemMenuX = e.clientX
                this.itemMenuY = e.clientY
                // Grab the closest series and then figure out which index it is
                let seriesEl = e.target.closest('.u-series')
                let seriesIdx = Array.prototype.slice
                  .call(legend.childNodes[0].childNodes)
                  .indexOf(seriesEl)
                let series = u.series[seriesIdx]
                if (series.item) {
                  this.selectedItem = series.item
                  this.itemMenu = true
                } else {
                  this.itemMenu = false
                  this.legendMenuX = e.clientX
                  this.legendMenuY = e.clientY
                  this.legendMenu = true
                }
              })
              // Append the info to the legend
              legend.querySelector('tbody').appendChild(this.$refs.info)
            },
          ],
        },
      }
      this.graph = new uPlot(
        chartOpts,
        this.data,
        document.getElementById(`chart${this.id}`),
      )

      const overviewOpts = {
        ...this.getSize('overview'),
        ...this.getScales(),
        ...this.getAxes('overview'),
        // series: series, // TODO: Uncomment with the performance code
        tzDate: (ts) => uPlot.tzDate(new Date(ts * 1e3), timeZoneName),
        series: [...overviewSeries],
        cursor: {
          y: false,
          drag: {
            setScale: false,
            x: true,
            y: false,
          },
        },
        legend: {
          show: false,
        },
        hooks: {
          setSelect: [
            (chart) => {
              if (!this.zoomChart) {
                // Pause the graph while selecting an overview range to zoom
                if (this.state === 'start' && chart.select.width > 0) {
                  this.$emit('pause')
                }
                this.zoomOverview = true
                let min = chart.posToVal(chart.select.left, 'x')
                let max = chart.posToVal(
                  chart.select.left + chart.select.width,
                  'x',
                )
                this.graph.setScale('x', { min, max })
                this.zoomOverview = false
              }
            },
          ],
        },
      }
      this.overview = new uPlot(
        overviewOpts,
        this.data,
        document.getElementById(`overview${this.id}`),
      )
      this.moveLegend(this.legendPosition)

      // Allow the charts to dynamically resize when the window resizes
      window.addEventListener('resize', this.resize)
    }

    if (this.state !== 'stop') {
      this.startGraph()
    }
  },
  beforeUnmount: function () {
    this.stopGraph()
    this.cable.disconnect()
    window.removeEventListener('resize', this.resize)
  },
  watch: {
    state: function (newState, oldState) {
      switch (newState) {
        case 'start':
          // Only subscribe if we were previously stopped
          // If we were paused we do nothing ... see the data function
          if (oldState === 'stop') {
            this.startGraph()
          }
          break
        // case 'pause': Nothing to do ... see the data function
        case 'stop':
          this.stopGraph()
          break
      }
    },
    data: function (newData, oldData) {
      this.dataChanged = true
    },
    graphMinY: function (newVal, oldVal) {
      let val = parseFloat(newVal)
      if (!isNaN(val)) {
        this.graphMinY = val
      }
      this.setGraphRange()
    },
    graphMaxY: function (newVal, oldVal) {
      let val = parseFloat(newVal)
      if (!isNaN(val)) {
        this.graphMaxY = val
      }
      this.setGraphRange()
    },
    graphStartDateTime: function (newVal, oldVal) {
      if (newVal && typeof newVal === 'string') {
        this.graphStartDateTime =
          this.parseDateTime(this.graphStartDateTime, this.timeZone) * 1_000_000
        if (this.graphStartDateTime !== oldVal) {
          this.needToUpdate = true
        }
      } else if (newVal === null && oldVal) {
        // If they clear the start date time we need to update
        this.graphStartDateTime = null
        this.needToUpdate = true
      }
    },
    graphEndDateTime: function (newVal, oldVal) {
      if (newVal && typeof newVal === 'string') {
        this.graphEndDateTime =
          this.parseDateTime(this.graphEndDateTime, this.timeZone) * 1_000_000
        if (this.graphEndDateTime !== oldVal) {
          this.needToUpdate = true
        }
      } else if (newVal === null && oldVal) {
        // If they clear the end date time we need to update
        this.graphEndDateTime = null
        this.needToUpdate = true
      }
    },
  },
  methods: {
    startGraph: function () {
      this.subscribe()
      this.timeout = setTimeout(() => {
        this.updateTimeout()
      }, this.refreshIntervalMs)
    },
    stopGraph: function () {
      if (this.subscription) {
        this.subscription.unsubscribe()
        this.subscription = null
      }
      if (this.timeout) {
        clearTimeout(this.timeout)
        this.timeout = null
      }
    },
    updateTimeout: function () {
      this.updateGraphData()
      this.timeout = setTimeout(() => {
        this.updateTimeout()
      }, this.refreshIntervalMs)
    },
    updateGraphData: function () {
      // Ignore changes to the data while we're paused
      if (this.state === 'pause' || !this.dataChanged) {
        return
      }
      this.graph.setData(this.data)
      if (this.overview) {
        this.overview.setData(this.data)
      }
      let max = this.data[0][this.data[0].length - 1]
      let ptsMin = this.data[0][this.data[0].length - this.pointsGraphed]
      let min = this.data[0][0]
      if (min < max - this.secondsGraphed) {
        min = max - this.secondsGraphed
      }
      if (ptsMin > min) {
        min = ptsMin
      }
      this.graph.setScale('x', { min, max })
      this.dataChanged = false
    },
    formatLabel(item) {
      if (item.valueType === 'CONVERTED' && item.reduced === 'DECOM') {
        return item.itemName
      } else {
        let description = ''
        // Only display valueType if we're not CONVERTED
        if (item.valueType !== 'CONVERTED') {
          description += item.valueType
        }
        // Only display reduced if we're not DECOM
        if (item.reduced !== 'DECOM') {
          // If we already have the valueType add a space
          if (description !== '') {
            description += ' '
          }
          description += `${item.reduced.split('_')[1]} ${item.reducedType}`
        }
        return `${item.itemName} (${description})`
      }
    },
    moveLegend: function (desired) {
      switch (desired) {
        case 'bottom':
          this.graph.root.classList.remove('side-legend')
          this.graph.root.classList.remove('left-legend')
          this.graph.root.classList.remove('top-legend')
          break
        case 'top':
          this.graph.root.classList.remove('side-legend')
          this.graph.root.classList.remove('left-legend')
          this.graph.root.classList.add('top-legend')
          break
        case 'left':
          this.graph.root.classList.remove('top-legend')
          this.graph.root.classList.add('side-legend')
          this.graph.root.classList.add('left-legend')
          break
        case 'right':
          this.graph.root.classList.remove('top-legend')
          this.graph.root.classList.remove('left-legend')
          this.graph.root.classList.add('side-legend')
          break
      }
      this.legendPosition = desired
      this.resize()
    },
    clearErrors: function () {
      this.errors = []
    },
    editGraphClose: function (graph) {
      this.editGraph = false
      this.title = graph.title
      // Don't need to copy items because we don't modify them
      this.legendPosition = graph.legendPosition
      this.graphMinY = graph.graphMinY
      this.graphMaxY = graph.graphMaxY
      this.lines = [...graph.lines]
      this.graphStartDateTime = graph.startDateTime
      this.graphEndDateTime = graph.endDateTime
      // Allow the watch to update needToUpdate
      this.$nextTick(() => {
        if (this.needToUpdate) {
          if (this.subscription == null) {
            this.startGraph()
          } else {
            // NOTE: removing and adding back to back broke the streaming_api
            // because the messages got out of order (add before remove)
            // Code in openc3-cosmos-cmd-tlm-api/app/channels/application_cable/channel.rb
            // fixed the issue to enforce ordering.
            // Clone the items first because removeItems modifies this.items
            let clonedItems = JSON.parse(JSON.stringify(this.items))
            this.removeItems(clonedItems)
            setTimeout(() => {
              this.addItems(clonedItems)
            }, 0)
          }
          this.needToUpdate = false
        }
      })
      this.moveLegend(this.legendPosition)
      this.$emit('edit')
    },
    resize: function () {
      this.handleResize()
      this.$emit('resize', this.id)
    },
    expandAll: function () {
      this.fullWidth = true
      this.fullHeight = true
      this.resize()
    },
    collapseAll: function () {
      this.fullWidth = false
      this.fullHeight = false
      this.resize()
    },
    expandWidth: function () {
      this.fullWidth = true
      this.resize()
    },
    collapseWidth: function () {
      this.fullWidth = false
      this.resize()
    },
    expandHeight: function () {
      this.fullHeight = true
      this.resize()
    },
    collapseHeight: function () {
      this.fullHeight = false
      this.resize()
    },
    minMaxTransition: function () {
      this.expand = !this.expand
      this.$emit('min-max-graph', this.id)
    },
    setGraphRange: function () {
      let pad = 0.1
      if (
        this.graphMinY ||
        this.graphMinY === 0 ||
        this.graphMaxY ||
        this.graphMaxY === 0
      ) {
        pad = 0
      }
      this.graph.scales.y.range = (u, dataMin, dataMax) => {
        let min = dataMin
        if (this.graphMinY || this.graphMinY === 0) {
          min = this.graphMinY
        }
        let max = dataMax
        if (this.graphMaxY || this.graphMaxY === 0) {
          max = this.graphMaxY
        }
        return uPlot.rangeNum(min, max, pad, true)
      }
    },
    subscribe: function () {
      this.cable
        .createSubscription('StreamingChannel', window.openc3Scope, {
          received: (data) => this.received(data),
          connected: () => {
            this.addItemsToSubscription(this.items)
          },
          disconnected: () => {
            this.errors.push({
              type: 'disconnected',
              message: 'OpenC3 backend connection disconnected',
              time: new Date().getTime(),
            })
          },
          rejected: () => {
            this.errors.push({
              type: 'rejected',
              message: 'OpenC3 backend connection rejected',
              time: new Date().getTime(),
            })
          },
        })
        .then((subscription) => {
          this.subscription = subscription
        })
    },
    // throttle(cb, limit) {
    //   var wait = false
    //   return () => {
    //     if (!wait) {
    //       requestAnimationFrame(cb)
    //       wait = true
    //       setTimeout(() => {
    //         wait = false
    //       }, limit)
    //     }
    //   }
    // },
    getSize: function (type) {
      let navDrawerWidth = 0
      const navDrawer = document.getElementById('openc3-nav-drawer')
      if (navDrawer) {
        navDrawerWidth = navDrawer.classList.contains(
          'v-navigation-drawer--active',
        )
          ? navDrawer.clientWidth
          : 0
      }

      let legendWidth = 0
      if (this.legendPosition === 'right' || this.legendPosition === 'left') {
        const legend = document.getElementsByClassName('u-legend')[0]
        legendWidth = legend.clientWidth
      }
      const viewWidth =
        Math.max(document.documentElement.clientWidth, window.innerWidth || 0) -
        navDrawerWidth -
        legendWidth
      const viewHeight = Math.max(
        document.documentElement.clientHeight,
        window.innerHeight || 0,
      )

<<<<<<< HEAD
      const panel = document.getElementsByClassName('v-expansion-panel')[0]
=======
      const chooser = document.getElementsByClassName('expansion')[0]
>>>>>>> 267e6a9e
      let height = 100
      if (type === 'overview') {
        // Show overview if we're full height and we're not explicitly hiding it
        if (this.fullHeight && !this.hideOverviewData) {
          this.showOverview = true
        } else {
          this.showOverview = false
        }
      } else {
        // Height of chart is viewportSize - expansion-panel - overview - fudge factor (primarily padding)
        height = viewHeight - panel.clientHeight - height - 250
        if (!this.fullHeight) {
          height = height / 2.0 + 10 // 5px padding top and bottom
        }
      }
      let width = viewWidth - 42 // padding left and right
      if (!this.fullWidth) {
        width = width / 2.0 - 10 // 5px padding left and right
      }
      return {
        width: this.width || width,
        height: this.height || height,
      }
    },
    getScales: function () {
      return {
        scales: {
          x: {
            range(u, dataMin, dataMax) {
              if (dataMin == null) return [1566453600, 1566497660]
              return [dataMin, dataMax]
            },
          },
          y: {
            range(u, dataMin, dataMax) {
              if (dataMin == null) return [-100, 100]
              return uPlot.rangeNum(dataMin, dataMax, 0.1, true)
            },
          },
        },
      }
    },
    getAxes: function (type) {
      let strokeColor = 'rgba(255, 255, 255, .1)'
      let axisColor = 'white'
      return {
        axes: [
          {
            stroke: axisColor,
            grid: {
              show: true,
              stroke: strokeColor,
              width: 2,
            },
          },
          {
            size: 80, // This size supports values up to 8 digits plus sign
            stroke: axisColor,
            grid: {
              show: type === 'overview' ? false : true,
              stroke: strokeColor,
              width: 2,
            },
            // Forces the axis values to be formatted correctly
            // especially with really small or large values
            values(u, splits) {
              if (
                splits.some((el) => el >= 10_000_000) ||
                splits.every((el) => el < 0.01)
              ) {
                splits = splits.map((split) => split.toExponential(3))
              }
              return splits
            },
          },
        ],
      }
    },
    closeEditItem: function (event) {
      this.editItem = false
      if (
        // If we have an end time and anything was changed we basically regraph
        (this.graphEndDateTime !== null && this.selectedItem !== event) ||
        // If we're live graphing we just regraph if the types change
        this.selectedItem.valueType !== event.valueType ||
        this.selectedItem.reduced !== event.reduced ||
        this.selectedItem.reducedType !== event.reducedType
      ) {
        this.changeItem(event)
      }
    },
    changeColor: function (event) {
      let key = this.subscriptionKey(this.selectedItem)
      let index = this.indexes[key]
      this.items[index - 1].color = event
      this.selectedItem.color = event
      this.graph.root.querySelectorAll('.u-marker')[index].style.borderColor =
        event
    },
    changeLimits: function (limits) {
      let key = this.subscriptionKey(this.selectedItem)
      let index = this.indexes[key]
      this.items[index - 1].limits = limits
      this.selectedItem.limits = limits
      this.limitsValues = limits
    },
    linesPlugin: function () {
      return {
        hooks: {
          draw: (u) => {
            const { ctx, bbox } = u
            // These are all in canvas units
            const yMin = u.valToPos(u.scales.y.min, 'y', true)
            const yMax = u.valToPos(u.scales.y.max, 'y', true)
            const redLow = u.valToPos(this.limitsValues[0], 'y', true)
            const yellowLow = u.valToPos(this.limitsValues[1], 'y', true)
            const yellowHigh = u.valToPos(this.limitsValues[2], 'y', true)
            const redHigh = u.valToPos(this.limitsValues[3], 'y', true)
            let height = 0

            // NOTE: These comparisons are tricky because the canvas
            // starts in the upper left with 0,0. Thus it grows downward
            // and to the right with increasing values. The comparisons
            // of scale and limitsValues use graph coordinates but the
            // fillRect calculations use the canvas coordinates.

            // Draw Y axis lines
            this.lines.forEach((line) => {
              if (
                u.scales.y.min <= line.yValue &&
                line.yValue <= u.scales.y.max
              ) {
                ctx.save()
                ctx.beginPath()
                ctx.strokeStyle = line.color
                ctx.lineWidth = 2
                ctx.moveTo(bbox.left, u.valToPos(line.yValue, 'y', true))
                ctx.lineTo(
                  bbox.left + bbox.width,
                  u.valToPos(line.yValue, 'y', true),
                )
                ctx.stroke()
                ctx.restore()
              }
            })

            ctx.save()
            ctx.beginPath()

            // Draw red limits
            ctx.fillStyle = 'rgba(255,0,0,0.15)'
            if (u.scales.y.min < this.limitsValues[0]) {
              let start = redLow < yMax ? yMax : redLow
              ctx.fillRect(bbox.left, redLow, bbox.width, yMin - start)
            }
            if (u.scales.y.max > this.limitsValues[3]) {
              let end = yMin < redHigh ? yMin : redHigh
              ctx.fillRect(bbox.left, yMax, bbox.width, end - yMax)
            }

            // Draw yellow limits
            ctx.fillStyle = 'rgba(255,255,0,0.15)'
            if (
              u.scales.y.min < this.limitsValues[1] && // yellowLow
              u.scales.y.max > this.limitsValues[0] // redLow
            ) {
              let start = yellowLow < yMax ? yMax : yellowLow
              ctx.fillRect(bbox.left, start, bbox.width, redLow - start)
            }
            if (
              u.scales.y.max > this.limitsValues[2] && // yellowHigh
              u.scales.y.min < this.limitsValues[3] // redHigh
            ) {
              let start = yMin < redHigh ? yMin : redHigh
              let end = yMin < yellowHigh ? yMin : yellowHigh
              ctx.fillRect(bbox.left, start, bbox.width, end - start)
            }

            // Draw green limits & operational limits
            ctx.fillStyle = 'rgba(0,255,0,0.15)'
            // If there are no operational limits the interior is all green
            if (this.limitsValues.length === 4) {
              // Determine if we show any green
              if (
                u.scales.y.min < this.limitsValues[2] && // yellowHigh
                u.scales.y.max > this.limitsValues[1] // yellowLow
              ) {
                let start = yellowHigh < yMax ? yMax : yellowHigh
                let end = yMin < yellowLow ? yMin : yellowLow
                ctx.fillRect(bbox.left, start, bbox.width, end - start)
              }
            } else {
              // Operational limits
              const greenLow = u.valToPos(this.limitsValues[4], 'y', true)
              const greenHigh = u.valToPos(this.limitsValues[5], 'y', true)
              if (
                u.scales.y.min < this.limitsValues[4] && // greenLow
                u.scales.y.max > this.limitsValues[1] // yellowLow
              ) {
                let start = greenLow < yMax ? yMax : greenLow
                ctx.fillRect(bbox.left, start, bbox.width, yellowLow - start)
              }
              if (
                u.scales.y.max > this.limitsValues[5] && // greenHigh
                u.scales.y.min < this.limitsValues[2] // yellowHigh
              ) {
                let start = yMin < yellowHigh ? yMin : yellowHigh
                let end = yMin < greenHigh ? yMin : greenHigh
                ctx.fillRect(bbox.left, start, bbox.width, end - start)
              }
              ctx.fillStyle = 'rgba(0,0,255,0.15)'
              let start = greenHigh < yMax ? yMax : greenHigh
              let end = yMin < greenLow ? yMin : greenLow
              ctx.fillRect(bbox.left, start, bbox.width, end - start)
            }
            ctx.stroke()
            ctx.restore()
          },
        },
      }
    },
    changeItem: function (event) {
      // NOTE: removing and adding items back to back broke the streaming_api
      // because the messages got out of order (add before remove)
      // Code in openc3-cosmos-cmd-tlm-api/app/channels/application_cable/channel.rb
      // fixed the issue to enforce ordering.
      this.removeItems([this.selectedItem])
      this.selectedItem.valueType = event.valueType
      this.selectedItem.reduced = event.reduced
      this.selectedItem.reducedType = event.reducedType
      setTimeout(() => {
        this.addItems([this.selectedItem])
      }, 0)
    },
    addItems: function (itemArray, type = 'CONVERTED') {
      for (const item of itemArray) {
        item.valueType ||= type // set the default type
        if (item.color === undefined) {
          item.color = this.colors[this.colorIndex]
        }
        if (item.limits === undefined) {
          // [] matches 'NONE' in GraphEditItemDialog
          item.limits = []
        } else {
          if (item.limits.length > 0) {
            // If somehow we have more than one limits
            // the last one wins which is fine
            this.limitsValues = item.limits
          }
        }
        this.colorIndex++
        if (this.colorIndex === this.colors.length) {
          this.colorIndex = 0
        }
        this.items.push(item)
        const index = this.data.length
        this.graph.addSeries(
          {
            spanGaps: true,
            item: item,
            label: this.formatLabel(item),
            stroke: (u, seriesIdx) => {
              return this.items[seriesIdx - 1].color
            },
            width: 2,
            value: (self, rawValue) => {
              if (typeof rawValue === 'string' || isNaN(rawValue)) {
                return 'NaN'
              } else {
                if (rawValue == null) {
                  return '--'
                } else if (
                  (Math.abs(rawValue) < 0.01 && rawValue !== 0) ||
                  Math.abs(rawValue) >= 10_000_000
                ) {
                  return rawValue.toExponential(6)
                } else {
                  return rawValue.toFixed(6)
                }
              }
            },
          },
          index,
        )
        if (this.overview) {
          this.overview.addSeries(
            {
              spanGaps: true,
              stroke: (u, seriesIdx) => {
                return this.items[seriesIdx - 1].color
              },
            },
            index,
          )
        }
        let newData = Array(this.data[0].length)
        this.data.splice(index, 0, newData)
        this.indexes[this.subscriptionKey(item)] = index
      }
      // Figure out the last item's color and set the colorIndex past that
      let item = itemArray[itemArray.length - 1]
      if (item) {
        let index = this.colors.indexOf(item.color)
        if (index) {
          this.colorIndex = index + 1
        }
      }
      this.addItemsToSubscription(itemArray)
      this.$emit('resize')
      this.$emit('edit')
    },
    addItemsToSubscription: function (itemArray = this.items) {
      let theStartTime = this.startTime
      if (this.graphStartDateTime) {
        theStartTime = this.graphStartDateTime
      }
      if (this.subscription) {
        OpenC3Auth.updateToken(OpenC3Auth.defaultMinValidity).then(
          (refreshed) => {
            if (refreshed) {
              OpenC3Auth.setTokens()
            }
            this.subscription.perform('add', {
              scope: window.openc3Scope,
              token: localStorage.openc3Token,
              items: itemArray.map(this.subscriptionKey),
              start_time: theStartTime,
              end_time: this.graphEndDateTime,
            })
          },
        )
      }
    },
    clearAllData: function () {
      // Clear all data so delete the time data as well
      this.data[0] = []
      this.clearData(this.items)
    },
    clearData: function (itemArray) {
      for (const key of itemArray.map(this.subscriptionKey)) {
        let index = this.indexes[key]
        this.data[index] = Array(this.data[0].length).fill(null)
        this.graph.setData(this.data)
        if (this.overview) {
          this.overview.setData(this.data)
        }
      }
      // data.length of 2 means we only have 1 item
      // so delete all the time (data[0]) to start fresh
      if (this.data.length === 2) {
        this.data[0] = []
        this.graph.setData(this.data)
        this.overview.setData(this.data)
      }
    },
    removeItems: function (itemArray) {
      this.removeItemsFromSubscription(itemArray)

      for (const key of itemArray.map(this.subscriptionKey)) {
        const index = this.reorderIndexes(key)
        this.items.splice(index - 1, 1)
        this.data.splice(index, 1)
        this.graph.delSeries(index)
        this.graph.setData(this.data)
        if (this.overview) {
          this.overview.delSeries(index)
          this.overview.setData(this.data)
        }
      }
      // data.length of 1 means we've deleted all our items
      // so delete all the time (data[0]) to start fresh
      if (this.data.length === 1) {
        this.data[0] = []
        this.graph.setData(this.data)
        this.overview.setData(this.data)
      }
      this.$emit('resize')
      this.$emit('edit')
    },
    removeItemsFromSubscription: function (itemArray = this.items) {
      if (this.subscription) {
        this.subscription.perform('remove', {
          scope: window.openc3Scope,
          token: localStorage.openc3Token,
          items: itemArray.map(this.subscriptionKey),
        })
      }
    },
    reorderIndexes: function (key) {
      let index = this.indexes[key]
      delete this.indexes[key]
      for (var i in this.indexes) {
        if (this.indexes[i] > index) {
          this.indexes[i] -= 1
        }
      }
      return index
    },
    received: function (data) {
      this.cable.recordPing()
      // TODO: Shouldn't get errors but should we handle this every time?
      // if (json_data.error) {
      //   console.log(json_data.error)
      //   return
      // }
      for (let i = 0; i < data.length; i++) {
        let time = data[i].__time / 1_000_000_000.0 // Time in seconds
        let length = data[0].length
        if (length === 0 || time > data[0][length - 1]) {
          // Nominal case - append new data to end
          for (let j = 0; j < this.data.length; j++) {
            this.data[j].push(null)
          }
          this.set_data_at_index(this.data[0].length - 1, time, data[i])
        } else {
          let index = bs(this.data[0], time, this.bs_comparator)
          if (index >= 0) {
            // Found the slot in the existing data
            this.set_data_at_index(index, time, data[i])
          } else {
            // Insert a new null slot at the ideal index
            let ideal_index = -index - 1
            for (let j = 0; j < this.data.length; j++) {
              this.data[j].splice(ideal_index, 0, null)
            }
            this.set_data_at_index(ideal_index, time, data[i])
          }
        }
      }
      // If we weren't passed a startTime notify grapher of our start
      if (this.startTime == null && this.data[0][0]) {
        let newStartTime = this.data[0][0] * 1_000_000_000
        this.$emit('started', newStartTime)
      }
      this.dataChanged = true
    },
    bs_comparator: function (element, needle) {
      return element - needle
    },
    set_data_at_index: function (index, time, new_data) {
      this.data[0][index] = time
      for (const [key, value] of Object.entries(new_data)) {
        if (key === 'time') {
          continue
        }
        let key_index = this.indexes[key]
        if (key_index) {
          let array = this.data[key_index]
          // NaN and Infinite values are sent as objects with raw attribute set
          // to 'NaN', '-Infinity', or 'Infinity', just set data to null
          if (value?.raw) {
            array[index] = null
          } else if (typeof value === 'string') {
            // Can't graph strings so just set to null
            array[index] = null
            // If it's not already RAW, change the type to RAW
            // NOTE: Some items are RAW strings so they won't ever work
            if (!key.includes('__RAW')) {
              for (let item of this.items) {
                if (this.subscriptionKey(item) === key) {
                  this.selectedItem = item
                  break
                }
              }
              this.changeItem({
                valueType: 'RAW',
                reduced: this.selectedItem.reduced,
                reducedType: this.selectedItem.reducedType,
              })
            }
          } else {
            array[index] = value
          }
        }
      }
    },
    subscriptionKey: function (item) {
      let key = `${item.reduced}__TLM__${item.targetName}__${item.packetName}__${item.itemName}__${item.valueType}`
      if (
        item.reduced === 'REDUCED_MINUTE' ||
        item.reduced === 'REDUCED_HOUR' ||
        item.reduced === 'REDUCED_DAY'
      ) {
        key += `__${item.reducedType}`
      }
      return key
    },
  },
}
</script>

<style>
.v-window-item {
  background-color: var(--color-background-surface-default);
}
/* left right stacked legend */
.uplot.side-legend {
  display: flex;
  width: auto;
}
.uplot.side-legend .u-wrap {
  flex: none;
}
.uplot.side-legend .u-legend {
  text-align: left;
  margin-left: 0;
  width: 220px;
}
.uplot.side-legend .u-legend,
.uplot.side-legend .u-legend tr,
.uplot.side-legend .u-legend th,
.uplot.side-legend .u-legend td {
  display: revert;
}
/* left side we need to order the legend before the plot */
.uplot.left-legend .u-legend {
  order: -1;
}
/* top legend */
.uplot.top-legend {
  display: flex;
  flex-direction: column;
}
.uplot.top-legend .u-legend {
  order: -1;
}
<<<<<<< HEAD
.u-select {
  color: rgba(255, 255, 255, 0.07);
=======
/* This value is large enough to support negative scientific notation
   that we use on the value with rawValue.toExponential(6) */
.u-legend.u-inline .u-series .u-value {
  width: 105px;
}
/* This value is large enough to support our date format: YYYY-MM-DD HH:MM:SS.sss */
.u-legend.u-inline .u-series:first-child .u-value {
  width: 180px;
>>>>>>> 267e6a9e
}
</style>
<style scoped>
.active {
  background-color: var(--color-background-surface-selected) !important;
}
</style><|MERGE_RESOLUTION|>--- conflicted
+++ resolved
@@ -1085,11 +1085,7 @@
         window.innerHeight || 0,
       )
 
-<<<<<<< HEAD
       const panel = document.getElementsByClassName('v-expansion-panel')[0]
-=======
-      const chooser = document.getElementsByClassName('expansion')[0]
->>>>>>> 267e6a9e
       let height = 100
       if (type === 'overview') {
         // Show overview if we're full height and we're not explicitly hiding it
@@ -1616,10 +1612,6 @@
 .uplot.top-legend .u-legend {
   order: -1;
 }
-<<<<<<< HEAD
-.u-select {
-  color: rgba(255, 255, 255, 0.07);
-=======
 /* This value is large enough to support negative scientific notation
    that we use on the value with rawValue.toExponential(6) */
 .u-legend.u-inline .u-series .u-value {
@@ -1628,7 +1620,9 @@
 /* This value is large enough to support our date format: YYYY-MM-DD HH:MM:SS.sss */
 .u-legend.u-inline .u-series:first-child .u-value {
   width: 180px;
->>>>>>> 267e6a9e
+}
+.u-select {
+  color: rgba(255, 255, 255, 0.07);
 }
 </style>
 <style scoped>
