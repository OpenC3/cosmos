<!--
# Copyright 2022 Ball Aerospace & Technologies Corp.
# All Rights Reserved.
#
# This program is free software; you can modify and/or redistribute it
# under the terms of the GNU Affero General Public License
# as published by the Free Software Foundation; version 3 with
# attribution addendums as found in the LICENSE.txt
#
# This program is distributed in the hope that it will be useful,
# but WITHOUT ANY WARRANTY; without even the implied warranty of
# MERCHANTABILITY or FITNESS FOR A PARTICULAR PURPOSE.  See the
# GNU Affero General Public License for more details.

# Modified by OpenC3, Inc.
# All changes Copyright 2024, OpenC3, Inc.
# All Rights Reserved
#
# This file may also be used under the terms of a commercial license
# if purchased from OpenC3, Inc.
#
# This screen expects to be inside of two parent elements.
# An overall item, and then a container for all screens
-->

<template>
  <div :style="computedStyle" ref="bar">
    <v-card :min-height="height" :min-width="width">
<<<<<<< HEAD
      <v-toolbar :height="24" class="px-1">
=======
      <v-toolbar height="24">
>>>>>>> c43d0a1e
        <div v-show="errors.length !== 0">
          <v-tooltip location="top">
            <template v-slot:activator="{ props }">
              <div v-bind="props">
                <v-icon
                  data-test="error-graph-icon"
                  @click="errorDialog = true"
                >
                  mdi-alert
                </v-icon>
              </div>
            </template>
            <span> Errors </span>
          </v-tooltip>
        </div>
        <v-tooltip location="top">
          <template v-slot:activator="{ props }">
            <div v-bind="props">
              <v-icon data-test="edit-screen-icon" @click="openEdit">
                mdi-pencil
              </v-icon>
            </div>
          </template>
          <span> Edit Screen </span>
        </v-tooltip>
        <v-tooltip location="top" v-if="!fixFloated">
          <template v-slot:activator="{ props }">
            <div v-bind="props">
              <v-icon data-test="float-screen-icon" @click="floatScreen">
                {{ floated ? 'mdi-balloon' : 'mdi-view-grid-outline' }}
              </v-icon>
            </div>
          </template>
          <span> {{ floated ? 'Unfloat Screen' : 'Float Screen' }} </span>
        </v-tooltip>
        <v-tooltip location="top" v-if="floated">
          <template v-slot:activator="{ props }">
            <div v-bind="props">
              <v-icon data-test="up-screen-icon" @click="upScreen">
                mdi-arrow-up
              </v-icon>
            </div>
          </template>
          <span> Move Screen Up </span>
        </v-tooltip>
        <v-tooltip location="top" v-if="floated && zIndex > minZ">
          <template v-slot:activator="{ props }">
            <div v-bind="props">
              <v-icon data-test="down-screen-icon" @click="downScreen">
                mdi-arrow-down
              </v-icon>
            </div>
          </template>
          <span> Move Screen Down </span>
        </v-tooltip>
        <v-spacer />
        <span> {{ target }} {{ screen }} </span>
        <v-spacer />
        <v-tooltip location="top">
          <template v-slot:activator="{ props }">
            <div v-bind="props">
              <v-icon
                data-test="minimize-screen-icon"
                @click="minMaxTransition"
                v-show="expand"
              >
                mdi-window-minimize
              </v-icon>
              <v-icon
                data-test="maximize-screen-icon"
                @click="minMaxTransition"
                v-show="!expand"
              >
                mdi-window-maximize
              </v-icon>
            </div>
          </template>
          <span v-show="expand"> Minimize Screen </span>
          <span v-show="!expand"> Maximize Screen </span>
        </v-tooltip>
        <v-tooltip v-if="showClose" location="top">
          <template v-slot:activator="{ props }">
            <div v-bind="props">
              <v-icon
                data-test="close-screen-icon"
                @click="$emit('close-screen')"
              >
                mdi-close-box
              </v-icon>
            </div>
          </template>
          <span> Close Screen </span>
        </v-tooltip>
      </v-toolbar>
      <v-expand-transition v-if="!editDialog">
        <div
          class="pa-1"
          style="position: relative"
          ref="screen"
          v-show="expand"
        >
          <v-overlay
            style="pointer-events: none"
            :model-value="errors.length !== 0"
            opacity="0.8"
            absolute
          />
          <vertical-widget
            :key="screenKey"
            :widgets="layoutStack[0].widgets"
            :screen-values="screenValues"
            :screen-time-zone="timeZone"
            v-on:add-item="addItem"
            v-on:delete-item="deleteItem"
            v-on:open="open"
            v-on:close="close"
            v-on:close-all="closeAll"
          />
        </div>
      </v-expand-transition>
    </v-card>
    <edit-screen-dialog
      v-if="editDialog"
      v-model="editDialog"
      :target="target"
      :screen="screen"
      :definition="currentDefinition"
      :keywords="keywords"
      :errors="errors"
      @save="saveEdit($event)"
      @cancel="cancelEdit()"
      @delete="deleteScreen()"
    />

    <!-- Error dialog -->
    <v-dialog v-model="errorDialog" max-width="600">
<<<<<<< HEAD
      <v-toolbar :height="24">
=======
      <v-toolbar height="24">
>>>>>>> c43d0a1e
        <v-spacer />
        <span> Screen: {{ target }} {{ screen }} Errors </span>
        <v-spacer />
      </v-toolbar>
      <v-card>
        <v-textarea class="errors" readonly rows="13" :model-value="error" />
      </v-card>
    </v-dialog>
  </div>
</template>

<script>
import { uniqueId } from 'lodash'
import Api from '../services/api'
import { ConfigParserService } from '../services/config-parser'
import { OpenC3Api } from '../services/openc3-api'
import EditScreenDialog from './EditScreenDialog'
import WidgetComponents from './widgets/WidgetComponents'

const MAX_ERRORS = 20

export default {
  mixins: [WidgetComponents],
  components: {
    EditScreenDialog,
  },
  props: {
    target: {
      type: String,
      default: '',
    },
    screen: {
      type: String,
      default: '',
    },
    definition: {
      type: String,
      default: '',
    },
    keywords: {
      type: Array,
      default: () => [],
    },
    initialFloated: {
      type: Boolean,
      default: false,
    },
    initialTop: {
      type: Number,
      default: 0,
    },
    initialLeft: {
      type: Number,
      default: 0,
    },
    initialZ: {
      type: Number,
      default: 0,
    },
    minZ: {
      type: Number,
      default: 0,
    },
    fixFloated: {
      type: Boolean,
      default: false,
    },
    count: {
      type: Number,
      default: 0,
    },
    showClose: {
      type: Boolean,
      default: true,
    },
    timeZone: {
      type: String,
      default: 'local',
    },
  },
  data() {
    return {
      api: null,
      backup: '',
      currentDefinition: this.definition,
      editDialog: false,
      expand: true,
      configParser: null,
      configError: false,
      currentLayout: null,
      layoutStack: [],
      namedWidgets: {},
      dynamicWidgets: [],
      width: null,
      height: null,
      staleTime: 30,
      cacheTimeout: 0.1,
      globalSettings: [],
      substitute: false,
      original_target_name: null,
      force_substitute: false,
      pollingPeriod: 1,
      errors: [],
      errorDialog: false,
      screenKey: null,
      dragX: 0,
      dragY: 0,
      floated: this.initialFloated,
      top: this.initialTop,
      left: this.initialLeft,
      zIndex: this.initialZ,
      changeCounter: 0,
      screenItems: [],
      screenValues: {},
      updateCounter: 0,
      screenId: uniqueId('openc3-screen_'),
    }
  },
  watch: {
    count: {
      handler(newValue, oldValue) {
        this.currentDefinition = this.definition
        this.rerender()
      },
    },
  },
  computed: {
    error: function () {
      if (this.errorDialog && this.errors.length > 0) {
        let messages = new Set()
        let result = ''
        for (const error of this.errors) {
          if (messages.has(error.message)) {
            continue
          }
          let msg = `${error.time}: (${error.type}) ${error.message}\n`
          result += msg
          messages.add(error.message)
        }
        return result
      }
      return null
    },
    computedStyle() {
      let style = {}
      if (this.floated) {
        style['position'] = 'absolute'
        style['top'] = this.top + 'px'
        style['left'] = this.left + 'px'
      }
      return style
    },
  },
  // Called when an error from any descendent component is captured
  // We need this because an error can occur from any of the children
  // in the widget stack and are typically thrown on create()
  errorCaptured(err, vm, info) {
    console.log({ err, vm, info })
    if (this.errors.length < MAX_ERRORS) {
      console.log({ errors: this.errors })
      if (err.usage) {
        this.errors.push({
          type: 'usage',
          message: err.message,
          usage: err.usage,
          line: err.line,
          lineNumber: err.lineNumber,
          time: new Date().getTime(),
        })
      } else {
        this.errors.push({
          type: 'error',
          message: err,
          time: new Date().getTime(),
        })
      }
      this.configError = true
    }
    return false
  },
  created() {
    this.api = new OpenC3Api()
    this.configParser = new ConfigParserService()
    this.parseDefinition()
    this.screenKey = Math.floor(Math.random() * 1000000)
  },
  mounted() {
    this.updateRefreshInterval()
    if (this.floated) {
      this.$refs.bar.onmousedown = this.dragMouseDown
      this.$refs.bar.parentElement.parentElement.style =
        'z-index: ' + this.zIndex
    }
  },
  unmounted() {
    if (this.updater != null) {
      clearInterval(this.updater)
      this.updater = null
    }
  },
  methods: {
    // These are API methods that ButtonWidget uses to open and close screens
    open(target, screen) {
      this.$parent.showScreen(target, screen)
    },
    close(target, screen) {
      this.$parent.closeScreenByName(target, screen)
    },
    closeAll() {
      this.$parent.closeAll()
    },
    clearErrors: function () {
      this.errors = []
      this.configError = false
    },
    updateRefreshInterval: function () {
      let refreshInterval = this.pollingPeriod * 1000
      if (this.updater) {
        clearInterval(this.updater)
      }
      this.updater = setInterval(() => {
        this.update()
      }, refreshInterval)
    },
    parseDefinition: function () {
      // Each time we start over and parse the screen definition
      this.clearErrors()
      this.namedWidgets = {}
      this.layoutStack = []
      this.dynamicWidgets = []
      // Every screen starts with a VerticalWidget
      this.layoutStack.push({
        type: 'VerticalWidget',
        parameters: [],
        widgets: [],
      })
      this.currentLayout = this.layoutStack[this.layoutStack.length - 1]

      this.configParser.parse_string(
        this.currentDefinition,
        '',
        false,
        true,
        (keyword, parameters, line, lineNumber) => {
          if (keyword) {
            switch (keyword) {
              case 'SCREEN':
                this.configParser.verify_num_parameters(
                  3,
                  4,
                  `${keyword} <Width or AUTO> <Height or AUTO> <Polling Period>`,
                )
                this.width = parseInt(parameters[0])
                this.height = parseInt(parameters[1])
                this.pollingPeriod = parseFloat(parameters[2])
                break
              case 'END':
                this.configParser.verify_num_parameters(0, 0, `${keyword}`)
                this.layoutStack.pop()
                this.currentLayout =
                  this.layoutStack[this.layoutStack.length - 1]
                break
              case 'STALE_TIME':
                this.configParser.verify_num_parameters(
                  1,
                  1,
                  `${keyword} <Time (s)>`,
                )
                this.staleTime = parseInt(parameters[0])
                break
              case 'SETTING':
              case 'SUBSETTING':
                const widget =
                  this.currentLayout.widgets[
                    this.currentLayout.widgets.length - 1
                  ] ?? this.currentLayout
                widget.settings.push(parameters)
                break
              case 'GLOBAL_SETTING':
              case 'GLOBAL_SUBSETTING':
                this.globalSettings.push(parameters)
                break
              default:
                this.processWidget(keyword, parameters, line, lineNumber)
                break
            } // switch keyword
          } // if keyword
        },
      )
      // This can happen if there is a typo in a layout widget with a corresponding END
      if (typeof this.layoutStack[0] === 'undefined') {
        let names = []
        let lines = []
        for (const widget of this.dynamicWidgets) {
          names.push(widget.name)
          lines.push(widget.lineNumber)
        }
        // Warn about any of the Dynamic widgets we found .. they could be typos
        if (this.errors.length < MAX_ERRORS) {
          this.errors.push({
            type: 'usage',
            message: `Unknown widget! Are these widgets: ${names.join(',')}?`,
            lineNumber: lines.join(','),
            time: new Date().getTime(),
          })
          this.configError = true
        }
        // Create a simple VerticalWidget to replace the bad widget so
        // the layout stack can successfully unwind
        this.layoutStack[0] = {
          type: 'VerticalWidget',
          parameters: [],
          widgets: [],
        }
      } else {
        this.applyGlobalSettings(this.layoutStack[0].widgets)
      }
    },
    openEdit: function () {
      // Make a copy in case they edit and cancel
      this.backup = this.currentDefinition.repeat(1)
      this.editDialog = true
    },
    upScreen: function () {
      this.zIndex += 1
      this.$refs.bar.parentElement.parentElement.style =
        'z-index: ' + this.zIndex
      this.$emit('drag-screen', [
        this.floated,
        this.top,
        this.left,
        this.zIndex,
      ])
    },
    downScreen: function () {
      if (this.zIndex > this.minZ) {
        this.zIndex -= 1
        this.$refs.bar.parentElement.parentElement.style =
          'z-index: ' + this.zIndex
        this.$emit('drag-screen', [
          this.floated,
          this.top,
          this.left,
          this.zIndex,
        ])
      }
    },
    floatScreen: function () {
      if (this.floated) {
        this.$refs.bar.onmousedown = null
        this.$refs.bar.parentElement.parentElement.style = 'z-index: 0'
        this.floated = false
        this.$emit('unfloat-screen', [
          this.floated,
          this.top,
          this.left,
          this.zIndex,
        ])
      } else {
        let bodyRect =
          this.$refs.bar.parentElement.parentElement.parentElement.getBoundingClientRect()
        let elemRect = this.$refs.bar.getBoundingClientRect()
        this.top = elemRect.top - bodyRect.top - 5
        this.left = elemRect.left - bodyRect.left - 5
        this.$refs.bar.onmousedown = this.dragMouseDown
        this.$refs.bar.parentElement.parentElement.style =
          'z-index: ' + this.zIndex
        this.floated = true
        this.$emit('float-screen', [
          this.floated,
          this.top,
          this.left,
          this.zIndex,
        ])
      }
    },
    dragMouseDown: function (e) {
      e = e || window.event
      e.preventDefault()
      // get the mouse cursor position at startup:
      this.dragX = e.clientX
      this.dragY = e.clientY
      document.onmouseup = this.closeDragElement
      // call a function whenever the cursor moves:
      document.onmousemove = this.elementDrag
    },
    elementDrag: function (e) {
      e = e || window.event
      e.preventDefault()
      // calculate the new cursor position:
      let xOffset = this.dragX - e.clientX
      let yOffset = this.dragY - e.clientY
      this.dragX = e.clientX
      this.dragY = e.clientY
      // set the element's new position:
      this.top = this.$refs.bar.offsetTop - yOffset
      this.left = this.$refs.bar.offsetLeft - xOffset
      this.$emit('drag-screen', [
        this.floated,
        this.top,
        this.left,
        this.zIndex,
      ])
    },
    closeDragElement: function () {
      // stop moving when mouse button is released:
      document.onmouseup = null
      document.onmousemove = null
    },
    rerender: function () {
      this.parseDefinition()
      this.updateRefreshInterval()
      // Force re-render
      this.screenKey = Math.floor(Math.random() * 1000000)
      // After re-render clear any errors
      this.$nextTick(function () {
        this.clearErrors()
        this.$emit('edit-screen')
      })
    },
    cancelEdit: function () {
      this.file = null
      this.editDialog = false
      // Restore the backup since we cancelled
      this.currentDefinition = this.backup
      this.rerender()
    },
    saveEdit: function (definition) {
      this.editDialog = false
      this.currentDefinition = definition
      this.rerender()
      this.$nextTick(function () {
        Api.post(
          '/openc3-api/screen/',
          {
            data: {
              scope: window.openc3Scope,
              target: this.target,
              screen: this.screen,
              text: this.currentDefinition,
            },
          },
          0,
        )
      })
    },
    deleteScreen: function () {
      this.editDialog = false
      Api.delete(`/openc3-api/screen/${this.target}/${this.screen}`).then(
        (response) => {
          this.$emit('delete-screen')
        },
      )
    },
    minMaxTransition: function () {
      this.expand = !this.expand
      this.$emit('min-max-screen')
    },
    processWidget: function (keyword, parameters, line, lineNumber) {
      var widgetName = null
      if (keyword === 'NAMED_WIDGET') {
        this.configParser.verify_num_parameters(
          2,
          null,
          `${keyword} <Widget Name> <Widget Type> <Widget Settings... (optional)>`,
        )
        widgetName = parameters[0].toUpperCase()
        keyword = parameters[1].toUpperCase()
        parameters = parameters.slice(2, parameters.length)
      }
      const componentName =
        keyword.charAt(0).toUpperCase() +
        keyword.slice(1).toLowerCase() +
        'Widget'
      let settings = []
      // Give all the widgets a reference to this screen
      // Use settings so we don't break existing custom widgets
      settings.push(['__SCREEN_ID__', this.screenId])
      if (widgetName !== null) {
        // Push a reference to the screen so the layout can register when it is created
        // We do this because the widget isn't actually created until
        // the layout happens with <component :is='type'>
        settings.push(['NAMED_WIDGET', widgetName])
      }
      // If this is a layout widget we add it to the layoutStack and reset the currentLayout
      if (
        keyword === 'VERTICAL' ||
        keyword === 'VERTICALBOX' ||
        keyword === 'HORIZONTAL' ||
        keyword === 'HORIZONTALBOX' ||
        keyword === 'MATRIXBYCOLUMNS' ||
        keyword === 'TABBOOK' ||
        keyword === 'TABITEM' ||
        keyword === 'CANVAS' ||
        keyword === 'RADIOGROUP' ||
        keyword === 'SCROLLWINDOW'
      ) {
        const layout = {
          type: componentName,
          parameters: parameters,
          settings: settings,
          screenValues: this.screenValues,
          screenTimeZone: this.timeZone,
          widgets: [],
        }
        this.layoutStack.push(layout)
        this.currentLayout.widgets.push(layout)
        this.currentLayout = layout
      } else {
        if (this.$options.components[componentName]) {
          this.currentLayout.widgets.push({
            type: componentName,
            target: this.target,
            parameters: parameters,
            settings: settings,
            screenValues: this.screenValues,
            screenTimeZone: this.timeZone,
            line: line,
            lineNumber: lineNumber,
          })
        } else {
          let widget = {
            type: 'DynamicWidget',
            target: this.target,
            parameters: parameters,
            settings: settings,
            screenValues: this.screenValues,
            screenTimeZone: this.timeZone,
            name: componentName,
            line: line,
            lineNumber: lineNumber,
          }
          this.currentLayout.widgets.push(widget)
          this.dynamicWidgets.push(widget)
        }
      }
    },
    applyGlobalSettings: function (widgets) {
      widgets.forEach((widget) => {
        this.globalSettings.forEach((setting) => {
          // widget.type is already the full camelcase widget name like LabelWidget
          // so we have to lower case both and tack on 'widget' to compare
          if (
            widget.type.toLowerCase() ===
            setting[0].toLowerCase() + 'widget'
          ) {
            widget.settings.push(setting.slice(1))
          }
        })
        // Recursively apply to all widgets contained in layouts
        if (widget.widgets) {
          this.applyGlobalSettings(widget.widgets)
        }
      })
    },
    update: function () {
      if (this.screenItems.length !== 0 && this.configError === false) {
        this.api
          .get_tlm_values(this.screenItems, this.staleTime, this.cacheTimeout)
          .then((data) => {
            this.clearErrors()
            this.updateValues(data)
          })
          .catch((error) => {
            let message = JSON.stringify(error, null, 2)
            // Anything other than 'no response received' which means the API server is down
            // is an error the user needs to fix so don't request values until they do
            if (!message.includes('no response received')) {
              this.configError = true
            }
            if (
              !this.errors.find((existing) => {
                return existing.message === message
              })
            ) {
              if (this.errors.length < MAX_ERRORS) {
                this.errors.push({
                  type: 'error',
                  message: message,
                  time: new Date().getTime(),
                })
              }
            }
          })
      }
    },
    updateValues: function (values) {
      this.updateCounter += 1
      for (let i = 0; i < values.length; i++) {
        values[i].push(this.updateCounter)
        this.screenValues[this.screenItems[i]] = values[i]
      }
    },
    addItem: function (valueId) {
      this.screenItems.push(valueId)
      this.screenValues[valueId] = [null, null, 0]
    },
    deleteItem: function (valueId) {
      let index = this.screenItems.indexOf(valueId)
      this.screenItems.splice(index, 1)
    },
  },
}
</script>

<style scoped>
.errors {
  padding-top: 0px;
  margin-top: 0px;
}
.v-textarea :deep(textarea) {
  padding: 5px;
}
</style><|MERGE_RESOLUTION|>--- conflicted
+++ resolved
@@ -26,11 +26,7 @@
 <template>
   <div :style="computedStyle" ref="bar">
     <v-card :min-height="height" :min-width="width">
-<<<<<<< HEAD
-      <v-toolbar :height="24" class="px-1">
-=======
       <v-toolbar height="24">
->>>>>>> c43d0a1e
         <div v-show="errors.length !== 0">
           <v-tooltip location="top">
             <template v-slot:activator="{ props }">
@@ -167,11 +163,7 @@
 
     <!-- Error dialog -->
     <v-dialog v-model="errorDialog" max-width="600">
-<<<<<<< HEAD
-      <v-toolbar :height="24">
-=======
       <v-toolbar height="24">
->>>>>>> c43d0a1e
         <v-spacer />
         <span> Screen: {{ target }} {{ screen }} Errors </span>
         <v-spacer />
