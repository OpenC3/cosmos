/*
# Copyright 2022 Ball Aerospace & Technologies Corp.
# All Rights Reserved.
#
# This program is free software; you can modify and/or redistribute it
# under the terms of the GNU Affero General Public License
# as published by the Free Software Foundation; version 3 with
# attribution addendums as found in the LICENSE.txt
#
# This program is distributed in the hope that it will be useful,
# but WITHOUT ANY WARRANTY; without even the implied warranty of
# MERCHANTABILITY or FITNESS FOR A PARTICULAR PURPOSE.  See the
# GNU Affero General Public License for more details.

# Modified by OpenC3, Inc.
# All changes Copyright 2024, OpenC3, Inc.
# All Rights Reserved
#
# This file may also be used under the terms of a commercial license
# if purchased from OpenC3, Inc.
*/

import TimeFilters from '../../tools/base/util/timeFilters.js'
import Widget from './Widget'
import 'sprintf-js'
export default {
  mixins: [Widget, TimeFilters],
  // ValueWidget can either get it's value and limitsState directly through props
  // or it will register itself in the Vuex store and be updated asynchronously
  props: {
    value: {
      default: null,
    },
    limitsState: {
      type: String,
      default: null,
    },
    counter: {
      default: null,
    },
    formatString: null,
    timeZone: {
      type: String,
      default: 'local',
    },
  },
  data() {
    return {
      appliedTimeZone: 'local',
      curValue: null,
      prevValue: null,
      grayLevel: 80,
      grayRate: 5,
      valueId: null,
      arrayIndex: null,
      viewDetails: false,
      contextMenuShown: false,
      x: 0,
      y: 0,
      contextMenuOptions: [
        {
          title: 'Details',
          action: () => {
            this.contextMenuShown = false
            this.viewDetails = true
          },
        },
        {
          title: 'Graph',
          action: () => {
            window.open(
              '/tools/tlmgrapher/' +
                this.parameters[0] +
                '/' +
                this.parameters[1] +
                '/' +
                this.parameters[2],
              '_blank'
            )
          },
        },
      ],
    }
  },
  watch: {
    // eslint-disable-next-line no-unused-vars
    _counter: function (newVal, oldVal) {
      if (this.curValue !== this.prevValue) {
        this.grayLevel = 80
      } else {
        this.grayLevel -= this.grayRate
        if (this.grayLevel < 30) {
          this.grayLevel = 30
        }
      }
      this.prevValue = this.curValue
    },
  },
  computed: {
    _value: function () {
      this.curValue = this.value
      if (this.curValue === null) {
        // See store.js for how this is set
        if (this.screen) {
          if (this.screen.screenValues[this.valueId]) {
            if (
              this.arrayIndex !== null &&
              this.screen.screenValues[this.valueId][0]
            ) {
              this.curValue =
                this.screen.screenValues[this.valueId][0][this.arrayIndex]
            } else {
              this.curValue = this.screen.screenValues[this.valueId][0]
            }
          }
        } else {
          this.curValue = null
        }
      }
      this.curValue = this.formatValue(this.curValue)
      return this.curValue
    },
    _limitsState: function () {
      let limitsState = this.limitsState
      if (limitsState === null) {
        if (this.screen) {
          if (this.screen.screenValues[this.valueId]) {
            limitsState = this.screen.screenValues[this.valueId][1]
          }
        } else {
          limitsState = null
        }
      }
      return limitsState
    },
    _counter: function () {
      let counter = this.counter
      if (counter === null) {
        if (this.screen) {
          if (this.screen.screenValues[this.valueId]) {
            counter = this.screen.screenValues[this.valueId][2]
          }
        } else {
          counter = null
        }
      }
      return counter
    },
    valueClass: function () {
      return 'value shrink pa-1 ' + 'openc3-' + this.limitsColor
    },
    astroStatus() {
      switch (this.limitsColor) {
        case 'green':
          return 'normal'
        case 'yellow':
          return 'caution'
        case 'red':
          return 'critical'
        case 'blue':
          // This one is a little weird but it matches our color scheme
          return 'standby'
        default:
          return null
      }
    },
    limitsColor() {
      let limitsState = this._limitsState
      if (limitsState != null) {
        switch (limitsState) {
          case 'GREEN':
          case 'GREEN_HIGH':
          case 'GREEN_LOW':
            return 'green'
          case 'YELLOW':
          case 'YELLOW_HIGH':
          case 'YELLOW_LOW':
            return 'yellow'
          case 'RED':
          case 'RED_HIGH':
          case 'RED_LOW':
            return 'red'
          case 'BLUE':
            return 'blue'
          case 'STALE':
            return 'purple'
          default:
            return 'white'
        }
      }
      return ''
    },
    limitsLetter() {
      let limitsState = this._limitsState
      if (limitsState != null) {
        let c = limitsState.charAt(0)
        if (limitsState.endsWith('_LOW')) {
          c = c.toLowerCase()
        }
        return c
      }
      return ''
    },
  },
  created() {
    // If they're not passing us the value and limitsState we have to register
    if (this.value === null || this.limitsState === null) {
      // Remove double bracket escaping. This means they actually have an item
      // with a bracket in the name, not an array index.
      if (this.parameters[2].includes('[[')) {
        this.parameters[2] = this.parameters[2]
          .replace('[[', '[')
          .replace(']]', ']')
      } else if (this.parameters[2].includes('[')) {
        // Brackets mean array indexes (normally, but see above)
        let match = this.parameters[2].match(/\[(\d+)\]/)
        this.arrayIndex = parseInt(match[1])
        this.parameters[2] = this.parameters[2].replace(match[0], '')
      }
      this.valueId = `${this.parameters[0]}__${this.parameters[1]}__${
        this.parameters[2]
      }__${this.getType()}`

      if (this.screen) {
        this.screen.addItem(this.valueId)
        this.appliedTimeZone = this.screen.timeZone
      } else {
        this.appliedTimeZone = this.timeZone
      }
    }
  },
  destroyed() {
    if (this.value === null || this.limitsState === null) {
      if (this.screen) {
        this.screen.deleteItem(this.valueId)
      }
    }
  },
  methods: {
    getType() {
      let type = 'WITH_UNITS'
      if (this.parameters[3]) {
        type = this.parameters[3]
      }
      return type
    },
    formatValue(value) {
      if (
        value &&
        this.valueId &&
        (this.valueId.includes('PACKET_TIMEFORMATTED') ||
          this.valueId.includes('RECEIVED_TIMEFORMATTED'))
      ) {
<<<<<<< HEAD
        return this.formatUtcToLocal(new Date(value), this.appliedTimeZone)
=======
        // Our dates have / rather than - which results in an invalid date on old browsers
        // when they call new Date(value)
        value = value.replaceAll('/', '-')
        return this.formatUtcToLocal(new Date(value), this.timeZone)
>>>>>>> 1f6f7c43
      }
      // Convert json raw strings into the raw bytes
      // Only convert the first 32 bytes before adding an ellipse
      // TODO: Handle units on a BLOCK item
      // TODO: Render data in a BLOCK item as bytes (instead of ASCII)
      if (
        value &&
        value['json_class'] === 'String' &&
        value['raw'] !== undefined
      ) {
        let result = Array.from(value['raw'].slice(0, 32), function (byte) {
          return ('0' + (byte & 0xff).toString(16)).slice(-2)
        })
          .join(' ')
          .toUpperCase()
        if (value['raw'].length > 32) {
          result += '...'
        }
        return result
      }
      if (Object.prototype.toString.call(value).slice(8, -1) === 'Array') {
        let result = '['
        for (let i = 0; i < value.length; i++) {
          if (
            Object.prototype.toString.call(value[i]).slice(8, -1) === 'String'
          ) {
            result += '"' + value[i] + '"'
          } else {
            result += value[i]
          }
          if (i != value.length - 1) {
            result += ', '
          }
        }
        result += ']'
        return result
      }
      if (Object.prototype.toString.call(value).slice(8, -1) === 'Object') {
        return ''
      }
      if (this.formatString && value) {
        return sprintf(this.formatString, value)
      }
      return '' + value
    },
    showContextMenu(e) {
      e.preventDefault()
      this.contextMenuShown = false
      this.x = e.clientX
      this.y = e.clientY
      this.$nextTick(() => {
        this.contextMenuShown = true
      })
    },
  },
}<|MERGE_RESOLUTION|>--- conflicted
+++ resolved
@@ -251,14 +251,10 @@
         (this.valueId.includes('PACKET_TIMEFORMATTED') ||
           this.valueId.includes('RECEIVED_TIMEFORMATTED'))
       ) {
-<<<<<<< HEAD
-        return this.formatUtcToLocal(new Date(value), this.appliedTimeZone)
-=======
         // Our dates have / rather than - which results in an invalid date on old browsers
         // when they call new Date(value)
         value = value.replaceAll('/', '-')
-        return this.formatUtcToLocal(new Date(value), this.timeZone)
->>>>>>> 1f6f7c43
+        return this.formatUtcToLocal(new Date(value), this.appliedTimeZone)
       }
       // Convert json raw strings into the raw bytes
       // Only convert the first 32 bytes before adding an ellipse
