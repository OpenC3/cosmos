--- conflicted
+++ resolved
@@ -105,12 +105,8 @@
           ><astro-status-indicator
             :status="getStatus(item.level)"
             class="mr-1"
-<<<<<<< HEAD
             style="margin-top: 3px"
-          />{{ item.severity }}</span
-=======
           />{{ item.level }}</span
->>>>>>> 3f73bf0e
         >
       </template>
       <template v-slot:item.message="{ item }">
