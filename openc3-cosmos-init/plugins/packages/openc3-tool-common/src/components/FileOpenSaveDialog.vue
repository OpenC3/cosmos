<!--
# Copyright 2022 Ball Aerospace & Technologies Corp.
# All Rights Reserved.
#
# This program is free software; you can modify and/or redistribute it
# under the terms of the GNU Affero General Public License
# as published by the Free Software Foundation; version 3 with
# attribution addendums as found in the LICENSE.txt
#
# This program is distributed in the hope that it will be useful,
# but WITHOUT ANY WARRANTY; without even the implied warranty of
# MERCHANTABILITY or FITNESS FOR A PARTICULAR PURPOSE.  See the
# GNU Affero General Public License for more details.

# Modified by OpenC3, Inc.
# All changes Copyright 2022, OpenC3, Inc.
# All Rights Reserved
#
# This file may also be used under the terms of a commercial license
# if purchased from OpenC3, Inc.
-->

<template>
  <v-dialog v-model="show" width="600" scrollable @keydown.enter="success()">
    <v-card>
      <v-overlay :model-value="loading">
        <v-progress-circular
          indeterminate
          absolute
          size="64"
        ></v-progress-circular>
      </v-overlay>
      <form v-on:submit.prevent="success">
        <v-system-bar>
          <v-spacer />
          <span> {{ title }} </span>
          <v-spacer />
        </v-system-bar>
        <v-card-text>
          <div class="pa-3">
            <v-row>{{ helpText }} </v-row>
            <v-row dense class="mt-5">
              <v-text-field
                @update:model-value="handleSearch"
                v-model="search"
                flat
                autofocus
                variant="solo-inverted outlined"
                hide-details
                clearable
                label="Search"
                prepend-inner-icon="mdi-magnify"
<<<<<<< HEAD
                density="compact"
=======
                outlined
                dense
>>>>>>> 1f6f7c43
                data-test="file-open-save-search"
              />
            </v-row>
            <v-row dense class="mt-2">
              <v-treeview
                v-model="tree"
                @update:active="activeFile"
                dense
                activatable
                return-object
                ref="tree"
                style="width: 100%; max-height: 60vh; overflow: auto"
                :items="items"
                :search="search"
                :open-on-click="type === 'open'"
              >
                <template v-slot:prepend="{ item, open }">
                  <v-icon v-if="!item.file">
                    {{ open ? 'mdi-folder-open' : 'mdi-folder' }}
                  </v-icon>
                  <v-icon v-else> {{ calcIcon(item.name) }} </v-icon>
                </template>
                <template v-slot:append="{ item }">
                  <!-- See ScriptRunner.vue const TEMP_FOLDER -->
                  <v-btn
                    v-if="item.name === '__TEMP__'"
                    icon
                    @click="deleteTemp"
                  >
                    <v-icon> mdi-delete </v-icon>
                  </v-btn>
                </template>
              </v-treeview>
            </v-row>
            <v-row class="my-2">
              <v-text-field
                v-model="selectedFile"
                hide-details
                label="Filename"
                data-test="file-open-save-filename"
                :disabled="type === 'open'"
              />
            </v-row>
            <v-row dense>
<<<<<<< HEAD
              <span class="my-2 text-red" v-show="error" v-text="error" />
=======
              <div
                class="my-2 red--text"
                style="white-space: pre-line"
                v-show="error"
              >
                {{ error }}
              </div>
>>>>>>> 1f6f7c43
            </v-row>
            <v-row class="mt-2">
              <v-spacer />
              <v-btn
                @click="show = false"
                variant="outlined"
                class="mx-2"
                data-test="file-open-save-cancel-btn"
                :disabled="disableButtons"
              >
                Cancel
              </v-btn>
              <v-btn
                @click.prevent="success"
                type="submit"
                color="primary"
                class="mx-2"
                data-test="file-open-save-submit-btn"
                :disabled="disableButtons || !!error"
              >
                {{ submit }}
              </v-btn>
            </v-row>
          </div>
        </v-card-text>
      </form>
    </v-card>
  </v-dialog>
</template>

<script>
import Api from '../services/api'
import { fileIcon } from '../tools/base/util/fileIcon'

export default {
  props: {
    type: {
      type: String,
      required: true,
      validator: function (value) {
        // The value must match one of these strings
        return ['open', 'save'].indexOf(value) !== -1
      },
    },
    apiUrl: String, // Base API URL for use with scripts or cmd-tlm
    requireTargetParentDir: Boolean, // Require that the save filename be nested in a directory with the name of a target
    inputFilename: String, // passed if this is a 'save' dialog
    value: Boolean, // value is the default prop when using v-model
  },
  data() {
    return {
      tree: [],
      items: [],
      id: 1,
      search: null,
      selectedFile: null,
      disableButtons: false,
      targets: [],
      loading: true,
    }
  },
  computed: {
    show: {
      get() {
        return this.value
      },
      set(value) {
        this.$emit('input', value) // input is the default event when using v-model
      },
    },
    title: function () {
      if (this.type === 'open') {
        return 'File Open'
      } else {
        return 'File Save As...'
      }
    },
    submit: function () {
      if (this.type === 'open') {
        return 'OPEN'
      } else {
        return 'SAVE'
      }
    },
    helpText: function () {
      if (this.type === 'open') {
        return 'Click on folders to open them and then click a file to select it before clicking Open. Use the search box to filter the results.'
      } else {
        return 'Click on the folder to save into. Then complete the filename path with the desired name. Use the search box to filter the results.'
      }
    },
    error: function () {
      if (this.selectedFile === '' || this.selectedFile === null) {
        return 'No file selected must select a file'
      }
      if (
        !this.selectedFile.match(this.validFilenameRegex) ||
        this.selectedFile.match(/\.\.|\/\/|\.\/|\/\./) // Block .'s and /'s next to each other (block path traversal)
      ) {
        let message = `${this.selectedFile} is not a valid filename. Must `
        if (this.requireTargetParentDir) {
          message += 'be in a target directory and '
        }
        message +=
          'only contain alphanumeric characters (including !-_.*) and a valid extension.\n\n' +
          'For example: TGT1/procedures/test.py or TGT2/lib/inst.rb'
        return message
      }
      if (this.type === 'save' && this.selectedFile.match(/\*$/)) {
        let message = `${this.selectedFile} is not a valid filename. Must not end in '*'.`
        return message
      }
      return null
    },
    validFilenameRegex: function () {
      const alphanumeric = '0-9a-zA-Z'
      const charset = `${alphanumeric}\\/\\!\\-\\_\\.\\*\\'\\(\\)` // From https://docs.aws.amazon.com/AmazonS3/latest/userguide/object-keys.html a-z A-Z 0-9 / ! - _ . * ' ( )
      let expression = `[${charset}]+\\.[${alphanumeric}]+`
      if (this.requireTargetParentDir) {
        const targets = `(${this.targets.join('|')})`
        expression = `\\/?${targets}\\/${expression}`
      }
      return new RegExp(expression)
    },
  },
  created() {
    this.loadFiles()
    if (this.requireTargetParentDir) {
      Api.get('/openc3-api/targets').then((response) => {
        this.targets = response.data
        this.targets.push('__TEMP__') // Also support __TEMP__
      })
    }
  },
  methods: {
    calcIcon: function (filename) {
      return fileIcon(filename)
    },
    loadFiles: function () {
      Api.get(this.apiUrl)
        .then((response) => {
          this.items = []
          this.id = 1
          for (let file of response.data) {
            // Make a copy of the entire file path before calling insertFile
            // because insertFile does recursion and needs the original path
            this.filepath = file
            this.insertFile(this.items, 1, file)
            this.id++
          }
          if (this.inputFilename) {
            this.selectedFile = this.inputFilename
          }
          this.loading = false
        })
        .catch((error) => {
          this.$emit('error', `Failed to connect to OpenC3. ${error}`)
        })
    },
    clear: function () {
      this.show = false
      this.overwrite = false
      this.disableButtons = false
    },
    handleSearch: function (input) {
      if (input) {
        this.$refs.tree.updateAll(true)
      } else {
        this.$refs.tree.updateAll(false)
      }
    },
    activeFile: function (file) {
      if (file.length === 0) {
        this.selectedFile = null
      } else {
        this.selectedFile = file[0].path
      }
    },
    exists: function (root, name) {
      let found = false
      for (let item of root) {
        if (item.path === name) {
          return true
        }
        if (item.path.length > 1) {
          if (item.path[item.path.length - 1] === '*') {
            // Try without the star too
            if (item.path.slice(0, item.path.length - 1) === name) {
              return true
            }
          }
        }
        if (item.children) {
          found = found || this.exists(item.children, name)
        }
      }
      return found
    },
    success: function () {
      // Only process the success call if a file is selected and no error
      if (this.selectedFile !== null && this.error === null) {
        if (this.type === 'open') {
          this.openSuccess()
        } else {
          this.saveSuccess()
        }
      }
    },
    deleteTemp: function () {
      this.$dialog
        .confirm(`Are you sure you want to delete all the temporary files?`, {
          okText: 'Delete',
          cancelText: 'Cancel',
        })
        .then((dialog) => {
          return Api.delete('/script-api/scripts/temp_files')
        })
        .then((response) => {
          this.$emit('clear-temp')
          this.loadFiles()
        })
        .catch((error) => {
          this.$notify.serious({
            title: 'Error',
            body: `Failed to remove script temporary files due to ${error}`,
          })
        })
    },
    openSuccess: function () {
      // Disable the buttons because the API call can take a bit
      this.disableButtons = true
      Api.get(`${this.apiUrl}/${this.selectedFile}`)
        .then((response) => {
          const file = {
            name: this.selectedFile,
            contents: response.data.contents,
          }
          if (response.data.suites) {
            file['suites'] = JSON.parse(response.data.suites)
          }
          if (response.data.error) {
            file['error'] = response.data.error
          }
          if (response.data.success) {
            file['success'] = response.data.success
          }
          const locked = response.data.locked
          const breakpoints = response.data.breakpoints
          this.$emit('file', { file, locked, breakpoints })
          this.clear()
        })
        .catch((error) => {
          this.$emit('error', `Failed to open ${this.selectedFile}. ${error}`)
          this.clear()
        })
    },
    saveSuccess: function () {
      const found = this.exists(this.items, this.selectedFile)
      if (found) {
        this.$dialog
          .confirm(`Are you sure you want to overwrite: ${this.selectedFile}`, {
            okText: 'Overwrite',
            cancelText: 'Cancel',
          })
          .then((dialog) => {
            this.$emit('filename', this.selectedFile)
            this.clear()
          })
          .catch((error) => {}) // Cancel, do nothing
      } else {
        this.$emit('filename', this.selectedFile)
        this.clear()
      }
    },
    insertFile: function (root, level, path) {
      var parts = path.split('/')
      // When there is only 1 part we're at the root so push the filename
      if (parts.length === 1) {
        root.push({
          id: this.id,
          name: parts[0],
          file: 'ruby',
          path: this.filepath,
        })
        this.id++
        return
      }
      // Look for the first part of the path
      const index = root.findIndex((item) => item.name === parts[0])
      if (index === -1) {
        // Name not found so push the item and add a children array
        root.push({
          id: this.id,
          name: parts[0],
          children: [],
          path: this.filepath.split('/').slice(0, level).join('/'),
        })
        this.id++
        this.insertFile(
          root[root.length - 1].children, // Start from the node we just added
          level + 1,
          parts.slice(1).join('/') // Strip the first part of the path
        )
      } else {
        // We already have something at this level so recursively
        // call the insertPart using the node we found and adjust the path
        this.insertFile(
          root[index].children,
          level + 1,
          parts.slice(1).join('/')
        )
      }
    },
  },
}
</script><|MERGE_RESOLUTION|>--- conflicted
+++ resolved
@@ -50,12 +50,7 @@
                 clearable
                 label="Search"
                 prepend-inner-icon="mdi-magnify"
-<<<<<<< HEAD
                 density="compact"
-=======
-                outlined
-                dense
->>>>>>> 1f6f7c43
                 data-test="file-open-save-search"
               />
             </v-row>
@@ -100,17 +95,13 @@
               />
             </v-row>
             <v-row dense>
-<<<<<<< HEAD
-              <span class="my-2 text-red" v-show="error" v-text="error" />
-=======
               <div
-                class="my-2 red--text"
+                class="my-2 text-red"
                 style="white-space: pre-line"
                 v-show="error"
               >
                 {{ error }}
               </div>
->>>>>>> 1f6f7c43
             </v-row>
             <v-row class="mt-2">
               <v-spacer />
