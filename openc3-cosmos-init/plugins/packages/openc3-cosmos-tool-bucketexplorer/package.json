{
  "name": "@openc3/cosmos-tool-bucketexplorer",
  "version": "5.19.1-beta0",
  "private": true,
  "scripts": {
    "serve": "vue-cli-service serve",
    "build": "vue-cli-service build --no-module",
    "test:unit": "vue-cli-service test:unit",
    "lint": "vue-cli-service lint",
    "serve:standalone": "vue-cli-service serve --mode standalone",
    "test:components": "vue-cli-service test:components"
  },
  "dependencies": {
    "@astrouxds/astro-web-components": "7.22.1",
    "@openc3/tool-common": "5.19.1-beta0",
    "axios": "1.7.7",
    "date-fns": "4.1.0",
    "lodash": "4.17.21",
    "single-spa-vue": "3.0.0",
    "sprintf-js": "1.1.3",
    "systemjs-webpack-interop": "2.3.7",
    "vue": "3.5.4",
    "vue-router": "4.4.4",
    "vuetify": "3.7.1",
    "vuex": "4.1.0"
  },
  "devDependencies": {
    "@babel/eslint-parser": "7.25.1",
    "@vue/babel-preset-app": "5.0.8",
    "@vue/cli": "5.0.8",
    "@vue/cli-plugin-babel": "5.0.8",
    "@vue/cli-plugin-eslint": "5.0.8",
    "@vue/cli-plugin-router": "5.0.8",
    "@vue/cli-plugin-vuex": "5.0.8",
    "@vue/cli-service": "5.0.8",
    "@vue/compiler-sfc": "3.5.4",
    "@vue/eslint-config-prettier": "9.0.0",
<<<<<<< HEAD
    "@vue/test-utils": "2.4.6",
    "babel-loader": "9.1.3",
=======
    "@vue/test-utils": "1.3.0",
    "babel-loader": "9.2.1",
>>>>>>> 77257691
    "babel-plugin-istanbul": "7.0.0",
    "eslint": "8.56.0",
    "eslint-config-prettier": "9.1.0",
    "eslint-plugin-prettier": "5.2.1",
    "eslint-plugin-vue": "9.28.0",
    "prettier": "3.3.3",
    "sass": "1.79.3",
    "sass-loader": "16.0.2",
    "vue-cli-plugin-single-spa": "3.3.0",
    "vue-cli-plugin-vuetify": "2.5.8",
<<<<<<< HEAD
    "webpack": "5.94.0"
=======
    "vue-template-compiler": "2.7.16",
    "webpack": "5.95.0"
>>>>>>> 77257691
  }
}<|MERGE_RESOLUTION|>--- conflicted
+++ resolved
@@ -35,13 +35,8 @@
     "@vue/cli-service": "5.0.8",
     "@vue/compiler-sfc": "3.5.4",
     "@vue/eslint-config-prettier": "9.0.0",
-<<<<<<< HEAD
     "@vue/test-utils": "2.4.6",
-    "babel-loader": "9.1.3",
-=======
-    "@vue/test-utils": "1.3.0",
     "babel-loader": "9.2.1",
->>>>>>> 77257691
     "babel-plugin-istanbul": "7.0.0",
     "eslint": "8.56.0",
     "eslint-config-prettier": "9.1.0",
@@ -52,11 +47,6 @@
     "sass-loader": "16.0.2",
     "vue-cli-plugin-single-spa": "3.3.0",
     "vue-cli-plugin-vuetify": "2.5.8",
-<<<<<<< HEAD
-    "webpack": "5.94.0"
-=======
-    "vue-template-compiler": "2.7.16",
     "webpack": "5.95.0"
->>>>>>> 77257691
   }
 }