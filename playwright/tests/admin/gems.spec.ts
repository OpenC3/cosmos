--- conflicted
+++ resolved
@@ -24,17 +24,10 @@
 
 test('displays gem names', async ({ page, utils }) => {
   expect(await page.getByRole('list')).toContainText(
-<<<<<<< HEAD
-    /openc3-cosmos-demo-\d+\.\d+\.\d+.*\.gem/
-  )
-  expect(await page.getByRole('list')).toContainText(
-    /openc3-cosmos-tool-cmdsender-\d+\.\d+\.\d+.*\.gem/
-=======
     /openc3-cosmos-demo-\d{1,2}\.\d{1,2}\.\d{1,2}.*\.gem/
   )
   expect(await page.getByRole('list')).toContainText(
     /openc3-cosmos-tool-cmdsender-\d{1,2}\.\d{1,2}\.\d{1,2}.*\.gem/
->>>>>>> c6a85658
   )
 })
 
