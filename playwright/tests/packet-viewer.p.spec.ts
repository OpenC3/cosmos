--- conflicted
+++ resolved
@@ -207,16 +207,11 @@
 //
 // Test the View menu
 //
-<<<<<<< HEAD
-test('displays formatted items by default', async ({ page, utils }) => {
-  await utils.selectTargetPacketItem('INST', 'HEALTH_STATUS')
-=======
 test('displays formatted items with units by default', async ({
   page,
   utils,
 }) => {
   await page.goto('/tools/packetviewer/INST/HEALTH_STATUS/')
->>>>>>> 5102ff14
   // Check for exactly 3 decimal points followed by units
   await matchItem(page, 'TEMP1', /^-?\d+\.\d{3}\s\S$/)
 })
@@ -229,8 +224,6 @@
     .toEqual(1)
 })
 
-<<<<<<< HEAD
-=======
 test('displays formatted items with units', async ({ page, utils }) => {
   await page.goto('/tools/packetviewer/INST/HEALTH_STATUS/')
   await page.locator('[data-test="search"] input').fill('TEMP1')
@@ -240,7 +233,6 @@
   await matchItem(page, 'TEMP1', /^-?\d+\.\d{3}\s\S$/)
 })
 
->>>>>>> 5102ff14
 test('displays raw items', async ({ page, utils }) => {
   await page.goto('/tools/packetviewer/INST/HEALTH_STATUS/')
   await page.locator('[data-test="search"] input').fill('TEMP1')
