/*
# Copyright 2022 Ball Aerospace & Technologies Corp.
# All Rights Reserved.
#
# This program is free software; you can modify and/or redistribute it
# under the terms of the GNU Affero General Public License
# as published by the Free Software Foundation; version 3 with
# attribution addendums as found in the LICENSE.txt
#
# This program is distributed in the hope that it will be useful,
# but WITHOUT ANY WARRANTY; without even the implied warranty of
# MERCHANTABILITY or FITNESS FOR A PARTICULAR PURPOSE.  See the
# GNU Affero General Public License for more details.
#
# Modified by OpenC3, Inc.
# All changes Copyright 2024, OpenC3, Inc.
# All Rights Reserved
*/

// @ts-check
import { test, expect } from './fixture'
import { format, add, sub } from 'date-fns'

test.use({
  toolPath: '/tools/dataextractor',
  toolName: 'Data Extractor',
})

test('loads and saves the configuration', async ({ page, utils }) => {
  await utils.addTargetPacketItem('INST', 'HEALTH_STATUS', 'TEMP1')
  await utils.addTargetPacketItem('INST', 'HEALTH_STATUS', 'TEMP2')

  let config = 'spec' + Math.floor(Math.random() * 10000)
  await page.locator('[data-test=data-extractor-file]').click()
  await page.locator('text=Save Configuration').click()
  await page
    .locator('[data-test=name-input-save-config-dialog] input')
    .fill(config)
  await page.locator('button:has-text("Ok")').click()
  await page.getByRole('button', { name: 'Dismiss' }).click({ timeout: 20000 })

  await expect(page.locator('tbody > tr')).toHaveCount(2)
  await page.locator('[data-test=delete-all]').click()
  await expect(
    page.getByRole('cell', { name: 'No data available' }),
  ).toBeVisible()

  await page.locator('[data-test=data-extractor-file]').click()
  await page.locator('text=Open Configuration').click()
  await page.locator(`td:has-text("${config}")`).click()
  await page.locator('button:has-text("Ok")').click()
  await page.getByRole('button', { name: 'Dismiss' }).click({ timeout: 20000 })
  await expect(page.locator('tbody > tr')).toHaveCount(2)

  // Delete this test configuration
  await page.locator('[data-test=data-extractor-file]').click()
  await page.locator('text=Open Configuration').click()
  await page.locator(`tr:has-text("${config}") [data-test=item-delete]`).click()
  await page.locator('button:has-text("Delete")').click()
  await page.locator('[data-test=open-config-cancel-btn]').click()
})

test('validates dates and times', async ({ page, utils }) => {
  // Date validation
  const d = new Date()
  await expect(page.locator('text=Required')).not.toBeVisible()
  // await page.locator("[data-test=start-date]").click();
  // await page.keyboard.press('Delete')
  await page.locator('[data-test=start-date] input').fill('')
  await expect(page.locator('text=Required')).toBeVisible()
  // Note: Firefox doesn't implement min/max the same way as Chrome
  // Chromium limits you to just putting in the day since it has a min/max value
  // Firefox doesn't appear to limit at all so you need to enter entire date
  // End result is that in Chromium the date gets entered as the 2 digit year
  // e.g. "22", which is fine because even if you go big it will round down.
  await page.locator('[data-test=start-date]').type(format(d, 'MM'))
  await page.locator('[data-test=start-date]').type(format(d, 'dd'))
  await page.locator('[data-test=start-date]').type(format(d, 'yyyy'))
  await expect(page.locator('text=Required')).not.toBeVisible()
  // Time validation
  await page.locator('[data-test=start-time] input').fill('')
  await expect(page.locator('text=Required')).toBeVisible()
  await page.locator('[data-test=start-time] input').fill('12:15:15')
  await expect(page.locator('text=Required')).not.toBeVisible()
})

test("won't start with 0 items", async ({ page, utils }) => {
  await expect(page.locator('text=Process')).toBeDisabled()
})

test('warns with duplicate item', async ({ page, utils }) => {
  await utils.addTargetPacketItem('INST', 'HEALTH_STATUS', 'TEMP2')
  await page.locator('[data-test=select-send]').click() // Send again
  await expect(
    page.locator('text=This item has already been added'),
  ).toBeVisible()
})

test('warns with no time delta', async ({ page, utils }) => {
  const start = sub(new Date(), { minutes: 1 })
  await page
    .locator('[data-test=start-time] input')
    .fill(format(start, 'HH:mm:ss'))
  await page
    .locator('[data-test=end-time] input')
    .fill(format(start, 'HH:mm:ss'))
  await utils.addTargetPacketItem('INST', 'HEALTH_STATUS', 'TEMP2')
  await page.locator('text=Process').click()
  await expect(
    page.locator('text=Start date/time is equal to end date/time'),
  ).toBeVisible()
})

test('warns with no data', async ({ page, utils }) => {
  const start = sub(new Date(), { seconds: 10 })
  await page
    .locator('[data-test=start-time] input')
    .fill(format(start, 'HH:mm:ss'))
  await page.locator('label:has-text("Command")').click()
  await utils.sleep(500) // Allow the command to switch
  await utils.addTargetPacketItem(
    'EXAMPLE',
    'START',
    'RECEIVED_TIMEFORMATTED *',
  )
  await page.locator('text=Process').click()
  await expect(page.locator('text=No data found')).toBeVisible()
})

test('cancels a process', async ({ page, utils }) => {
  const start = sub(new Date(), { minutes: 2 })
  await page
    .locator('[data-test=start-time] input')
    .fill(format(start, 'HH:mm:ss'))
  let endTime = add(start, { hours: 1 })
  await page
    .locator('[data-test=end-time] input')
    .fill(format(endTime, 'HH:mm:ss'))
  // Set the end-date in case the day wrapped by adding a hour
  await page
    .locator('[data-test=end-date] input')
    .fill(format(endTime, 'yyyy-MM-dd'))
  await utils.addTargetPacketItem('INST', 'ADCS', 'CCSDSVER')
  await page.locator('text=Process').click()
  await expect(
    page.locator('text=End date/time is greater than current date/time'),
  ).toBeVisible()
  await utils.sleep(5000)
  await utils.download(page, 'text=Cancel')
  // Ensure the Cancel button goes back to Process
  await expect(page.locator('text=Process')).toBeVisible()
})

test('adds an entire target', async ({ page, utils }) => {
  await utils.addTargetPacketItem('INST')
<<<<<<< HEAD
  await expect(page.getByText('1-20 of 154')).toBeVisible()
=======
  await expect(page.getByText('1-20 of 159')).toBeVisible()
>>>>>>> 792980a6
})

test('adds an entire packet', async ({ page, utils }) => {
  await utils.addTargetPacketItem('INST', 'HEALTH_STATUS')
  await expect(page.getByText('1-20 of 39')).toBeVisible()
})

test('add, edits, deletes items', async ({ page, utils }) => {
  const start = sub(new Date(), { minutes: 1 })
  await page
    .locator('[data-test=start-time] input')
    .fill(format(start, 'HH:mm:ss'))
  await utils.addTargetPacketItem('INST', 'ADCS', 'CCSDSVER')
  await utils.addTargetPacketItem('INST', 'ADCS', 'CCSDSTYPE')
  await utils.addTargetPacketItem('INST', 'ADCS', 'CCSDSSHF')
  await expect(page.locator('tbody > tr')).toHaveCount(3)
  // Delete CCSDSVER by clicking Delete icon
  let row = page.locator('tr:has-text("CCSDSVER")')
  await row.locator('[data-test="delete-row"]').click()
  await expect(page.locator('tbody > tr')).toHaveCount(2)
  // Delete CCSDSTYPE
  row = page.locator('tr:has-text("CCSDSTYPE")')
  await row.locator('[data-test="delete-row"]').click()
  await expect(page.locator('tbody > tr')).toHaveCount(1)
  // Edit CCSDSSHF
  row = page.locator('tr:has-text("CCSDSSHF")')
  await expect(row.locator('td:has-text("CONVERTED")')).toBeVisible()
  await row.locator('[data-test="edit-row"]').click()
  await page.getByRole('combobox').filter({ hasText: 'Value Type' }).click()
  await page.locator('text=RAW').click()
  await page.locator('button:has-text("CLOSE")').click()
  await expect(row.locator('td:has-text("RAW")')).toBeVisible()

  await utils.download(page, 'text=Process', function (contents) {
    const lines = contents.split('\n')
    expect(lines[0]).toContain('CCSDSSHF (RAW)')
    expect(lines[1]).not.toContain('FALSE')
    expect(lines[1]).toContain('0')
  })
})

test('edit all items', async ({ page, utils }) => {
  const start = sub(new Date(), { minutes: 1 })
  await page
    .locator('[data-test=start-time] input')
    .fill(format(start, 'HH:mm:ss'))
  await utils.addTargetPacketItem('INST', 'ADCS')
  await expect(page.getByText('1-20 of 36')).toBeVisible()
  expect(page.locator('tr:has-text("CONVERTED")')).toHaveCount(20)
  await page.locator('[data-test=editAll]').click()
  await page.getByRole('combobox').filter({ hasText: 'Value Type' }).click()
  await page.locator('text=RAW').click()
  await page.locator('button:has-text("Ok")').click()
  await expect(page.locator('tr:has-text("CONVERTED")')).not.toBeVisible()
  expect(page.locator('tr:has-text("RAW")')).toHaveCount(20)
})

test('processes commands', async ({ page, utils }) => {
  // Preload an ABORT command
  await page.goto('/tools/cmdsender/INST/ABORT')
  await expect(page.locator('.v-app-bar')).toContainText('Command Sender')
  await page.locator('[data-test=select-send]').click()
  await page.locator('text=cmd("INST ABORT") sent')
  await utils.sleep(1000)
  await page
    .locator('[data-test=sender-history] div')
    .filter({ hasText: 'cmd("INST ABORT")' })

  const start = sub(new Date(), { minutes: 1 })
  await page.goto('/tools/dataextractor')
  await expect(page.locator('.v-app-bar')).toContainText('Data Extractor')
  await page.locator('rux-icon-apps').getByRole('img').click()
  await page
    .locator('[data-test=start-time] input')
    .fill(format(start, 'HH:mm:ss'))
  await page.locator('label:has-text("Command")').click()
  await utils.sleep(500) // Allow the command to switch
  await utils.addTargetPacketItem('INST', 'ABORT', 'RECEIVED_TIMEFORMATTED *')
  await utils.download(page, 'text=Process', function (contents) {
    const lines = contents.split('\n')
    expect(lines[1]).toContain('INST')
    expect(lines[1]).toContain('ABORT')
  })
})

test('creates CSV output', async ({ page, utils }) => {
  const start = sub(new Date(), { minutes: 2 })
  await page.locator('[data-test=data-extractor-file]').click()
  await page.locator('text=Comma Delimited').click()
  await page
    .locator('[data-test=start-time] input')
    .fill(format(start, 'HH:mm:ss'))
  await utils.addTargetPacketItem('INST', 'HEALTH_STATUS', 'TEMP1')
  await utils.addTargetPacketItem('INST', 'HEALTH_STATUS', 'TEMP2')

  await utils.download(page, 'text=Process', function (contents) {
    expect(contents).toContain('NaN')
    expect(contents).toContain('Infinity')
    expect(contents).toContain('-Infinity')
    let lines = contents.split('\n')
    expect(lines[0]).toContain('TEMP1')
    expect(lines[0]).toContain('TEMP2')
    expect(lines[0]).toContain(',') // csv
    expect(lines.length).toBeGreaterThan(60) // 2 min at 60Hz is 120 samples
  })
})

test('creates tab delimited output', async ({ page, utils }) => {
  const start = sub(new Date(), { minutes: 2 })
  await page.locator('[data-test=data-extractor-file]').click()
  await page.locator('text=Tab Delimited').click()
  await page
    .locator('[data-test=start-time] input')
    .fill(format(start, 'HH:mm:ss'))
  await utils.addTargetPacketItem('INST', 'HEALTH_STATUS', 'TEMP1')
  await utils.addTargetPacketItem('INST', 'HEALTH_STATUS', 'TEMP2')

  await utils.download(page, 'text=Process', function (contents) {
    let lines = contents.split('\n')
    expect(lines[0]).toContain('TEMP1')
    expect(lines[0]).toContain('TEMP2')
    expect(lines[0]).toContain('\t') // tab delimited
    expect(lines.length).toBeGreaterThan(60) // 2 min at 60Hz is 120 samples
  })
})

test('outputs full column names', async ({ page, utils }) => {
  let start = sub(new Date(), { minutes: 1 })
  await page.locator('[data-test=data-extractor-mode]').click()
  await page.locator('text=Full Column Names').click()
  await page
    .locator('[data-test=start-time] input')
    .fill(format(start, 'HH:mm:ss'))
  await utils.addTargetPacketItem('INST', 'HEALTH_STATUS', 'TEMP1')
  await utils.addTargetPacketItem('INST', 'HEALTH_STATUS', 'TEMP2')

  await utils.download(page, 'text=Process', function (contents) {
    let lines = contents.split('\n')
    expect(lines[0]).toContain('INST HEALTH_STATUS TEMP1')
    expect(lines[0]).toContain('INST HEALTH_STATUS TEMP2')
  })
  await utils.sleep(1000)

  // Switch back and verify
  await page.locator('[data-test=data-extractor-mode]').click()
  await page.locator('text=Normal Columns').click()
  // Create a new end time so we get a new filename
  start = sub(new Date(), { minutes: 2 })
  await page
    .locator('[data-test=start-time] input')
    .fill(format(start, 'HH:mm:ss'))
  await utils.download(page, 'text=Process', function (contents) {
    expect(contents).toContain('TARGET,PACKET,TEMP1,TEMP2')
  })
})

test('fills values', async ({ page, utils }) => {
  const start = sub(new Date(), { minutes: 1 })
  await page.locator('[data-test=data-extractor-mode]').click()
  await page.locator('text=Fill Down').click()
  await page
    .locator('[data-test=start-time] input')
    .fill(format(start, 'HH:mm:ss'))
  await page.locator('[data-test=data-extractor-mode]').click()
  await page.locator('text=Full Column Names').click()
  // Deliberately test with two different packets
  await utils.addTargetPacketItem('INST', 'ADCS', 'CCSDSSEQCNT')
  await utils.addTargetPacketItem('INST', 'HEALTH_STATUS', 'CCSDSSEQCNT')

  await utils.download(page, 'text=Process', function (contents) {
    let lines = contents.split('\n')
    expect(lines[0]).toContain('CCSDSSEQCNT')
    let header3 = lines[0].split(',')[2]
    let adcsFirst = false
    if (header3 === 'INST ADCS CCSDSSEQCNT') {
      adcsFirst = true
    }
    let firstHS = -2
    for (let i = 1; i < lines.length; i++) {
      if (firstHS > 0) {
        if (adcsFirst) {
          let [tgt1, pkt1, adcs1, hs1] = lines[firstHS].split(',')
          let [tgt2, pkt2, adcs2, hs2] = lines[i].split(',')
          expect(tgt1).toEqual(tgt2) // Both INST
          expect(pkt1).toEqual('HEALTH_STATUS')
          expect(pkt2).toEqual('ADCS')
          expect(parseInt(adcs1) + 1).toEqual(parseInt(adcs2)) // ADCS goes up by one each time
          expect(parseInt(hs1)).toBeGreaterThan(1) // Double check for a value
          expect(hs1).toEqual(hs2) // HEALTH_STATUS should be the same
        } else {
          let [tgt1, pkt1, hs1, adcs1] = lines[firstHS].split(',')
          let [tgt2, pkt2, hs2, adcs2] = lines[i].split(',')
          expect(tgt1).toEqual(tgt2) // Both INST
          expect(pkt1).toEqual('HEALTH_STATUS')
          expect(pkt2).toEqual('ADCS')
          expect(parseInt(adcs1) + 1).toEqual(parseInt(adcs2)) // ADCS goes up by one each time
          expect(parseInt(hs1)).toBeGreaterThan(1) // Double check for a value
          expect(hs1).toEqual(hs2) // HEALTH_STATUS should be the same
        }
        break
      } else if (lines[i].includes('HEALTH_STATUS')) {
        // Look for the second line containing HEALTH_STATUS
        if (firstHS === -2) {
          firstHS = -1
        } else {
          firstHS = i
        }
      }
    }
  })
})

test('adds Matlab headers', async ({ page, utils }) => {
  const start = sub(new Date(), { minutes: 1 })
  await page.locator('[data-test=data-extractor-mode]').click()
  await page.locator('text=Matlab Header').click()
  await page
    .locator('[data-test=start-time] input')
    .fill(format(start, 'HH:mm:ss'))
  await utils.addTargetPacketItem('INST', 'ADCS', 'Q1')
  await utils.addTargetPacketItem('INST', 'ADCS', 'Q2')

  await utils.download(page, 'text=Process', function (contents) {
    expect(contents).toContain('% TIME,TARGET,PACKET,Q1,Q2') // % is matlab
  })
})

test('outputs unique values only', async ({ page, utils }) => {
  const start = sub(new Date(), { minutes: 1 })
  await page.locator('[data-test=data-extractor-mode]').click()
  await page.locator('text=Unique Only').click()
  await page
    .locator('[data-test=start-time] input')
    .fill(format(start, 'HH:mm:ss'))
  await utils.addTargetPacketItem('INST', 'HEALTH_STATUS', 'CCSDSVER')

  await utils.download(page, 'text=Process', function (contents) {
    let lines = contents.split('\n')
    expect(lines[0]).toContain('CCSDSVER')
    expect(lines.length).toEqual(2) // header and a single value
  })
})<|MERGE_RESOLUTION|>--- conflicted
+++ resolved
@@ -153,11 +153,7 @@
 
 test('adds an entire target', async ({ page, utils }) => {
   await utils.addTargetPacketItem('INST')
-<<<<<<< HEAD
-  await expect(page.getByText('1-20 of 154')).toBeVisible()
-=======
   await expect(page.getByText('1-20 of 159')).toBeVisible()
->>>>>>> 792980a6
 })
 
 test('adds an entire packet', async ({ page, utils }) => {
