/*
# Copyright 2022 Ball Aerospace & Technologies Corp.
# All Rights Reserved.
#
# This program is free software; you can modify and/or redistribute it
# under the terms of the GNU Affero General Public License
# as published by the Free Software Foundation; version 3 with
# attribution addendums as found in the LICENSE.txt
#
# This program is distributed in the hope that it will be useful,
# but WITHOUT ANY WARRANTY; without even the implied warranty of
# MERCHANTABILITY or FITNESS FOR A PARTICULAR PURPOSE.  See the
# GNU Affero General Public License for more details.
#
# Modified by OpenC3, Inc.
# All changes Copyright 2024, OpenC3, Inc.
# All Rights Reserved
*/

// @ts-check
import { test, expect } from './fixture'
import { format, add, sub } from 'date-fns'

test.use({
  toolPath: '/tools/dataextractor',
  toolName: 'Data Extractor',
})

test('loads and saves the configuration', async ({ page, utils }) => {
  await utils.addTargetPacketItem('INST', 'HEALTH_STATUS', 'TEMP1')
  await utils.addTargetPacketItem('INST', 'HEALTH_STATUS', 'TEMP2')

  let config = 'spec' + Math.floor(Math.random() * 10000)
  await page.locator('[data-test=data-extractor-file]').click()
  await page.locator('text=Save Configuration').click()
  await page.locator('[data-test=name-input-save-config-dialog] input').fill(config)
  await page.locator('button:has-text("Ok")').click()
  await page.getByRole('button', { name: 'Dismiss' }).click({ timeout: 20000 })

  await expect(page.locator('tbody > tr')).toHaveCount(2)
  await page.locator('[data-test=delete-all]').click()
  await expect(
    page.getByRole('cell', { name: 'No data available' }),
  ).toBeVisible()

  await page.locator('[data-test=data-extractor-file]').click()
  await page.locator('text=Open Configuration').click()
  await page.locator(`td:has-text("${config}")`).click()
  await page.locator('button:has-text("Ok")').click()
  await page.getByRole('button', { name: 'Dismiss' }).click({ timeout: 20000 })
  await expect(page.locator('tbody > tr')).toHaveCount(2)

  // Delete this test configuration
  await page.locator('[data-test=data-extractor-file]').click()
  await page.locator('text=Open Configuration').click()
  await page.locator(`tr:has-text("${config}") [data-test=item-delete]`).click()
  await page.locator('button:has-text("Delete")').click()
  await page.locator('[data-test=open-config-cancel-btn]').click()
})

test('validates dates and times', async ({ page, utils }) => {
  // Date validation
  const d = new Date()
  await expect(page.locator('text=Required')).not.toBeVisible()
  // await page.locator("[data-test=start-date]").click();
  // await page.keyboard.press('Delete')
  await page.locator('[data-test=start-date] input').fill('')
  await expect(page.locator('text=Required')).toBeVisible()
  // Note: Firefox doesn't implement min/max the same way as Chrome
  // Chromium limits you to just putting in the day since it has a min/max value
  // Firefox doesn't appear to limit at all so you need to enter entire date
  // End result is that in Chromium the date gets entered as the 2 digit year
  // e.g. "22", which is fine because even if you go big it will round down.
  await page.locator('[data-test=start-date]').type(format(d, 'MM'))
  await page.locator('[data-test=start-date]').type(format(d, 'dd'))
  await page.locator('[data-test=start-date]').type(format(d, 'yyyy'))
  await expect(page.locator('text=Required')).not.toBeVisible()
  // Time validation
  await page.locator('[data-test=start-time] input').fill('')
  await expect(page.locator('text=Required')).toBeVisible()
  await page.locator('[data-test=start-time] input').fill('12:15:15')
  await expect(page.locator('text=Required')).not.toBeVisible()
})

test("won't start with 0 items", async ({ page, utils }) => {
  await expect(page.locator('text=Process')).toBeDisabled()
})

test('warns with duplicate item', async ({ page, utils }) => {
  await utils.addTargetPacketItem('INST', 'HEALTH_STATUS', 'TEMP2')
  await page.locator('[data-test=select-send]').click() // Send again
  await expect(
    page.locator('text=This item has already been added'),
  ).toBeVisible()
})

test('warns with no time delta', async ({ page, utils }) => {
  const start = sub(new Date(), { minutes: 1 })
  await page.locator('[data-test=start-time] input').fill(format(start, 'HH:mm:ss'))
  await page.locator('[data-test=end-time] input').fill(format(start, 'HH:mm:ss'))
  await utils.addTargetPacketItem('INST', 'HEALTH_STATUS', 'TEMP2')
  await page.locator('text=Process').click()
  await expect(
    page.locator('text=Start date/time is equal to end date/time'),
  ).toBeVisible()
})

test('warns with no data', async ({ page, utils }) => {
  const start = sub(new Date(), { seconds: 10 })
  await page.locator('[data-test=start-time] input').fill(format(start, 'HH:mm:ss'))
  await page.locator('label:has-text("Command")').click()
  await utils.sleep(500) // Allow the command to switch
  await utils.addTargetPacketItem(
    'EXAMPLE',
    'START',
    'RECEIVED_TIMEFORMATTED *',
  )
  await page.locator('text=Process').click()
  await expect(page.locator('text=No data found')).toBeVisible()
})

test('cancels a process', async ({ page, utils }) => {
  const start = sub(new Date(), { minutes: 2 })
  await page.locator('[data-test=start-time] input').fill(format(start, 'HH:mm:ss'))
  let endTime = add(start, { hours: 1 })
  await page.locator('[data-test=end-time] input').fill(format(endTime, 'HH:mm:ss'))
  // Set the end-date in case the day wrapped by adding a hour
  await page.locator('[data-test=end-date] input').fill(format(endTime, 'yyyy-MM-dd'))
  await utils.addTargetPacketItem('INST', 'ADCS', 'CCSDSVER')
  await page.locator('text=Process').click()
  await expect(
    page.locator('text=End date/time is greater than current date/time'),
  ).toBeVisible()
  await utils.sleep(5000)
  await utils.download(page, 'text=Cancel')
  // Ensure the Cancel button goes back to Process
  await expect(page.locator('text=Process')).toBeVisible()
})

test('adds an entire target', async ({ page, utils }) => {
  await utils.addTargetPacketItem('INST')
  await expect(page.getByText('1-20 of 154')).toBeVisible()
})

test('adds an entire packet', async ({ page, utils }) => {
  await utils.addTargetPacketItem('INST', 'HEALTH_STATUS')
  await expect(page.getByText('1-20 of 39')).toBeVisible()
})

test('add, edits, deletes items', async ({ page, utils }) => {
  const start = sub(new Date(), { minutes: 1 })
  await page.locator('[data-test=start-time] input').fill(format(start, 'HH:mm:ss'))
  await utils.addTargetPacketItem('INST', 'ADCS', 'CCSDSVER')
  await utils.addTargetPacketItem('INST', 'ADCS', 'CCSDSTYPE')
  await utils.addTargetPacketItem('INST', 'ADCS', 'CCSDSSHF')
  await expect(page.locator('tbody > tr')).toHaveCount(3)
  // Delete CCSDSVER by clicking Delete icon
  let row = page.locator('tr:has-text("CCSDSVER")')
  await row.locator('[data-test="delete-row"]').click()
  await expect(page.locator('tbody > tr')).toHaveCount(2)
  // Delete CCSDSTYPE
  row = page.locator('tr:has-text("CCSDSTYPE")')
  await row.locator('[data-test="delete-row"]').click()
  await expect(page.locator('tbody > tr')).toHaveCount(1)
  // Edit CCSDSSHF
  row = page.locator('tr:has-text("CCSDSSHF")')
  await expect(row.locator('td:has-text("CONVERTED")')).toBeVisible()
  await row.locator('[data-test="edit-row"]').click()
  await page.getByRole('combobox').filter({ hasText: 'Value Type' }).click()
  await page.locator('text=RAW').click()
  await page.locator('button:has-text("CLOSE")').click()
  await expect(row.locator('td:has-text("RAW")')).toBeVisible()

  await utils.download(page, 'text=Process', function (contents) {
    const lines = contents.split('\n')
    expect(lines[0]).toContain('CCSDSSHF (RAW)')
    expect(lines[1]).not.toContain('FALSE')
    expect(lines[1]).toContain('0')
  })
})

test('edit all items', async ({ page, utils }) => {
  const start = sub(new Date(), { minutes: 1 })
  await page.locator('[data-test=start-time] input').fill(format(start, 'HH:mm:ss'))
  await utils.addTargetPacketItem('INST', 'ADCS')
  await expect(page.getByText('1-20 of 36')).toBeVisible()
  expect(page.locator('tr:has-text("CONVERTED")')).toHaveCount(20)
  await page.locator('[data-test=editAll]').click()
  await page.getByRole('combobox').filter({ hasText: 'Value Type' }).click()
  await page.locator('text=RAW').click()
  await page.locator('button:has-text("Ok")').click()
  await expect(page.locator('tr:has-text("CONVERTED")')).not.toBeVisible()
  expect(page.locator('tr:has-text("RAW")')).toHaveCount(20)
})

test('processes commands', async ({ page, utils }) => {
  // Preload an ABORT command
  await page.goto('/tools/cmdsender/INST/ABORT')
  await expect(page.locator('.v-app-bar')).toContainText('Command Sender')
  await page.locator('[data-test=select-send]').click()
  await page.locator('text=cmd("INST ABORT") sent')
  await utils.sleep(1000)
  await page
    .locator('[data-test=sender-history] div')
    .filter({ hasText: 'cmd("INST ABORT")' })

  const start = sub(new Date(), { minutes: 1 })
  await page.goto('/tools/dataextractor')
  await expect(page.locator('.v-app-bar')).toContainText('Data Extractor')
  await page.locator('rux-icon-apps').getByRole('img').click()
  await page.locator('[data-test=start-time] input').fill(format(start, 'HH:mm:ss'))
  await page.locator('label:has-text("Command")').click()
  await utils.sleep(500) // Allow the command to switch
  await utils.addTargetPacketItem('INST', 'ABORT', 'RECEIVED_TIMEFORMATTED *')
  await utils.download(page, 'text=Process', function (contents) {
    const lines = contents.split('\n')
    expect(lines[1]).toContain('INST')
    expect(lines[1]).toContain('ABORT')
  })
})

test('creates CSV output', async ({ page, utils }) => {
  const start = sub(new Date(), { minutes: 2 })
  await page.locator('[data-test=data-extractor-file]').click()
  await page.locator('text=Comma Delimited').click()
  await page.locator('[data-test=start-time] input').fill(format(start, 'HH:mm:ss'))
  await utils.addTargetPacketItem('INST', 'HEALTH_STATUS', 'TEMP1')
  await utils.addTargetPacketItem('INST', 'HEALTH_STATUS', 'TEMP2')

  await utils.download(page, 'text=Process', function (contents) {
    expect(contents).toContain('NaN')
    expect(contents).toContain('Infinity')
    expect(contents).toContain('-Infinity')
    let lines = contents.split('\n')
    expect(lines[0]).toContain('TEMP1')
    expect(lines[0]).toContain('TEMP2')
    expect(lines[0]).toContain(',') // csv
    expect(lines.length).toBeGreaterThan(60) // 2 min at 60Hz is 120 samples
  })
})

test('creates tab delimited output', async ({ page, utils }) => {
  const start = sub(new Date(), { minutes: 2 })
  await page.locator('[data-test=data-extractor-file]').click()
  await page.locator('text=Tab Delimited').click()
  await page.locator('[data-test=start-time] input').fill(format(start, 'HH:mm:ss'))
  await utils.addTargetPacketItem('INST', 'HEALTH_STATUS', 'TEMP1')
  await utils.addTargetPacketItem('INST', 'HEALTH_STATUS', 'TEMP2')

  await utils.download(page, 'text=Process', function (contents) {
    let lines = contents.split('\n')
    expect(lines[0]).toContain('TEMP1')
    expect(lines[0]).toContain('TEMP2')
    expect(lines[0]).toContain('\t') // tab delimited
    expect(lines.length).toBeGreaterThan(60) // 2 min at 60Hz is 120 samples
  })
})

test('outputs full column names', async ({ page, utils }) => {
  let start = sub(new Date(), { minutes: 1 })
  await page.locator('[data-test=data-extractor-mode]').click()
  await page.locator('text=Full Column Names').click()
  await page.locator('[data-test=start-time] input').fill(format(start, 'HH:mm:ss'))
  await utils.addTargetPacketItem('INST', 'HEALTH_STATUS', 'TEMP1')
  await utils.addTargetPacketItem('INST', 'HEALTH_STATUS', 'TEMP2')

  await utils.download(page, 'text=Process', function (contents) {
    let lines = contents.split('\n')
    expect(lines[0]).toContain('INST HEALTH_STATUS TEMP1')
    expect(lines[0]).toContain('INST HEALTH_STATUS TEMP2')
  })
  await utils.sleep(1000)

  // Switch back and verify
  await page.locator('[data-test=data-extractor-mode]').click()
  await page.locator('text=Normal Columns').click()
  // Create a new end time so we get a new filename
  start = sub(new Date(), { minutes: 2 })
  await page.locator('[data-test=start-time] input').fill(format(start, 'HH:mm:ss'))
  await utils.download(page, 'text=Process', function (contents) {
    expect(contents).toContain('TARGET,PACKET,TEMP1,TEMP2')
  })
})

test('fills values', async ({ page, utils }) => {
  const start = sub(new Date(), { minutes: 1 })
  await page.locator('[data-test=data-extractor-mode]').click()
  await page.locator('text=Fill Down').click()
  await page.locator('[data-test=start-time] input').fill(format(start, 'HH:mm:ss'))
  await page.locator('[data-test=data-extractor-mode]').click()
  await page.locator('text=Full Column Names').click()
  // Deliberately test with two different packets
  await utils.addTargetPacketItem('INST', 'ADCS', 'CCSDSSEQCNT')
  await utils.addTargetPacketItem('INST', 'HEALTH_STATUS', 'CCSDSSEQCNT')

  await utils.download(page, 'text=Process', function (contents) {
    let lines = contents.split('\n')
    expect(lines[0]).toContain('CCSDSSEQCNT')
    let header3 = lines[0].split(',')[2]
    let adcsFirst = false
    if (header3 === 'INST ADCS CCSDSSEQCNT') {
      adcsFirst = true
    }
    let firstHS = -2
    for (let i = 1; i < lines.length; i++) {
      if (firstHS > 0) {
        if (adcsFirst) {
          let [tgt1, pkt1, adcs1, hs1] = lines[firstHS].split(',')
          let [tgt2, pkt2, adcs2, hs2] = lines[i].split(',')
          expect(tgt1).toEqual(tgt2) // Both INST
          expect(pkt1).toEqual('HEALTH_STATUS')
          expect(pkt2).toEqual('ADCS')
          expect(parseInt(adcs1) + 1).toEqual(parseInt(adcs2)) // ADCS goes up by one each time
          expect(parseInt(hs1)).toBeGreaterThan(1) // Double check for a value
          expect(hs1).toEqual(hs2) // HEALTH_STATUS should be the same
        } else {
          let [tgt1, pkt1, hs1, adcs1] = lines[firstHS].split(',')
          let [tgt2, pkt2, hs2, adcs2] = lines[i].split(',')
          expect(tgt1).toEqual(tgt2) // Both INST
          expect(pkt1).toEqual('HEALTH_STATUS')
          expect(pkt2).toEqual('ADCS')
          expect(parseInt(adcs1) + 1).toEqual(parseInt(adcs2)) // ADCS goes up by one each time
          expect(parseInt(hs1)).toBeGreaterThan(1) // Double check for a value
          expect(hs1).toEqual(hs2) // HEALTH_STATUS should be the same
        }
        break
      } else if (lines[i].includes('HEALTH_STATUS')) {
        // Look for the second line containing HEALTH_STATUS
        if (firstHS === -2) {
          firstHS = -1
        } else {
          firstHS = i
        }
      }
    }
  })
})

test('adds Matlab headers', async ({ page, utils }) => {
  const start = sub(new Date(), { minutes: 1 })
  await page.locator('[data-test=data-extractor-mode]').click()
  await page.locator('text=Matlab Header').click()
  await page.locator('[data-test=start-time] input').fill(format(start, 'HH:mm:ss'))
  await utils.addTargetPacketItem('INST', 'ADCS', 'Q1')
  await utils.addTargetPacketItem('INST', 'ADCS', 'Q2')

  await utils.download(page, 'text=Process', function (contents) {
    expect(contents).toContain('% TIME,TARGET,PACKET,Q1,Q2') // % is matlab
  })
})

test('outputs unique values only', async ({ page, utils }) => {
  const start = sub(new Date(), { minutes: 1 })
  await page.locator('[data-test=data-extractor-mode]').click()
  await page.locator('text=Unique Only').click()
  await page.locator('[data-test=start-time] input').fill(format(start, 'HH:mm:ss'))
  await utils.addTargetPacketItem('INST', 'HEALTH_STATUS', 'CCSDSVER')

  await utils.download(page, 'text=Process', function (contents) {
    let lines = contents.split('\n')
    expect(lines[0]).toContain('CCSDSVER')
    expect(lines.length).toEqual(2) // header and a single value
  })
<<<<<<< HEAD
})

test('works with UTC date / times', async ({ page, utils }) => {
  let now = new Date()
  // Verify the local date / time
  let startDateString =
    (await page.inputValue('[data-test=start-date] input'))?.trim() || ''
  let startDate = parse(startDateString, 'yyyy-MM-dd', now)
  let startTimeString =
    (await page.inputValue('[data-test=start-time] input'))?.trim() || ''
  let startTime = parse(startTimeString, 'HH:mm:ss.SSS', startDate)
  expect(
    isWithinInterval(startTime, {
      // Start time is automatically 1hr in the past
      start: subMinutes(now, 62),
      end: subMinutes(now, 58),
    }),
  ).toBeTruthy()
  let endDateString =
    (await page.inputValue('[data-test=end-date] input'))?.trim() || ''
  let endDate = parse(endDateString, 'yyyy-MM-dd', now)
  let endTimeString =
    (await page.inputValue('[data-test=end-time] input'))?.trim() || ''
  let endTime = parse(endTimeString, 'HH:mm:ss.SSS', endDate)
  expect(
    isWithinInterval(endTime, {
      // end time is now
      start: subMinutes(now, 2),
      end: addMinutes(now, 2),
    }),
  ).toBeTruthy()

  // Switch to UTC
  await page.goto('/tools/admin/settings')
  await expect(page.locator('.v-app-bar')).toContainText('Administrator')
  await page.locator('[data-test=time-zone]').click()
  await page.getByRole('option', { name: 'UTC' }).click()
  await page.locator('[data-test="save-time-zone"]').click()

  await page.goto('/tools/dataextractor')
  await expect(page.locator('.v-app-bar')).toContainText('Data Extractor', {
    timeout: 20000,
  })
  await page.locator('rux-icon-apps').getByRole('img').click()
  await expect(page.locator('#openc3-nav-drawer')).not.toBeInViewport()

  now = new Date()
  // add the timezone offset to get it to UTC
  now = addMinutes(now, now.getTimezoneOffset())
  startDateString =
    (await page.inputValue('[data-test=start-date] input'))?.trim() || ''
  startDate = parse(startDateString, 'yyyy-MM-dd', now)
  startTimeString =
    (await page.inputValue('[data-test=start-time] input'))?.trim() || ''
  startTime = parse(startTimeString, 'HH:mm:ss.SSS', startDate)
  expect(
    isWithinInterval(startTime, {
      // Start time is automatically 1hr in the past
      start: subMinutes(now, 62),
      end: subMinutes(now, 58),
    }),
  ).toBeTruthy()
  endDateString = (await page.inputValue('[data-test=end-date] input'))?.trim() || ''
  endDate = parse(endDateString, 'yyyy-MM-dd', now)
  endTimeString = (await page.inputValue('[data-test=end-time] input'))?.trim() || ''
  endTime = parse(endTimeString, 'HH:mm:ss.SSS', endDate)
  expect(
    isWithinInterval(endTime, {
      // end time is now
      start: subMinutes(now, 2),
      end: addMinutes(now, 2),
    }),
  ).toBeTruthy()

  const start = sub(startTime, { minutes: 2 })
  await page.locator('[data-test=start-time] input').fill(format(start, 'HH:mm:ss'))
  await utils.addTargetPacketItem('INST', 'MECH')

  await utils.download(page, 'text=Process', function (contents) {
    let lines = contents.split('\n')
    expect(lines[0]).toContain('SLRPNL1')
    expect(lines[0]).toContain('SLRPNL2')
    expect(lines[0]).toContain('SLRPNL3')
    expect(lines[0]).toContain('SLRPNL4')
    expect(lines[0]).toContain('SLRPNL5')
    expect(lines[0]).toContain(',') // csv
    expect(lines.length).toBeGreaterThan(60) // 2 min at 60Hz is 120 samples
  })

  // Switch back to local time
  await page.goto('/tools/admin/settings')
  await expect(page.locator('.v-app-bar')).toContainText('Administrator')
  await page.locator('[data-test=time-zone]').click()
  await page.getByRole('option', { name: 'local' }).click()
  await page.locator('[data-test="save-time-zone"]').click()
=======
>>>>>>> 500f7db1
})<|MERGE_RESOLUTION|>--- conflicted
+++ resolved
@@ -33,7 +33,9 @@
   let config = 'spec' + Math.floor(Math.random() * 10000)
   await page.locator('[data-test=data-extractor-file]').click()
   await page.locator('text=Save Configuration').click()
-  await page.locator('[data-test=name-input-save-config-dialog] input').fill(config)
+  await page
+    .locator('[data-test=name-input-save-config-dialog] input')
+    .fill(config)
   await page.locator('button:has-text("Ok")').click()
   await page.getByRole('button', { name: 'Dismiss' }).click({ timeout: 20000 })
 
@@ -96,8 +98,12 @@
 
 test('warns with no time delta', async ({ page, utils }) => {
   const start = sub(new Date(), { minutes: 1 })
-  await page.locator('[data-test=start-time] input').fill(format(start, 'HH:mm:ss'))
-  await page.locator('[data-test=end-time] input').fill(format(start, 'HH:mm:ss'))
+  await page
+    .locator('[data-test=start-time] input')
+    .fill(format(start, 'HH:mm:ss'))
+  await page
+    .locator('[data-test=end-time] input')
+    .fill(format(start, 'HH:mm:ss'))
   await utils.addTargetPacketItem('INST', 'HEALTH_STATUS', 'TEMP2')
   await page.locator('text=Process').click()
   await expect(
@@ -107,7 +113,9 @@
 
 test('warns with no data', async ({ page, utils }) => {
   const start = sub(new Date(), { seconds: 10 })
-  await page.locator('[data-test=start-time] input').fill(format(start, 'HH:mm:ss'))
+  await page
+    .locator('[data-test=start-time] input')
+    .fill(format(start, 'HH:mm:ss'))
   await page.locator('label:has-text("Command")').click()
   await utils.sleep(500) // Allow the command to switch
   await utils.addTargetPacketItem(
@@ -121,11 +129,17 @@
 
 test('cancels a process', async ({ page, utils }) => {
   const start = sub(new Date(), { minutes: 2 })
-  await page.locator('[data-test=start-time] input').fill(format(start, 'HH:mm:ss'))
+  await page
+    .locator('[data-test=start-time] input')
+    .fill(format(start, 'HH:mm:ss'))
   let endTime = add(start, { hours: 1 })
-  await page.locator('[data-test=end-time] input').fill(format(endTime, 'HH:mm:ss'))
+  await page
+    .locator('[data-test=end-time] input')
+    .fill(format(endTime, 'HH:mm:ss'))
   // Set the end-date in case the day wrapped by adding a hour
-  await page.locator('[data-test=end-date] input').fill(format(endTime, 'yyyy-MM-dd'))
+  await page
+    .locator('[data-test=end-date] input')
+    .fill(format(endTime, 'yyyy-MM-dd'))
   await utils.addTargetPacketItem('INST', 'ADCS', 'CCSDSVER')
   await page.locator('text=Process').click()
   await expect(
@@ -149,7 +163,9 @@
 
 test('add, edits, deletes items', async ({ page, utils }) => {
   const start = sub(new Date(), { minutes: 1 })
-  await page.locator('[data-test=start-time] input').fill(format(start, 'HH:mm:ss'))
+  await page
+    .locator('[data-test=start-time] input')
+    .fill(format(start, 'HH:mm:ss'))
   await utils.addTargetPacketItem('INST', 'ADCS', 'CCSDSVER')
   await utils.addTargetPacketItem('INST', 'ADCS', 'CCSDSTYPE')
   await utils.addTargetPacketItem('INST', 'ADCS', 'CCSDSSHF')
@@ -181,7 +197,9 @@
 
 test('edit all items', async ({ page, utils }) => {
   const start = sub(new Date(), { minutes: 1 })
-  await page.locator('[data-test=start-time] input').fill(format(start, 'HH:mm:ss'))
+  await page
+    .locator('[data-test=start-time] input')
+    .fill(format(start, 'HH:mm:ss'))
   await utils.addTargetPacketItem('INST', 'ADCS')
   await expect(page.getByText('1-20 of 36')).toBeVisible()
   expect(page.locator('tr:has-text("CONVERTED")')).toHaveCount(20)
@@ -208,7 +226,9 @@
   await page.goto('/tools/dataextractor')
   await expect(page.locator('.v-app-bar')).toContainText('Data Extractor')
   await page.locator('rux-icon-apps').getByRole('img').click()
-  await page.locator('[data-test=start-time] input').fill(format(start, 'HH:mm:ss'))
+  await page
+    .locator('[data-test=start-time] input')
+    .fill(format(start, 'HH:mm:ss'))
   await page.locator('label:has-text("Command")').click()
   await utils.sleep(500) // Allow the command to switch
   await utils.addTargetPacketItem('INST', 'ABORT', 'RECEIVED_TIMEFORMATTED *')
@@ -223,7 +243,9 @@
   const start = sub(new Date(), { minutes: 2 })
   await page.locator('[data-test=data-extractor-file]').click()
   await page.locator('text=Comma Delimited').click()
-  await page.locator('[data-test=start-time] input').fill(format(start, 'HH:mm:ss'))
+  await page
+    .locator('[data-test=start-time] input')
+    .fill(format(start, 'HH:mm:ss'))
   await utils.addTargetPacketItem('INST', 'HEALTH_STATUS', 'TEMP1')
   await utils.addTargetPacketItem('INST', 'HEALTH_STATUS', 'TEMP2')
 
@@ -243,7 +265,9 @@
   const start = sub(new Date(), { minutes: 2 })
   await page.locator('[data-test=data-extractor-file]').click()
   await page.locator('text=Tab Delimited').click()
-  await page.locator('[data-test=start-time] input').fill(format(start, 'HH:mm:ss'))
+  await page
+    .locator('[data-test=start-time] input')
+    .fill(format(start, 'HH:mm:ss'))
   await utils.addTargetPacketItem('INST', 'HEALTH_STATUS', 'TEMP1')
   await utils.addTargetPacketItem('INST', 'HEALTH_STATUS', 'TEMP2')
 
@@ -260,7 +284,9 @@
   let start = sub(new Date(), { minutes: 1 })
   await page.locator('[data-test=data-extractor-mode]').click()
   await page.locator('text=Full Column Names').click()
-  await page.locator('[data-test=start-time] input').fill(format(start, 'HH:mm:ss'))
+  await page
+    .locator('[data-test=start-time] input')
+    .fill(format(start, 'HH:mm:ss'))
   await utils.addTargetPacketItem('INST', 'HEALTH_STATUS', 'TEMP1')
   await utils.addTargetPacketItem('INST', 'HEALTH_STATUS', 'TEMP2')
 
@@ -276,7 +302,9 @@
   await page.locator('text=Normal Columns').click()
   // Create a new end time so we get a new filename
   start = sub(new Date(), { minutes: 2 })
-  await page.locator('[data-test=start-time] input').fill(format(start, 'HH:mm:ss'))
+  await page
+    .locator('[data-test=start-time] input')
+    .fill(format(start, 'HH:mm:ss'))
   await utils.download(page, 'text=Process', function (contents) {
     expect(contents).toContain('TARGET,PACKET,TEMP1,TEMP2')
   })
@@ -286,7 +314,9 @@
   const start = sub(new Date(), { minutes: 1 })
   await page.locator('[data-test=data-extractor-mode]').click()
   await page.locator('text=Fill Down').click()
-  await page.locator('[data-test=start-time] input').fill(format(start, 'HH:mm:ss'))
+  await page
+    .locator('[data-test=start-time] input')
+    .fill(format(start, 'HH:mm:ss'))
   await page.locator('[data-test=data-extractor-mode]').click()
   await page.locator('text=Full Column Names').click()
   // Deliberately test with two different packets
@@ -340,7 +370,9 @@
   const start = sub(new Date(), { minutes: 1 })
   await page.locator('[data-test=data-extractor-mode]').click()
   await page.locator('text=Matlab Header').click()
-  await page.locator('[data-test=start-time] input').fill(format(start, 'HH:mm:ss'))
+  await page
+    .locator('[data-test=start-time] input')
+    .fill(format(start, 'HH:mm:ss'))
   await utils.addTargetPacketItem('INST', 'ADCS', 'Q1')
   await utils.addTargetPacketItem('INST', 'ADCS', 'Q2')
 
@@ -353,7 +385,9 @@
   const start = sub(new Date(), { minutes: 1 })
   await page.locator('[data-test=data-extractor-mode]').click()
   await page.locator('text=Unique Only').click()
-  await page.locator('[data-test=start-time] input').fill(format(start, 'HH:mm:ss'))
+  await page
+    .locator('[data-test=start-time] input')
+    .fill(format(start, 'HH:mm:ss'))
   await utils.addTargetPacketItem('INST', 'HEALTH_STATUS', 'CCSDSVER')
 
   await utils.download(page, 'text=Process', function (contents) {
@@ -361,102 +395,4 @@
     expect(lines[0]).toContain('CCSDSVER')
     expect(lines.length).toEqual(2) // header and a single value
   })
-<<<<<<< HEAD
-})
-
-test('works with UTC date / times', async ({ page, utils }) => {
-  let now = new Date()
-  // Verify the local date / time
-  let startDateString =
-    (await page.inputValue('[data-test=start-date] input'))?.trim() || ''
-  let startDate = parse(startDateString, 'yyyy-MM-dd', now)
-  let startTimeString =
-    (await page.inputValue('[data-test=start-time] input'))?.trim() || ''
-  let startTime = parse(startTimeString, 'HH:mm:ss.SSS', startDate)
-  expect(
-    isWithinInterval(startTime, {
-      // Start time is automatically 1hr in the past
-      start: subMinutes(now, 62),
-      end: subMinutes(now, 58),
-    }),
-  ).toBeTruthy()
-  let endDateString =
-    (await page.inputValue('[data-test=end-date] input'))?.trim() || ''
-  let endDate = parse(endDateString, 'yyyy-MM-dd', now)
-  let endTimeString =
-    (await page.inputValue('[data-test=end-time] input'))?.trim() || ''
-  let endTime = parse(endTimeString, 'HH:mm:ss.SSS', endDate)
-  expect(
-    isWithinInterval(endTime, {
-      // end time is now
-      start: subMinutes(now, 2),
-      end: addMinutes(now, 2),
-    }),
-  ).toBeTruthy()
-
-  // Switch to UTC
-  await page.goto('/tools/admin/settings')
-  await expect(page.locator('.v-app-bar')).toContainText('Administrator')
-  await page.locator('[data-test=time-zone]').click()
-  await page.getByRole('option', { name: 'UTC' }).click()
-  await page.locator('[data-test="save-time-zone"]').click()
-
-  await page.goto('/tools/dataextractor')
-  await expect(page.locator('.v-app-bar')).toContainText('Data Extractor', {
-    timeout: 20000,
-  })
-  await page.locator('rux-icon-apps').getByRole('img').click()
-  await expect(page.locator('#openc3-nav-drawer')).not.toBeInViewport()
-
-  now = new Date()
-  // add the timezone offset to get it to UTC
-  now = addMinutes(now, now.getTimezoneOffset())
-  startDateString =
-    (await page.inputValue('[data-test=start-date] input'))?.trim() || ''
-  startDate = parse(startDateString, 'yyyy-MM-dd', now)
-  startTimeString =
-    (await page.inputValue('[data-test=start-time] input'))?.trim() || ''
-  startTime = parse(startTimeString, 'HH:mm:ss.SSS', startDate)
-  expect(
-    isWithinInterval(startTime, {
-      // Start time is automatically 1hr in the past
-      start: subMinutes(now, 62),
-      end: subMinutes(now, 58),
-    }),
-  ).toBeTruthy()
-  endDateString = (await page.inputValue('[data-test=end-date] input'))?.trim() || ''
-  endDate = parse(endDateString, 'yyyy-MM-dd', now)
-  endTimeString = (await page.inputValue('[data-test=end-time] input'))?.trim() || ''
-  endTime = parse(endTimeString, 'HH:mm:ss.SSS', endDate)
-  expect(
-    isWithinInterval(endTime, {
-      // end time is now
-      start: subMinutes(now, 2),
-      end: addMinutes(now, 2),
-    }),
-  ).toBeTruthy()
-
-  const start = sub(startTime, { minutes: 2 })
-  await page.locator('[data-test=start-time] input').fill(format(start, 'HH:mm:ss'))
-  await utils.addTargetPacketItem('INST', 'MECH')
-
-  await utils.download(page, 'text=Process', function (contents) {
-    let lines = contents.split('\n')
-    expect(lines[0]).toContain('SLRPNL1')
-    expect(lines[0]).toContain('SLRPNL2')
-    expect(lines[0]).toContain('SLRPNL3')
-    expect(lines[0]).toContain('SLRPNL4')
-    expect(lines[0]).toContain('SLRPNL5')
-    expect(lines[0]).toContain(',') // csv
-    expect(lines.length).toBeGreaterThan(60) // 2 min at 60Hz is 120 samples
-  })
-
-  // Switch back to local time
-  await page.goto('/tools/admin/settings')
-  await expect(page.locator('.v-app-bar')).toContainText('Administrator')
-  await page.locator('[data-test=time-zone]').click()
-  await page.getByRole('option', { name: 'local' }).click()
-  await page.locator('[data-test="save-time-zone"]').click()
-=======
->>>>>>> 500f7db1
 })