/*
# Copyright 2022 Ball Aerospace & Technologies Corp.
# All Rights Reserved.
#
# This program is free software; you can modify and/or redistribute it
# under the terms of the GNU Affero General Public License
# as published by the Free Software Foundation; version 3 with
# attribution addendums as found in the LICENSE.txt
#
# This program is distributed in the hope that it will be useful,
# but WITHOUT ANY WARRANTY; without even the implied warranty of
# MERCHANTABILITY or FITNESS FOR A PARTICULAR PURPOSE.  See the
# GNU Affero General Public License for more details.
#
# Modified by OpenC3, Inc.
# All changes Copyright 2025, OpenC3, Inc.
# All Rights Reserved
*/

// @ts-check
import { test, expect } from './../fixture'

test.use({
  toolPath: '/tools/cmdtlmserver/cmd-packets',
  toolName: 'CmdTlmServer',
})

test.fixme('displays the list of command', async ({ page, utils }) => {
  // When we ask for just text there are no spaces
  await expect(
    page.locator('[data-test=cmd-packets-table]').locator('text=INSTABORT'),
  ).toBeVisible()
  await expect(
    page.locator('[data-test=cmd-packets-table]').locator('text=INSTCLEAR'),
  ).toBeVisible()
  await expect(
    page.locator('[data-test=cmd-packets-table]').locator('text=INSTCOLLECT'),
  ).toBeVisible()
  await expect(
    page.locator('[data-test=cmd-packets-table]').locator('text=EXAMPLESTART'),
  ).toBeVisible()
})

<<<<<<< HEAD
test.fixme('displays the command count', async ({ page, utils }) => {
=======
test('displays the command count', async ({ page, utils }) => {
  // It is important in this test that we send a command that is not being sent
  // by other tests to ensure the count increments by one. Thus NOT ABORT or COLLECT
  // as those are being sent by background tasks.
>>>>>>> 56614225
  await expect
    .poll(() =>
      page.locator('[data-test=cmd-packets-table] >> tbody > tr').count(),
    )
    .toBeGreaterThan(3)
  await page
    .locator(
      'div.v-card-title:has-text("Command Packets") >> input[type="text"]',
    )
    .fill('fltcmd')
  await expect
    .poll(() =>
      page.locator('[data-test=cmd-packets-table] >> tbody > tr').count(),
    )
    .toEqual(2)
  await utils.sleep(2000) // Allow API to fetch counts
  const countStr = await page
    .locator('[data-test=cmd-packets-table] >> tr td >> nth=2')
    .textContent()
  if (countStr === null) {
    throw new Error('Unable to get packet count')
  }
  const count = parseInt(countStr)
  // Send a FLTCMD command
  await page.goto('/tools/cmdsender/INST/FLTCMD/', {
    waitUntil: 'domcontentloaded',
  })
  await expect(page.locator('.v-app-bar')).toContainText('Command Sender')
  await utils.selectTargetPacketItem('INST', 'FLTCMD')
  await page.locator('[data-test=select-send]').click()
  await expect(page.locator('main')).toContainText(
    'cmd("INST FLTCMD with FLOAT32 0, FLOAT64 0") sent',
  )

  await page.goto('/tools/cmdtlmserver/cmd-packets', {
    waitUntil: 'domcontentloaded',
  })
  await expect(page.locator('.v-app-bar')).toContainText('CmdTlmServer')
  await expect
    .poll(() =>
      page.locator('[data-test=cmd-packets-table] >> tbody > tr').count(),
    )
    .toBeGreaterThan(3)
  await utils.sleep(2000) // Allow API to fetch counts
  await page
    .locator(
      'div.v-card-title:has-text("Command Packets") >> input[type="text"]',
    )
    .fill('fltcmd')
  await expect
    .poll(() =>
      page.locator('[data-test=cmd-packets-table] >> tbody > tr').count(),
    )
    .toEqual(2)
  await expect
    .poll(
      async () =>
        await page
          .locator('[data-test=cmd-packets-table] >> tr td >> nth=2')
          .textContent(),
    )
    .toEqual(`${count + 1}`)
})

test.fixme('displays a raw command', async ({ page, utils }) => {
  await expect(page.locator('text=INSTABORT')).toBeVisible()
  await page
    .getByRole('row', { name: 'INST ABORT' })
    .getByRole('button', { name: 'View Raw' })
    .click()
  await expect(page.locator('.raw-dialog')).toContainText(
    'Raw Command Packet: INST ABORT',
  )
  await expect(page.locator('.raw-dialog')).toContainText('Received Time:')
  await expect(page.locator('.raw-dialog')).toContainText('Count:')
  expect(await page.inputValue('.raw-dialog textarea')).toMatch('Address')
  expect(await page.inputValue('.raw-dialog textarea')).toMatch('00000000:')

  await utils.download(page, '[data-test=download]', function (contents) {
    expect(contents).toMatch('Raw Command Packet: INST ABORT')
    expect(contents).toMatch('Received Time:')
    expect(contents).toMatch('Count:')
    expect(contents).toMatch('Address')
    expect(contents).toMatch('00000000:')
  })
  await page.locator('[data-test=close]').click()
  await expect(page.locator('.raw-dialog')).not.toBeVisible()
})

test.fixme('links to command sender', async ({ page, utils }) => {
  await expect(page.locator('text=INSTCOLLECT')).toBeVisible()
  const [newPage] = await Promise.all([
    page.context().waitForEvent('page'),
    await page.locator('text=INSTCOLLECT >> td >> nth=4').click(),
  ])
  await expect(newPage.locator('.v-app-bar')).toContainText('Command Sender', {
    timeout: 30000,
  })
  await expect(newPage.locator('id=openc3-tool')).toContainText(
    'Starts a collect on the INST target',
  )
})<|MERGE_RESOLUTION|>--- conflicted
+++ resolved
@@ -25,7 +25,7 @@
   toolName: 'CmdTlmServer',
 })
 
-test.fixme('displays the list of command', async ({ page, utils }) => {
+test('displays the list of command', async ({ page, utils }) => {
   // When we ask for just text there are no spaces
   await expect(
     page.locator('[data-test=cmd-packets-table]').locator('text=INSTABORT'),
@@ -41,14 +41,10 @@
   ).toBeVisible()
 })
 
-<<<<<<< HEAD
-test.fixme('displays the command count', async ({ page, utils }) => {
-=======
 test('displays the command count', async ({ page, utils }) => {
   // It is important in this test that we send a command that is not being sent
   // by other tests to ensure the count increments by one. Thus NOT ABORT or COLLECT
   // as those are being sent by background tasks.
->>>>>>> 56614225
   await expect
     .poll(() =>
       page.locator('[data-test=cmd-packets-table] >> tbody > tr').count(),
@@ -113,7 +109,7 @@
     .toEqual(`${count + 1}`)
 })
 
-test.fixme('displays a raw command', async ({ page, utils }) => {
+test('displays a raw command', async ({ page, utils }) => {
   await expect(page.locator('text=INSTABORT')).toBeVisible()
   await page
     .getByRole('row', { name: 'INST ABORT' })
@@ -138,7 +134,7 @@
   await expect(page.locator('.raw-dialog')).not.toBeVisible()
 })
 
-test.fixme('links to command sender', async ({ page, utils }) => {
+test('links to command sender', async ({ page, utils }) => {
   await expect(page.locator('text=INSTCOLLECT')).toBeVisible()
   const [newPage] = await Promise.all([
     page.context().waitForEvent('page'),
