/*
# Copyright 2022 Ball Aerospace & Technologies Corp.
# All Rights Reserved.
#
# This program is free software; you can modify and/or redistribute it
# under the terms of the GNU Affero General Public License
# as published by the Free Software Foundation; version 3 with
# attribution addendums as found in the LICENSE.txt
#
# This program is distributed in the hope that it will be useful,
# but WITHOUT ANY WARRANTY; without even the implied warranty of
# MERCHANTABILITY or FITNESS FOR A PARTICULAR PURPOSE.  See the
# GNU Affero General Public License for more details.
#
# Modified by OpenC3, Inc.
# All changes Copyright 2024, OpenC3, Inc.
# All Rights Reserved
*/

// @ts-check
import { test, expect } from './fixture'
import { format, sub } from 'date-fns'

test.use({
  toolPath: '/tools/tlmgrapher',
  toolName: 'Telemetry Grapher',
})

test('add item start, pause, resume and stop', async ({ page, utils }) => {
  await utils.selectTargetPacketItem('INST', 'HEALTH_STATUS', 'TEMP1')
  await page.locator('button:has-text("Add Item")').click()
  await expect(page.locator('#chart0')).toContainText('TEMP1')
  await utils.sleep(3000) // Wait for graphing to occur
  // Add another item while it is already graphing
  await utils.selectTargetPacketItem('INST', 'HEALTH_STATUS', 'TEMP2')
  await page.locator('button:has-text("Add Item")').click()
  await expect(page.locator('#chart0')).toContainText('TEMP2')
  // Use the graph buttons first
  await page.locator('[data-test=pause-graph]').click()
  await utils.sleep(1000) // Wait for graphing to pause
  await page.locator('[data-test=start-graph]').click()
  await utils.sleep(1000) // Wait for graphing to resume
  // Use the graph menu now
  await page.locator('[data-test=telemetry-grapher-graph]').click()
  await page.locator('text=Pause').click()
  await utils.sleep(1000) // Wait for graphing to pause
  await page.locator('[data-test=telemetry-grapher-graph]').click()
  await page.locator('text=Start').click()
  await utils.sleep(1000) // Wait for graphing to resume
  await page.locator('[data-test=telemetry-grapher-graph]').click()
  await page.locator('text=Stop').click()
  await utils.sleep(1000) // Wait for graphing to stop
})

test('adds multiple graphs', async ({ page, utils }) => {
  await utils.selectTargetPacketItem('INST', 'HEALTH_STATUS', 'TEMP1')
  await page.locator('button:has-text("Add Item")').click()
  await expect(page.locator('#chart0')).toContainText('TEMP1')
  await utils.sleep(1000) // Wait for graphing to occur
  await page.locator('[data-test=telemetry-grapher-graph]').click()
  await page.locator('text=Add Graph').click()
  await utils.selectTargetPacketItem('INST', 'HEALTH_STATUS', 'TEMP2')
  await page.locator('button:has-text("Add Item")').click()
  await expect(page.locator('#chart1')).toContainText('TEMP2')
  await expect(page.locator('#chart1')).not.toContainText('TEMP1')
  await expect(page.locator('#chart0')).not.toContainText('TEMP2')
  // Close the charts
  await page.locator('[data-test=close-graph-icon]').first().click()
  await expect(page.locator('#chart0')).not.toBeVisible()
  await expect(page.locator('#chart1')).toBeVisible()
  await page.locator('[data-test=close-graph-icon]').click()
  await expect(page.locator('#chart1')).not.toBeVisible()
})

test('minimizes a graph', async ({ page, utils }) => {
  await utils.sleep(500) // Ensure chart is stable
  // Get ElementHandle to the chart
  const chart = await page.$('#chart0')
  if (chart) {
    await chart.waitForElementState('stable')
  } else {
    throw new Error('Chart element not found')
  }
  const origBox = await chart.boundingBox()
  // Minimize / maximized the graph
  await page.locator('[data-test=minimize-screen-icon]').click()
  await expect(page.locator('#chart0')).not.toBeVisible()
  await page.locator('[data-test=maximize-screen-icon]').click()
  await expect(page.locator('#chart0')).toBeVisible()
  await chart.waitForElementState('stable')
  const maximizeBox = await chart.boundingBox()
  expect(maximizeBox.width).toEqual(origBox.width)
  expect(maximizeBox.height).toEqual(origBox.height)
})

test('shrinks and expands a graph width', async ({ page, utils }) => {
  await utils.sleep(500) // Ensure chart is stable
  // Get ElementHandle to the chart
  const chart = await page.$('#chart0')
  if (chart) {
    await chart.waitForElementState('stable')
  } else {
    throw new Error('Chart element not found')
  }
  const origBox = await chart.boundingBox()

  await page.locator('[data-test=collapse-width]').click()
  await chart.waitForElementState('stable')
  const halfWidthBox = await chart.boundingBox()
  // Check that we're now half with only 1 digit of precision
  expect(origBox.width / halfWidthBox.width).toBeCloseTo(2, 1)
  expect(halfWidthBox.height).toEqual(origBox.height)
  await page.locator('[data-test=expand-width]').click()
  await chart.waitForElementState('stable')
  const collapseWidthBox = await chart.boundingBox()
  expect(origBox.width).toEqual(collapseWidthBox.width)
  expect(collapseWidthBox.height).toEqual(origBox.height)
})

test('shrinks and expands a graph height', async ({ page, utils }) => {
  await utils.sleep(500) // Ensure chart is stable
  // Get ElementHandle to the chart
  const chart = await page.$('#chart0')
  if (chart) {
    await chart.waitForElementState('stable')
  } else {
    throw new Error('Chart element not found')
  }
  const origBox = await chart.boundingBox()
  await page.locator('[data-test=collapse-height]').click()
  await chart.waitForElementState('stable')
  const collapseHeightBox = await chart.boundingBox()
  // Check that we're less than original ... it's not half
  expect(collapseHeightBox.height).toBeLessThan(origBox.height)
  expect(collapseHeightBox.width).toEqual(origBox.width)
  await page.locator('[data-test=expand-height]').click()
  await chart.waitForElementState('stable')
  const expandHeightBox = await chart.boundingBox()
  expect(expandHeightBox.width).toEqual(origBox.width)
  expect(Math.abs(origBox.height - expandHeightBox.height)).toBeLessThanOrEqual(
    1.1,
  )
})

test('shrinks and expands both width and height', async ({ page, utils }) => {
  await utils.sleep(500) // Ensure chart is stable
  // Get ElementHandle to the chart
  const chart = await page.$('#chart0')
  await chart.waitForElementState('stable')
  const origBox = await chart.boundingBox()

  await page.locator('[data-test=collapse-all]').click()
  await chart.waitForElementState('stable')
  const minBox = await chart.boundingBox()
  await page.locator('[data-test=expand-all]').click()
  await chart.waitForElementState('stable')
  const maxBox = await chart.boundingBox()
  // Check that width is double with only 1 digit of precision
  expect(maxBox.width / minBox.width).toBeCloseTo(2, 1)
  // Height is simply larger
  expect(maxBox.height).toBeGreaterThan(minBox.height)
  await page.locator('[data-test=collapse-all]').click()
  await chart.waitForElementState('stable')
  const minBox2 = await chart.boundingBox()
  expect(minBox.width).toEqual(minBox2.width)
  expect(Math.abs(minBox.height - minBox2.height)).toBeLessThanOrEqual(1.1)
})

test('edits a graph', async ({ page, utils }) => {
  await utils.selectTargetPacketItem('INST', 'HEALTH_STATUS', 'TEMP1')
  await page.locator('button:has-text("Add Item")').click()
  await expect(page.locator('#chart0')).toContainText('TEMP1')
  await utils.sleep(3000) // Wait for graphing to occur

  await page.locator('[data-test=edit-graph-icon]').click()
  await expect(page.locator('.v-dialog')).toContainText('Edit Graph')
  await page.getByLabel('Title').fill('Test Graph Title')

  const start = sub(new Date(), { minutes: 2 })
  await page.getByLabel('Start Date').fill(format(start, 'yyyy-MM-dd'))
  await page.getByLabel('Start Time').fill(format(start, 'HH:mm:ss'))

  await page.getByRole('tab', { name: 'Scale / Lines' }).click()
  await page.getByLabel('Min Y Axis (Optional)').fill('-50')
  await page.getByLabel('Max Y Axis (Optional)').fill('50')
  await page.getByRole('button', { name: 'New Line' }).click()
  await page.getByLabel('Y Value').fill('20')
  await page.getByText('white').click()
  await page.getByRole('option', { name: 'darkorange' }).click()

  await page.getByRole('tab', { name: 'Items' }).click()
  await expect(page.locator('[data-test=edit-graph-items]')).toContainText(
    'TEMP1',
  )

  await page.getByRole('button', { name: 'Ok' }).click()

  // Validate our settings, have to use gridItem0 because chart0 doesn't include title
  await expect(page.locator('#gridItem0')).toContainText('Test Graph Title')
  await utils.sleep(5000) // Allow data to flow
<<<<<<< HEAD
})

test('works with UTC time', async ({ page, utils }) => {
  await page.locator('[data-test="telemetry-grapher-file"]').click()
  await page
    .locator('[data-test="telemetry-grapher-file-reset-configuration"]')
    .click()
  await expect(page.getByText('Add a graph')).toBeVisible()
  await page.locator('[data-test=telemetry-grapher-graph]').click()
  await page.locator('text=Add Graph').click()
  await utils.selectTargetPacketItem('INST', 'HEALTH_STATUS', 'TEMP1')
  await page.locator('button:has-text("Add Item")').click()
  // This is the expansion panel button
  await page.locator('#innerapp button').first().click()
  await utils.sleep(3000) // Wait for graphing to occur
  // We can't check the canvas legend because its a canvas
  await page.locator('#chart0 canvas').click({
    position: { x: 200, y: 100 },
    force: true,
  })
  let now = new Date()
  let dateTimeString =
    (
      await page.locator('.u-legend').locator('td').nth(0).textContent()
    )?.trim() || ''
  let dateTime = parse(dateTimeString, 'yyyy-MM-dd HH:mm:ss.SSS', now)
  expect(
    isWithinInterval(dateTime, {
      start: subMinutes(now, 1),
      end: addMinutes(now, 1),
    }),
  ).toBeTruthy()
  let value = parseFloat(
    (await page.locator('.u-legend').locator('td').nth(1).textContent()) || '',
  )
  expect(value).toBeGreaterThanOrEqual(-100)
  expect(value).toBeLessThanOrEqual(100)

  // Switch to UTC
  await page.goto('/tools/admin/settings')
  await expect(page.locator('.v-app-bar')).toContainText('Administrator')
  await page.locator('[data-test=time-zone]').click()
  await page.getByRole('option', { name: 'UTC' }).click()
  await page.locator('[data-test="save-time-zone"]').click()

  await page.goto('/tools/tlmgrapher')
  await expect(page.locator('.v-app-bar')).toContainText('Telemetry Grapher')
  // This is the expansion panel button
  await page.locator('#innerapp button').first().click()
  await utils.sleep(3000) // Wait for graphing to occur
  await page.locator('#chart0 canvas').click({
    position: { x: 200, y: 100 },
    force: true,
  })
  now = new Date()
  dateTimeString =
    (
      await page.locator('.u-legend').locator('td').nth(0).textContent()
    )?.trim() || ''
  dateTime = parse(dateTimeString, 'yyyy-MM-dd HH:mm:ss.SSS', now)
  // dateTime is now in UTC so subtrack off the timezone offset to get it back to local time
  dateTime = subMinutes(dateTime, now.getTimezoneOffset())
  expect(
    isWithinInterval(dateTime, {
      start: subMinutes(now, 1),
      end: addMinutes(now, 1),
    }),
  ).toBeTruthy()
  value = parseFloat(
    (await page.locator('.u-legend').locator('td').nth(1).textContent()) || '',
  )
  expect(value).toBeGreaterThanOrEqual(-100)
  expect(value).toBeLessThanOrEqual(100)

  // Verify we can stream in data using UTC time
  await page.locator('[data-test=edit-graph-icon]').click()
  await expect(page.locator('.v-dialog')).toContainText('Edit Graph')
  const start = sub(new Date(), { minutes: 2 })
  await page.getByLabel('Start Date').fill(format(start, 'yyyy-MM-dd'))
  await page.getByLabel('Start Time').fill(format(start, 'HH:mm:ss'))

  // Switch back to local time
  await page.goto('/tools/admin/settings')
  await expect(page.locator('.v-app-bar')).toContainText('Administrator')
  await page.locator('[data-test=time-zone]').click()
  await page.getByRole('option', { name: 'local' }).click()
  await page.locator('[data-test="save-time-zone"]').click()
=======
>>>>>>> 500f7db1
})<|MERGE_RESOLUTION|>--- conflicted
+++ resolved
@@ -198,94 +198,4 @@
   // Validate our settings, have to use gridItem0 because chart0 doesn't include title
   await expect(page.locator('#gridItem0')).toContainText('Test Graph Title')
   await utils.sleep(5000) // Allow data to flow
-<<<<<<< HEAD
-})
-
-test('works with UTC time', async ({ page, utils }) => {
-  await page.locator('[data-test="telemetry-grapher-file"]').click()
-  await page
-    .locator('[data-test="telemetry-grapher-file-reset-configuration"]')
-    .click()
-  await expect(page.getByText('Add a graph')).toBeVisible()
-  await page.locator('[data-test=telemetry-grapher-graph]').click()
-  await page.locator('text=Add Graph').click()
-  await utils.selectTargetPacketItem('INST', 'HEALTH_STATUS', 'TEMP1')
-  await page.locator('button:has-text("Add Item")').click()
-  // This is the expansion panel button
-  await page.locator('#innerapp button').first().click()
-  await utils.sleep(3000) // Wait for graphing to occur
-  // We can't check the canvas legend because its a canvas
-  await page.locator('#chart0 canvas').click({
-    position: { x: 200, y: 100 },
-    force: true,
-  })
-  let now = new Date()
-  let dateTimeString =
-    (
-      await page.locator('.u-legend').locator('td').nth(0).textContent()
-    )?.trim() || ''
-  let dateTime = parse(dateTimeString, 'yyyy-MM-dd HH:mm:ss.SSS', now)
-  expect(
-    isWithinInterval(dateTime, {
-      start: subMinutes(now, 1),
-      end: addMinutes(now, 1),
-    }),
-  ).toBeTruthy()
-  let value = parseFloat(
-    (await page.locator('.u-legend').locator('td').nth(1).textContent()) || '',
-  )
-  expect(value).toBeGreaterThanOrEqual(-100)
-  expect(value).toBeLessThanOrEqual(100)
-
-  // Switch to UTC
-  await page.goto('/tools/admin/settings')
-  await expect(page.locator('.v-app-bar')).toContainText('Administrator')
-  await page.locator('[data-test=time-zone]').click()
-  await page.getByRole('option', { name: 'UTC' }).click()
-  await page.locator('[data-test="save-time-zone"]').click()
-
-  await page.goto('/tools/tlmgrapher')
-  await expect(page.locator('.v-app-bar')).toContainText('Telemetry Grapher')
-  // This is the expansion panel button
-  await page.locator('#innerapp button').first().click()
-  await utils.sleep(3000) // Wait for graphing to occur
-  await page.locator('#chart0 canvas').click({
-    position: { x: 200, y: 100 },
-    force: true,
-  })
-  now = new Date()
-  dateTimeString =
-    (
-      await page.locator('.u-legend').locator('td').nth(0).textContent()
-    )?.trim() || ''
-  dateTime = parse(dateTimeString, 'yyyy-MM-dd HH:mm:ss.SSS', now)
-  // dateTime is now in UTC so subtrack off the timezone offset to get it back to local time
-  dateTime = subMinutes(dateTime, now.getTimezoneOffset())
-  expect(
-    isWithinInterval(dateTime, {
-      start: subMinutes(now, 1),
-      end: addMinutes(now, 1),
-    }),
-  ).toBeTruthy()
-  value = parseFloat(
-    (await page.locator('.u-legend').locator('td').nth(1).textContent()) || '',
-  )
-  expect(value).toBeGreaterThanOrEqual(-100)
-  expect(value).toBeLessThanOrEqual(100)
-
-  // Verify we can stream in data using UTC time
-  await page.locator('[data-test=edit-graph-icon]').click()
-  await expect(page.locator('.v-dialog')).toContainText('Edit Graph')
-  const start = sub(new Date(), { minutes: 2 })
-  await page.getByLabel('Start Date').fill(format(start, 'yyyy-MM-dd'))
-  await page.getByLabel('Start Time').fill(format(start, 'HH:mm:ss'))
-
-  // Switch back to local time
-  await page.goto('/tools/admin/settings')
-  await expect(page.locator('.v-app-bar')).toContainText('Administrator')
-  await page.locator('[data-test=time-zone]').click()
-  await page.getByRole('option', { name: 'local' }).click()
-  await page.locator('[data-test="save-time-zone"]').click()
-=======
->>>>>>> 500f7db1
 })