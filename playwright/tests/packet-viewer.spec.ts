--- conflicted
+++ resolved
@@ -154,8 +154,12 @@
   await utils.selectTargetPacketItem('INST', 'HEALTH_STATUS')
   await page.locator('[data-test=packet-viewer-file]').click()
   await page.locator('[data-test=packet-viewer-file-options]').click()
-  await page.locator('.v-dialog [data-test=refresh-interval] input').fill('5000')
-  await page.locator('.v-dialog [data-test=refresh-interval] input').press('Enter')
+  await page
+    .locator('.v-dialog [data-test=refresh-interval] input')
+    .fill('5000')
+  await page
+    .locator('.v-dialog [data-test=refresh-interval] input')
+    .press('Enter')
   await page.locator('.v-dialog').press('Escape')
   const received = await page.inputValue('tr:has-text("RECEIVED_COUNT") input')
   await utils.sleep(7000)
@@ -165,8 +169,12 @@
   // Set it back
   await page.locator('[data-test=packet-viewer-file]').click()
   await page.locator('[data-test=packet-viewer-file-options]').click()
-  await page.locator('.v-dialog [data-test=refresh-interval] input').fill('1000')
-  await page.locator('.v-dialog [data-test=refresh-interval] input').press('Enter')
+  await page
+    .locator('.v-dialog [data-test=refresh-interval] input')
+    .fill('1000')
+  await page
+    .locator('.v-dialog [data-test=refresh-interval] input')
+    .press('Enter')
   await page.locator('.v-dialog').press('Escape')
 })
 
@@ -298,16 +306,9 @@
 
   let now = new Date()
   let dateTimeString =
-<<<<<<< HEAD
-    ((
+    (
       await page.inputValue(`tr:has(td:text-is("PACKET_TIMEFORMATTED")) input`)
-=======
-    (await (
-      await page.inputValue(
-        `tr:has(td div:text-is("PACKET_TIMEFORMATTED")) input`,
-      )
->>>>>>> 267e6a9e
-    ).trim()) || ''
+    ).trim() || ''
   let dateTime = parse(dateTimeString, 'yyyy-MM-dd HH:mm:ss.SSS', now)
   expect(
     isWithinInterval(dateTime, {
@@ -316,11 +317,11 @@
     }),
   ).toBeTruthy()
   dateTimeString =
-    ((
+    (
       await page.inputValue(
         `tr:has(td div:text-is("RECEIVED_TIMEFORMATTED")) input`,
       )
-    ).trim()) || ''
+    ).trim() || ''
   dateTime = parse(dateTimeString, 'yyyy-MM-dd HH:mm:ss.SSS', now)
   expect(
     isWithinInterval(dateTime, {
@@ -344,16 +345,9 @@
   await utils.selectTargetPacketItem('INST', 'HEALTH_STATUS')
   now = new Date()
   dateTimeString =
-<<<<<<< HEAD
-    ((
+    (
       await page.inputValue(`tr:has(td:text-is("PACKET_TIMEFORMATTED")) input`)
-=======
-    (await (
-      await page.inputValue(
-        `tr:has(td div:text-is("PACKET_TIMEFORMATTED")) input`,
-      )
->>>>>>> 267e6a9e
-    ).trim()) || ''
+    ).trim() || ''
   dateTime = parse(dateTimeString, 'yyyy-MM-dd HH:mm:ss.SSS', now)
   // dateTime is now in UTC so subtract off the timezone offset to get it back to local time
   dateTime = subMinutes(dateTime, now.getTimezoneOffset())
@@ -364,11 +358,11 @@
     }),
   ).toBeTruthy()
   dateTimeString =
-    ((
+    (
       await page.inputValue(
         `tr:has(td div:text-is("RECEIVED_TIMEFORMATTED")) input`,
       )
-    ).trim()) || ''
+    ).trim() || ''
   dateTime = parse(dateTimeString, 'yyyy-MM-dd HH:mm:ss.SSS', now)
   // dateTime is now in UTC so subtrack off the timezone offset to get it back to local time
   dateTime = subMinutes(dateTime, now.getTimezoneOffset())
