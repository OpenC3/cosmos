/*
# Copyright 2022 Ball Aerospace & Technologies Corp.
# All Rights Reserved.
#
# This program is free software; you can modify and/or redistribute it
# under the terms of the GNU Affero General Public License
# as published by the Free Software Foundation; version 3 with
# attribution addendums as found in the LICENSE.txt
#
# This program is distributed in the hope that it will be useful,
# but WITHOUT ANY WARRANTY; without even the implied warranty of
# MERCHANTABILITY or FITNESS FOR A PARTICULAR PURPOSE.  See the
# GNU Affero General Public License for more details.
#
# Modified by OpenC3, Inc.
# All changes Copyright 2025, OpenC3, Inc.
# All Rights Reserved
*/

// @ts-check
import { test, expect } from './fixture'

test.use({
  toolPath: '/tools/cmdsender',
  toolName: 'Command Sender',
})

// Most of these tests are super flaky when run in parallel with each other.
// Just gonna disable parallelism for now.
// TODO: This might actually be bugginess in the app? Not sure
test.describe.configure({ mode: 'serial' })

// Helper function to select a parameter dropdown
async function selectValue(page, param, value) {
  let row = page.locator(`tr:has-text("${param}")`)
<<<<<<< HEAD
  await row.locator('[data-test=cmd-param-select]').click({ force: true })
=======
  await page.locator('[data-test="cmd-param-select"]').click()
>>>>>>> c1f3d256
  await page.getByRole('option', { name: value }).click()
}

// Helper function to set parameter value
async function setValue(page, param, value) {
  await page
    .locator(`tr:has-text("${param}") [data-test=cmd-param-value] input`)
    .first()
    .fill(value)
  // Trigger the update handler that sets the drop down by pressing Enter
  await page
    .locator(`tr:has-text("${param}") [data-test=cmd-param-value] input`)
    .first()
    .press('Enter')
  await checkValue(page, param, value)
}

// Helper function to check parameter value
async function checkValue(page, param, value) {
  expect(
    await page.inputValue(
      `tr:has-text("${param}") [data-test=cmd-param-value] input`,
    ),
  ).toMatch(value)
}

// Helper function to check command history
async function checkHistory(page, value) {
  await page
    .locator('[data-test=sender-history] div')
    .filter({ hasText: value })
}

//
// Test the basic functionality of the application
//
test('selects a target and packet', async ({ page, utils }) => {
  await utils.selectTargetPacketItem('INST', 'ABORT')
  await page.locator('[data-test="select-send"]').click()
  await expect(page.locator('main')).toContainText('cmd("INST ABORT") sent')
  // Test the autocomplete by typing in a command
  await page.locator('[data-test=select-packet]').click()
  await page.locator('[data-test=select-packet] input[type="text"]').fill('COL')
  await page.locator('span:has-text("COL")').click()
  await expect(page.locator('main')).toContainText('Starts a collect')
})

test('displays INST COLLECT using the route', async ({ page, utils }) => {
  await page.goto('/tools/cmdsender/INST/COLLECT/')
  await expect(page.locator('.v-app-bar')).toContainText('Command Sender')
  await utils.dropdownSelectedValue(page, '[data-test="select-target"]', 'INST')
  await utils.dropdownSelectedValue(
    page,
    '[data-test="select-packet"]',
    'COLLECT',
  )
  await expect(page.locator('main')).toContainText('Starts a collect')
  await expect(page.locator('main')).toContainText('Parameters')
  await expect(page.locator('main')).toContainText('DURATION')
})

test('displays state parameters with drop downs', async ({ page, utils }) => {
  await utils.selectTargetPacketItem('INST', 'COLLECT')
  await selectValue(page, 'TYPE', 'SPECIAL')
  await checkValue(page, 'TYPE', '1')
  await selectValue(page, 'TYPE', 'NORMAL')
  await checkValue(page, 'TYPE', '0')
})

test('displays parameter units, ranges and description', async ({
  page,
  utils,
}) => {
  await utils.selectTargetPacketItem('INST', 'COLLECT')
  let row = page.locator('tr:has-text("TEMP")')
  await expect(row.locator('td >> nth=2')).toContainText('C')
  await expect(row.locator('td >> nth=3')).toContainText('0..25')
  await expect(row.locator('td >> nth=4')).toContainText('Collect temperature')
})

test('warns for hazardous commands', async ({ page, utils }) => {
  await page.locator('[data-test="clear-history"]').click()
  await utils.selectTargetPacketItem('INST', 'CLEAR')
  await expect(page.locator('main')).toContainText('Clears counters')
  await page.locator('[data-test="select-send"]').click()
  await page.getByRole('button', { name: 'Cancel' }).click()
  await expect(page.locator('main')).toContainText('Hazardous command not sent')
  await page.locator('[data-test="select-send"]').click()
  await page.getByRole('dialog').getByRole('button', { name: 'Send' }).click()
  await expect(page.locator('main')).toContainText('cmd("INST CLEAR") sent')
  await checkHistory(page, 'cmd("INST CLEAR")')

  // Disable range checks to confirm history output
  await page.locator('[data-test=command-sender-mode]').click()
  await page.locator('text=Ignore Range Checks').click()
  await page.locator('[data-test=command-sender-mode]').click()

  await page.locator('[data-test="select-send"]').click()
  await page.getByRole('dialog').getByRole('button', { name: 'Send' }).click()
  await expect(page.locator('main')).toContainText(
    'cmd_no_range_check("INST CLEAR") sent',
  )
  await checkHistory(page, 'cmd_no_range_check("INST CLEAR")')

  // Disable parameter conversions to confirm history output
  await page.locator('[data-test=command-sender-mode]').click()
  await page.locator('text=Disable Parameter').click()
  await page.locator('[data-test=command-sender-mode]').click()

  await page.locator('[data-test="select-send"]').click()
  await page.getByRole('dialog').getByRole('button', { name: 'Send' }).click()
  await expect(page.locator('main')).toContainText(
    'cmd_raw_no_range_check("INST CLEAR") sent',
  )
  await checkHistory(page, 'cmd_raw_no_range_check("INST CLEAR")')

  // Enable range checks to confirm history output
  await page.locator('[data-test=command-sender-mode]').click()
  await page.locator('text=Ignore Range Checks').click()
  await page.locator('[data-test=command-sender-mode]').click()

  await page.locator('[data-test="select-send"]').click()
  await page.getByRole('dialog').getByRole('button', { name: 'Send' }).click()
  await expect(page.locator('main')).toContainText('cmd_raw("INST CLEAR") sent')
  await checkHistory(page, 'cmd_raw("INST CLEAR")')
})

test('warns for required parameters', async ({ page, utils }) => {
  await utils.selectTargetPacketItem('INST', 'COLLECT')
  await page.locator('[data-test="select-send"]').click()
  // Break apart the checks so we have output flexibility in the future
  await expect(page.locator('.v-dialog')).toContainText('Error sending')
  await expect(page.locator('.v-dialog')).toContainText('INST COLLECT TYPE')
  await expect(page.locator('.v-dialog')).toContainText(
    "Required command parameter 'INST COLLECT TYPE' not given",
  )
  await page.locator('button:has-text("Ok")').click()
})

test('warns for hazardous parameters', async ({ page, utils }) => {
  await page.locator('[data-test="clear-history"]').click()
  await utils.selectTargetPacketItem('INST', 'COLLECT')
  await selectValue(page, 'TYPE', 'SPECIAL')
  await page.locator('[data-test="select-send"]').click()
  await page.getByRole('button', { name: 'Cancel' }).click()
  await expect(page.locator('main')).toContainText('Hazardous command not sent')
  await page.locator('[data-test="select-send"]').click()
  await page.getByRole('dialog').getByRole('button', { name: 'Send' }).click()
  // Ensure the state is used, e.g. 'SPECIAL' and not the value
  await expect(page.locator('main')).toContainText(
    'cmd("INST COLLECT with TYPE \'SPECIAL\', DURATION 1, OPCODE 171, TEMP 0") sent',
  )
  await checkHistory(
    page,
    'cmd("INST COLLECT with TYPE \'SPECIAL\', DURATION 1, OPCODE 171, TEMP 0")',
  )
})

test('handles float values and scientific notation', async ({
  page,
  utils,
}) => {
  await page.locator('[data-test="clear-history"]').click()
  await utils.selectTargetPacketItem('INST', 'FLTCMD')
  await setValue(page, 'FLOAT32', '123.456')
  await setValue(page, 'FLOAT64', '12e3')
  await page.locator('[data-test="select-send"]').click()
  await expect(page.locator('main')).toContainText(
    'cmd("INST FLTCMD with FLOAT32 123.456, FLOAT64 12000") sent',
  )
  await checkHistory(
    page,
    'cmd("INST FLTCMD with FLOAT32 123.456, FLOAT64 12000")',
  )
})

test('handles NaN and Infinite values', async ({ page, utils }) => {
  await page.locator('[data-test="clear-history"]').click()
  await utils.selectTargetPacketItem('INST', 'FLTCMD')
  await setValue(page, 'FLOAT32', 'NAN')
  await setValue(page, 'FLOAT64', 'nan')
  await page.locator('[data-test="select-send"]').click()
  // Dialog should pop up with error
  await expect(page.locator('.v-dialog')).toContainText('not in valid range')
  await page.locator('button:has-text("Ok")').click()
  // Disable range checks
  await page.locator('[data-test=command-sender-mode]').click()
  await page.locator('text=Ignore Range Checks').click()
  await page.locator('[data-test=command-sender-mode]').click()
  await page.locator('[data-test="select-send"]').click()

  await expect(page.locator('main')).toContainText(
    'cmd_no_range_check("INST FLTCMD with FLOAT32 NaN, FLOAT64 NaN") sent',
  )
  await checkHistory(
    page,
    'cmd_no_range_check("INST FLTCMD with FLOAT32 NaN, FLOAT64 NaN")',
  )

  await setValue(page, 'FLOAT32', 'INFINITY')
  await setValue(page, 'FLOAT64', '-infinity')
  await page.locator('[data-test="select-send"]').click()
  await expect(page.locator('main')).toContainText(
    'cmd_no_range_check("INST FLTCMD with FLOAT32 Infinity, FLOAT64 -Infinity") sent',
  )
  await checkHistory(
    page,
    'cmd_no_range_check("INST FLTCMD with FLOAT32 Infinity, FLOAT64 -Infinity")',
  )
})

test('handles big integers', async ({ page, utils }) => {
  await page.locator('[data-test="clear-history"]').click()
  // Send a different command: INST SETPARAMS
  await utils.selectTargetPacketItem('INST', 'SETPARAMS')
  // Set the BIGINT value to the maximum value
  let value = '18446744073709551615'
  await setValue(page, 'BIGINT', value)
  await page.locator('[data-test="select-send"]').click()
  await expect(page.locator('main')).toContainText(
    `cmd("INST SETPARAMS with VALUE1 1, VALUE2 1, VALUE3 1, VALUE4 1, VALUE5 1, BIGINT ${value}") sent.`,
  )
  await checkHistory(
    page,
    `cmd("INST SETPARAMS with VALUE1 1, VALUE2 1, VALUE3 1, VALUE4 1, VALUE5 1, BIGINT ${value}") sent.`,
  )
  // Check the screen
  await expect(
    page
      .getByText('P4!@#$%^&*?:')
      .locator('xpath=..') // parent row
      .locator('[data-test="value"] input'),
  ).toHaveValue(value)

  // Set the BIGINT value to value from https://github.com/OpenC3/cosmos/issues/1928
  value = '1740684371613049856'
  await setValue(page, 'BIGINT', value)
  await page.locator('[data-test="select-send"]').click()
  await expect(page.locator('main')).toContainText(
    `cmd("INST SETPARAMS with VALUE1 1, VALUE2 1, VALUE3 1, VALUE4 1, VALUE5 1, BIGINT ${value}") sent.`,
  )
  await checkHistory(
    page,
    `cmd("INST SETPARAMS with VALUE1 1, VALUE2 1, VALUE3 1, VALUE4 1, VALUE5 1, BIGINT ${value}") sent.`,
  )
  // Check the screen
  await expect(
    page
      .getByText('P4!@#$%^&*?:')
      .locator('xpath=..') // parent row
      .locator('[data-test="value"] input'),
  ).toHaveValue(value)

  value = '0' // Set the BIGINT value to 0 for later tests
  await setValue(page, 'BIGINT', value)
  await page.locator('[data-test="select-send"]').click()
  await expect(page.locator('main')).toContainText(
    `cmd("INST SETPARAMS with VALUE1 1, VALUE2 1, VALUE3 1, VALUE4 1, VALUE5 1, BIGINT ${value}") sent.`,
  )
  await checkHistory(
    page,
    `cmd("INST SETPARAMS with VALUE1 1, VALUE2 1, VALUE3 1, VALUE4 1, VALUE5 1, BIGINT ${value}") sent.`,
  )
  // Check the screen
  await expect(
    page
      .getByText('P4!@#$%^&*?:')
      .locator('xpath=..') // parent row
      .locator('[data-test="value"] input'),
  ).toHaveValue(value)
})

test('handles array values', async ({ page, utils }) => {
  await page.locator('[data-test="clear-history"]').click()
  await utils.selectTargetPacketItem('INST', 'ARYCMD')
  await setValue(page, 'ARRAY', '10')
  await page.locator('[data-test="select-send"]').click()
  await expect(page.locator('.v-dialog')).toContainText('must be an Array')
  await page.locator('button:has-text("Ok")').click()
  await setValue(page, 'ARRAY', '[1,2,3,4]')
  await page.locator('[data-test="select-send"]').click()
  await expect(page.locator('main')).toContainText(
    'cmd("INST ARYCMD with ARRAY [ 1, 2, 3, 4 ], CRC 0") sent',
  )
  await checkHistory(
    page,
    'cmd("INST ARYCMD with ARRAY [ 1, 2, 3, 4 ], CRC 0")',
  )
})

test('handles string values', async ({ page, utils }) => {
  await utils.selectTargetPacketItem('INST', 'ASCIICMD')
  await expect(page.locator('main')).toContainText('ASCII command')
  await checkValue(page, 'STRING', 'NOOP')
  await page.locator('[data-test="select-send"]').click()
  await expect(page.locator('main')).toContainText(
    "cmd(\"INST ASCIICMD with STRING 'NOOP', BINARY 0xDEADBEEF, ASCII '0xDEADBEEF'\")",
  )
  await selectValue(page, 'STRING', 'ARM LASER')
  await checkValue(page, 'STRING', 'ARM LASER')
  await page.locator('[data-test="select-send"]').click()
  // ARM LASER is hazardous so ack
  await page.getByRole('dialog').getByRole('button', { name: 'Send' }).click()
  await expect(page.locator('main')).toContainText(
    "cmd(\"INST ASCIICMD with STRING 'ARM LASER', BINARY 0xDEADBEEF, ASCII '0xDEADBEEF'\")",
  )
  // Enter a custom binary value
  await selectValue(page, 'STRING', 'NOOP')
  await setValue(page, 'BINARY', '0xBA5EBA11')
  await page.locator('[data-test="select-send"]').click()
  await expect(page.locator('main')).toContainText(
    "cmd(\"INST ASCIICMD with STRING 'NOOP', BINARY 0xBA5EBA11, ASCII '0xDEADBEEF'\")",
  )
})

test('gets details with right click', async ({ page, utils }) => {
  await utils.selectTargetPacketItem('INST', 'COLLECT')
  await page.locator('text=Collect type').click({ button: 'right' })
  await page.locator('text=Details').click()
  await expect(page.locator('.v-dialog')).toContainText('INST COLLECT TYPE')
  await utils.sleep(500) // Or we might miss the escape press
  await page.locator('.v-dialog').press('Escape')
  await expect(page.locator('.v-dialog')).not.toBeVisible()
})

test('executes commands from history', async ({ page, utils }) => {
  await page.locator('[data-test="clear-history"]').click()
  await utils.selectTargetPacketItem('INST', 'CLEAR')
  await page.locator('[data-test="select-send"]').click()
  await page.getByRole('dialog').getByRole('button', { name: 'Send' }).click()
  await expect(page.locator('main')).toContainText('cmd("INST CLEAR") sent')
  await checkHistory(page, 'cmd("INST CLEAR")')
  // Re-execute the command from the history
  await page.locator('[data-test=sender-history]').click()
  await page.locator('[data-test=sender-history]').press('ArrowUp')
  await page.locator('[data-test=sender-history]').press('Enter')
  await page.getByRole('dialog').getByRole('button', { name: 'Send' }).click()
  // Now history says it was sent twice (2)
  await expect(page.locator('main')).toContainText(
    'cmd("INST CLEAR") sent. (2)',
  )
  await page.locator('[data-test=sender-history]').click()
  await page.locator('[data-test=sender-history]').press('ArrowUp')
  await page.locator('[data-test=sender-history]').press('Enter')
  await page.getByRole('dialog').getByRole('button', { name: 'Send' }).click()
  // Now history says it was sent three times (3)
  await expect(page.locator('main')).toContainText(
    'cmd("INST CLEAR") sent. (3)',
  )

  // Send a different command: INST SETPARAMS
  await utils.selectTargetPacketItem('INST', 'SETPARAMS')
  await page.locator('[data-test="select-send"]').click()
  await expect(page.locator('main')).toContainText(
    'cmd("INST SETPARAMS with VALUE1 1, VALUE2 1, VALUE3 1, VALUE4 1, VALUE5 1, BIGINT 0") sent.',
  )
  // History should now contain both commands
  await checkHistory(page, 'cmd("INST CLEAR")')
  await checkHistory(
    page,
    'cmd("INST SETPARAMS with VALUE1 1, VALUE2 1, VALUE3 1, VALUE4 1, VALUE5 1, BIGINT 0")',
  )
  // Re-execute command
  await page.locator('[data-test=sender-history]').click()
  await page.locator('[data-test=sender-history]').press('ArrowUp')
  await page.locator('[data-test=sender-history]').press('Enter')
  await expect(page.locator('main')).toContainText(
    'cmd("INST SETPARAMS with VALUE1 1, VALUE2 1, VALUE3 1, VALUE4 1, VALUE5 1, BIGINT 0") sent. (2)',
  )
  // Edit the existing SETPARAMS command and then send
  // This is somewhat fragile but not sure how else to edit
  await page.locator('[data-test=sender-history]').click()
  await page.locator('[data-test=sender-history]').press('ArrowDown')
  await page.locator('[data-test=sender-history]').press('ArrowDown')
  await page.locator('[data-test=sender-history]').press('End')
  await page.locator('[data-test=sender-history]').press('ArrowUp')
  await page.locator('[data-test=sender-history]').press('End')
  await page.locator('[data-test=sender-history]').press('ArrowLeft')
  await page.locator('[data-test=sender-history]').press('ArrowLeft')
  await page.locator('[data-test=sender-history]').press('Backspace')
  await page.locator('[data-test=sender-history]').pressSequentially('5')
  await page.locator('[data-test=sender-history]').press('Enter')
  await expect(page.locator('main')).toContainText(
    'cmd("INST SETPARAMS with VALUE1 1, VALUE2 1, VALUE3 1, VALUE4 1, VALUE5 1, BIGINT 5") sent.',
  )
  // History should now contain CLEAR and both SETPARAMS commands
  await checkHistory(page, 'cmd("INST CLEAR")')
  await checkHistory(
    page,
    'cmd("INST SETPARAMS with VALUE1 1, VALUE2 1, VALUE3 1, VALUE4 1, VALUE5 1, BIGINT 0")',
  )
  await checkHistory(
    page,
    'cmd("INST SETPARAMS with VALUE1 1, VALUE2 1, VALUE3 1, VALUE4 1, VALUE5 1, BIGINT 5")',
  )

  // Reload page and verify history still exists
  await page.reload()
  await expect(page.locator('.v-app-bar')).toContainText('Command Sender')
  await utils.sleep(500)
  await checkHistory(page, 'cmd("INST CLEAR")')
  await checkHistory(
    page,
    'cmd("INST SETPARAMS with VALUE1 1, VALUE2 1, VALUE3 1, VALUE4 1, VALUE5 1, BIGINT 0")',
  )
  await checkHistory(
    page,
    'cmd("INST SETPARAMS with VALUE1 1, VALUE2 1, VALUE3 1, VALUE4 1, VALUE5 1, BIGINT 5")',
  )
  // Clear history and verify cleared
  let text = await page.locator('[data-test=sender-history]').innerText()
  expect(text).toContain('INST CLEAR')
  expect(text).toContain('INST SETPARAMS')
  await page.locator('[data-test="clear-history"]').click()
  await expect
    .poll(() => page.locator('[data-test=sender-history]').innerText())
    .not.toContain('INST CLEAR')
})

test('send vs history', async ({ page, utils }) => {
  await page.locator('[data-test="clear-history"]').click()
  await utils.selectTargetPacketItem('INST', 'ABORT')
  await page.locator('[data-test="select-send"]').click()
  await expect(page.locator('main')).toContainText('cmd("INST ABORT") sent')
  await checkHistory(page, 'cmd("INST ABORT")')
  // Send a different command: INST SETPARAMS
  await utils.selectTargetPacketItem('INST', 'SETPARAMS')
  await page.locator('[data-test="select-send"]').click()
  await expect(page.locator('main')).toContainText(
    'cmd("INST SETPARAMS with VALUE1 1, VALUE2 1, VALUE3 1, VALUE4 1, VALUE5 1, BIGINT 0") sent.',
  )
  // Re-execute command
  await page.locator('[data-test=sender-history]').click()
  await page.locator('[data-test=sender-history]').press('ArrowDown')
  await page.locator('[data-test=sender-history]').press('Enter')
  await expect(page.locator('main')).toContainText('cmd("INST ABORT") sent')
  // Send command vs Send button
  await page.locator('[data-test="select-send"]').click()
  await expect(page.locator('main')).toContainText(
    'cmd("INST SETPARAMS with VALUE1 1, VALUE2 1, VALUE3 1, VALUE4 1, VALUE5 1, BIGINT 0") sent.',
  )
})

test('hazardous commands from history', async ({ page, utils }) => {
  await page.locator('[data-test="clear-history"]').click()
  await utils.selectTargetPacketItem('INST', 'CLEAR')
  await page.locator('[data-test="select-send"]').click()
  await page.getByRole('dialog').getByRole('button', { name: 'Send' }).click()
  await expect(page.locator('main')).toContainText('cmd("INST CLEAR") sent')
  await checkHistory(page, 'cmd("INST CLEAR")')
  // Send a different command: INST ASCIICMD
  await utils.selectTargetPacketItem('INST', 'ASCIICMD')
  await selectValue(page, 'STRING', 'ARM LASER')
  await checkValue(page, 'STRING', 'ARM LASER')
  await page.locator('[data-test="select-send"]').click()
  await page.getByRole('dialog').getByRole('button', { name: 'Send' }).click()
  await expect(page.locator('main')).toContainText(
    "cmd(\"INST ASCIICMD with STRING 'ARM LASER', BINARY 0xDEADBEEF, ASCII '0xDEADBEEF'\")",
  )
  // Re-execute commands from history
  await page.locator('[data-test=sender-history]').click()
  await page.locator('[data-test=sender-history]').press('ArrowDown')
  await page.locator('[data-test=sender-history]').press('Enter')
  await page.getByRole('dialog').getByRole('button', { name: 'Send' }).click()
  await expect(page.locator('main')).toContainText('cmd("INST CLEAR") sent')
  await page.locator('[data-test=sender-history]').click()
  await page.locator('[data-test=sender-history]').press('Enter')
  await page.getByRole('dialog').getByRole('button', { name: 'Send' }).click()
  await expect(page.locator('main')).toContainText(
    "cmd(\"INST ASCIICMD with STRING 'ARM LASER', BINARY 0xDEADBEEF, ASCII '0xDEADBEEF'\")",
  )
})

//
// Test the Mode menu
//
test('ignores normal range checks', async ({ page, utils }) => {
  await page.locator('[data-test="clear-history"]').click()
  await utils.selectTargetPacketItem('INST', 'COLLECT')
  await selectValue(page, 'TYPE', 'NORMAL') // Ensure TYPE is set since its required
  await page.locator('[data-test="select-send"]').click()
  await expect(page.locator('main')).toContainText(
    'cmd("INST COLLECT with TYPE \'NORMAL\', DURATION 1, OPCODE 171, TEMP 0")',
  )
  await checkHistory(
    page,
    'cmd("INST COLLECT with TYPE \'NORMAL\', DURATION 1, OPCODE 171, TEMP 0")',
  )
  await setValue(page, 'TEMP', '100')
  await page.locator('[data-test="select-send"]').click()
  // Dialog should pop up with error
  await expect(page.locator('.v-dialog')).toContainText(
    "Error sending INST COLLECT due to RuntimeError: Command parameter 'INST COLLECT TEMP' = 100 not in valid range of 0.0 to 25.0",
  )
  await page.locator('button:has-text("Ok")').click()
  // Disable range checks
  await page.locator('[data-test=command-sender-mode]').click()
  await page.getByText('Ignore Range Checks').click()
  await page.locator('[data-test=command-sender-mode]').click()
  await page.locator('[data-test="select-send"]').click()
  await expect(page.locator('main')).toContainText(
    'cmd_no_range_check("INST COLLECT with TYPE \'NORMAL\', DURATION 1, OPCODE 171, TEMP 100") sent',
  )
  await checkHistory(
    page,
    'cmd_no_range_check("INST COLLECT with TYPE \'NORMAL\', DURATION 1, OPCODE 171, TEMP 100")',
  )

  // Enable range checks
  await page.locator('[data-test=command-sender-mode]').click()
  await page.getByText('Ignore Range Checks').click()
  await page.locator('[data-test=command-sender-mode]').click()
  await utils.selectTargetPacketItem('EXAMPLE', 'START')
  await page.locator('[data-test=sender-history]').click()
  await utils.sleep(500) // Allow focus to change
  await page.locator('[data-test=sender-history]').press('End')
  await utils.sleep(100)
  await page.locator('[data-test="sender-history"]').press('ArrowLeft')
  await page.locator('[data-test="sender-history"]').press('ArrowLeft')
  await page.locator('[data-test="sender-history"]').press('ArrowLeft')
  await utils.sleep(100)
  await page.locator('[data-test="sender-history"]').pressSequentially('5')
  await utils.sleep(100)
  await page.locator('[data-test="sender-history"]').press('Enter')
  // Dialog should pop up with error
  await expect(page.locator('.v-dialog')).toContainText(
    "Error sending INST COLLECT due to RuntimeError: Command parameter 'INST COLLECT TEMP' = 50 not in valid range of 0.0 to 25.0",
  )
  await page.locator('button:has-text("Ok")').click()
})

test('ignores hazardous range checks', async ({ page, utils }) => {
  await page.locator('[data-test="clear-history"]').click()
  await utils.selectTargetPacketItem('INST', 'COLLECT')
  await selectValue(page, 'TYPE', 'SPECIAL') // Special is hazardous
  await setValue(page, 'TEMP', '100')
  await page.locator('[data-test="select-send"]').click()
  await page.getByRole('dialog').getByRole('button', { name: 'Send' }).click() // Hazardous confirm
  // Dialog should pop up with error
  await expect(page.locator('.v-dialog:has-text("Error")')).toContainText(
    'not in valid range',
  )
  await page.locator('button:has-text("Ok")').click()
  // Disable range checks
  await page.locator('[data-test=command-sender-mode]').click()
  await page.locator('text=Ignore Range Checks').click()
  await page.locator('[data-test=command-sender-mode]').click()
  await page.locator('[data-test="select-send"]').click()
  await page.getByRole('dialog').getByRole('button', { name: 'Send' }).click() // Hazardous confirm
  await expect(page.locator('main')).toContainText(
    'cmd_no_range_check("INST COLLECT with TYPE \'SPECIAL\', DURATION 1, OPCODE 171, TEMP 100") sent',
  )
  await checkHistory(
    page,
    'cmd_no_range_check("INST COLLECT with TYPE \'SPECIAL\', DURATION 1, OPCODE 171, TEMP 100")',
  )
})

test('displays state values in hex', async ({ page, utils }) => {
  await utils.selectTargetPacketItem('INST', 'COLLECT')
  await selectValue(page, 'TYPE', 'NORMAL') // Ensure TYPE is set since its required
  await checkValue(page, 'TYPE', '0')
  await page.locator('[data-test=command-sender-mode]').click()
  await page.getByText('Display State Values in Hex').click()
  await page.locator('[data-test=command-sender-mode]').click()
  await checkValue(page, 'TYPE', '0x0')
})

test('shows ignored parameters', async ({ page, utils }) => {
  await utils.selectTargetPacketItem('INST', 'ABORT')
  // All the ABORT parameters are ignored so the table shouldn't appear
  await expect(page.locator('main')).not.toContainText('Parameters')
  await page.locator('[data-test=command-sender-mode]').click()
  await page.locator('text=Show Ignored').click()
  await page.locator('[data-test=command-sender-mode]').click()
  await expect(page.locator('main')).toContainText('Parameters') // Now the parameters table is shown
  await expect(page.locator('main')).toContainText('CCSDSVER') // CCSDSVER is one of the parameters
})

// In order to test parameter conversions we have to look at the raw buffer
// Thus we send the INST SET PARAMS command which has a parameter conversion,
// check the raw buffer, then send it with parameter conversions disabled,
// and re-check the raw buffer for a change.
test('disable parameter conversions', async ({ page, utils }) => {
  await page.locator('[data-test="clear-history"]').click()
  await utils.selectTargetPacketItem('INST', 'SETPARAMS')
  await page.locator('[data-test="select-send"]').click()
  await page.locator('rux-icon-apps').getByRole('img').click()

  await page.locator('text=Script Runner').click()
  await expect(page.locator('.v-app-bar')).toContainText('Script Runner')
  await page
    .locator('textarea')
    .fill('puts get_cmd_buffer("INST", "SETPARAMS")["buffer"].formatted')
  await page.locator('[data-test=start-button]').click()
  await expect(page.locator('[data-test=state] input')).toHaveValue(
    'Connecting...',
    {
      timeout: 5000,
    },
  )
  await expect(page.locator('[data-test=state] input')).toHaveValue(
    'completed',
    {
      timeout: 20000,
    },
  )
  await expect(page.locator('[data-test=output-messages]')).toContainText(
    '00000010: 02 00',
  )

  await page.locator('text=Command Sender').click()
  await expect(page.locator('.v-app-bar')).toContainText('Command Sender')
  await page.locator('[data-test=command-sender-mode]').click()
  await page.locator('text=Disable Parameter').click()
  await page.locator('[data-test=command-sender-mode]').click()

  await utils.selectTargetPacketItem('INST', 'SETPARAMS')
  await page.locator('[data-test="select-send"]').click()
  await expect(page.locator('main')).toContainText(
    'cmd_raw("INST SETPARAMS with VALUE1 1, VALUE2 1, VALUE3 1, VALUE4 1, VALUE5 1, BIGINT 0") sent',
  )
  await checkHistory(
    page,
    'cmd_raw("INST SETPARAMS with VALUE1 1, VALUE2 1, VALUE3 1, VALUE4 1, VALUE5 1, BIGINT 0")',
  )
  // Disable range checks just to verify the command history 'cmd_raw_no_range_check'
  await page.locator('[data-test=command-sender-mode]').click()
  await page.locator('text=Ignore Range Checks').click()
  await page.locator('[data-test=command-sender-mode]').click()
  await page.locator('[data-test="select-send"]').click()
  await expect(page.locator('main')).toContainText(
    'cmd_raw_no_range_check("INST SETPARAMS with VALUE1 1, VALUE2 1, VALUE3 1, VALUE4 1, VALUE5 1, BIGINT 0") sent',
  )
  await checkHistory(
    page,
    'cmd_raw_no_range_check("INST SETPARAMS with VALUE1 1, VALUE2 1, VALUE3 1, VALUE4 1, VALUE5 1, BIGINT 0")',
  )

  await page.locator('text=Script Runner').click()
  await expect(page.locator('.v-app-bar')).toContainText('Script Runner')
  // Should load the previous script so we can just click start
  await page.locator('[data-test=start-button]').click()
  await expect(page.locator('[data-test=state] input')).toHaveValue(
    'Connecting...',
    {
      timeout: 5000,
    },
  )
  await expect(page.locator('[data-test=state] input')).toHaveValue(
    'completed',
    {
      timeout: 20000,
    },
  )
  await expect(page.locator('[data-test=output-messages]')).toContainText(
    '00000010: 01 00',
  )
})

test('disables command validation', async ({ page, utils }) => {
  await page.locator('[data-test="clear-history"]').click()
  await utils.selectTargetPacketItem('INST', 'TIME_OFFSET')

  await page.locator('[data-test=command-sender-mode]').click()
  await page.getByText('Disable Command Validation').click()
  await page.locator('[data-test=command-sender-mode]').click()

  await page.locator('[data-test="select-send"]').click()
  await expect(page.locator('main')).toContainText(
    'cmd("INST TIME_OFFSET with SECONDS 0, IP_ADDRESS \'127.0.0.1\'", validate=False) sent',
  )
})<|MERGE_RESOLUTION|>--- conflicted
+++ resolved
@@ -33,11 +33,7 @@
 // Helper function to select a parameter dropdown
 async function selectValue(page, param, value) {
   let row = page.locator(`tr:has-text("${param}")`)
-<<<<<<< HEAD
   await row.locator('[data-test=cmd-param-select]').click({ force: true })
-=======
-  await page.locator('[data-test="cmd-param-select"]').click()
->>>>>>> c1f3d256
   await page.getByRole('option', { name: value }).click()
 }
 
