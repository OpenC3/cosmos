--- conflicted
+++ resolved
@@ -12,17 +12,10 @@
   },
   "dependencies": {
     "@playwright/test": "1.35.1",
-<<<<<<< HEAD
-    "date-fns": "2.30.0",
-    "jszip": "3.10.1",
-    "nyc": "15.1.0",
-    "prettier": "2.8.8"
-=======
     "date-fns": "^2.30.0",
     "jszip": "^3.10.1",
     "nyc": "^15.1.0",
     "prettier": "^2.8.8"
->>>>>>> eef30429
   },
   "nyc": {
     "excludeAfterRemap": false,
