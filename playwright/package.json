{
  "name": "playwright",
  "version": "1.0.0",
  "license": "ISC",
  "description": "OpenC3 integration testing",
  "scripts": {
    "fixlinux": "cp ./context.js node_modules/istanbul-lib-report/lib/context.js",
    "fixwindows": "copy .\\context.js node_modules\\istanbul-lib-report\\lib\\context.js",
    "coverage": "nyc report --reporter=html",
    "cobertura": "nyc report --reporter=cobertura",
    "clean": "rm -rf .nyc_output || rmdir /s /q .nyc_output; rm -rf coverage || rmdir /s /q coverage; rm -rf test-results || rmdir /s /q test-results"
  },
  "dependencies": {
<<<<<<< HEAD
    "@playwright/test": "1.29.2",
    "date-fns": "^2.29.0",
    "jszip": "^3.10.0",
=======
    "@playwright/test": "1.35.1",
    "date-fns": "^2.30.0",
    "jszip": "^3.10.1",
>>>>>>> eef30429
    "nyc": "^15.1.0",
    "prettier": "^2.8.8"
  },
  "nyc": {
    "excludeAfterRemap": false,
    "all": true,
    "cache": false,
    "extension": [
      ".js",
      ".ts",
      ".vue"
    ]
  }
}<|MERGE_RESOLUTION|>--- conflicted
+++ resolved
@@ -11,15 +11,9 @@
     "clean": "rm -rf .nyc_output || rmdir /s /q .nyc_output; rm -rf coverage || rmdir /s /q coverage; rm -rf test-results || rmdir /s /q test-results"
   },
   "dependencies": {
-<<<<<<< HEAD
-    "@playwright/test": "1.29.2",
-    "date-fns": "^2.29.0",
-    "jszip": "^3.10.0",
-=======
     "@playwright/test": "1.35.1",
     "date-fns": "^2.30.0",
     "jszip": "^3.10.1",
->>>>>>> eef30429
     "nyc": "^15.1.0",
     "prettier": "^2.8.8"
   },
