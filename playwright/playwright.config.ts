import { defineConfig, devices } from '@playwright/test'
import path from 'path'

// Create constants mapping to our storage files
export const STORAGE_STATE = path.join(__dirname, 'storageState.json')
export const ADMIN_STORAGE_STATE = path.join(
  __dirname,
  'adminStorageState.json',
)

/**
 * @see https://playwright.dev/docs/test-configuration
 * @type {import('@playwright/test').PlaywrightTestConfig}
 */
export default defineConfig({
  testDir: './tests',
  /* Maximum time one test can run for. */
  timeout: 5 * 60 * 1000, // 5 minutes
  expect: {
    /**
     * Maximum time expect() should wait for the condition to be met.
     * For example in `await expect(locator).toHaveText();`
     */
    timeout: 10000,
  },
  /* Maximum time for the entire test run. Since we run the entire suite
     on each browser separately this should be enough. */
  globalTimeout: 60 * 60 * 1000,
  /* Fail the build on CI if you accidentally left test.only in the source code. */
  forbidOnly: !!process.env.CI,
<<<<<<< HEAD
  /* Retry once on CI */
  retries: process.env.CI ? 1 : 2,
=======
  /* Retry on CI only */
  retries: process.env.CI ? 1 : 0,
  workers: 1,
>>>>>>> a3f4b9a3
  /* See if explict WORKERS count was given, otherwise allow parallelism on CI/CD */
  // workers: process.env.WORKERS
  //   ? parseInt(process.env.WORKERS)
  //   : process.env.CI
  //   ? 3
  //   : 1,
  /* Reporter to use. See https://playwright.dev/docs/test-reporters */
  reporter: process.env.CI ? 'github' : 'list',
  /* Shared settings for all the projects below. See https://playwright.dev/docs/api/class-testoptions. */
  use: {
    /* Tell the browser to slow everything down for debugging
    launchOptions: {
      slowMo: 100,
    }, */
    /* Maximum time each action such as `click()` can take. Defaults to 0 (no limit). */
    actionTimeout: 0,
    /* Base URL to use in actions like `await page.goto('/')`. */
    baseURL: 'http://localhost:2900',
    /* Collect trace when retrying the failed test. See https://playwright.dev/docs/trace-viewer */
    trace: process.env.CI ? 'on-first-retry' : 'on',
    screenshot: 'only-on-failure',
  },

  projects: [
    {
      name: 'setup',
      testMatch: /global.setup\.ts/,
    },
    // {
    //   name: 'admin-chromium',
    //   testMatch: '**/admin/**',
    //   dependencies: ['setup'],
    //   use: {
    //     ...devices['Desktop Chrome'],
    //     storageState: ADMIN_STORAGE_STATE,
    //   },
    // },
    {
      name: 'chromium',
      // testIgnore: '**/admin/**',
      dependencies: ['setup'],
      use: {
        ...devices['Desktop Chrome'],
        storageState: STORAGE_STATE,
      },
    },
    // {
    //   name: 'firefox',
    //   use: { ...devices['Desktop Firefox'] },
    //   dependencies: ['setup'],
    // },
    // {
    //   name: 'webkit',
    //   use: { ...devices['Desktop Safari'] },
    //   dependencies: ['setup'],
    // },
  ],
})<|MERGE_RESOLUTION|>--- conflicted
+++ resolved
@@ -28,14 +28,9 @@
   globalTimeout: 60 * 60 * 1000,
   /* Fail the build on CI if you accidentally left test.only in the source code. */
   forbidOnly: !!process.env.CI,
-<<<<<<< HEAD
   /* Retry once on CI */
   retries: process.env.CI ? 1 : 2,
-=======
-  /* Retry on CI only */
-  retries: process.env.CI ? 1 : 0,
   workers: 1,
->>>>>>> a3f4b9a3
   /* See if explict WORKERS count was given, otherwise allow parallelism on CI/CD */
   // workers: process.env.WORKERS
   //   ? parseInt(process.env.WORKERS)
