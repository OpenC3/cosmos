# encoding: ascii-8bit

# Copyright 2014 Ball Aerospace & Technologies Corp.
# All Rights Reserved.
#
# This program is free software; you can modify and/or redistribute it
# under the terms of the GNU General Public License
# as published by the Free Software Foundation; version 3 with
# attribution addendums as found in the LICENSE.txt

require 'spec_helper'
require 'cosmos'
require 'cosmos/script/script'
require 'tempfile'

module Cosmos

  describe Script do

    before(:all) do
      cts = File.join(Cosmos::USERPATH,'config','tools','cmd_tlm_server','cmd_tlm_server.txt')
      FileUtils.mkdir_p(File.dirname(cts))
      File.open(cts,'w') do |file|
        file.puts 'INTERFACE INST_INT interface.rb'
        file.puts 'TARGET INST'
      end
      System.class_eval('@@instance = nil')

      require 'cosmos/script'
    end

    after(:all) do
      clean_config()
      FileUtils.rm_rf File.join(Cosmos::USERPATH,'config','tools')
    end

    before(:each) do
      allow_any_instance_of(Interface).to receive(:connected?).and_return(true)
      allow_any_instance_of(Interface).to receive(:disconnect)
      allow_any_instance_of(Interface).to receive(:write)
      allow_any_instance_of(Interface).to receive(:read)

      @server = CmdTlmServer.new
      shutdown_cmd_tlm()
      initialize_script_module()
      sleep 0.1
    end

    after(:each) do
      @server.stop
      shutdown_cmd_tlm()
      sleep(0.1)
    end

    describe "play_wav_file" do
      it "plays a wav file if Qt is available" do
        module Qt
          def self.execute_in_main_thread(bool); yield; end
          class CoreApplication; def self.instance; true; end; end;
          class Sound; def self.isAvailable; true; end; end
        end
        expect(Qt::Sound).to receive(:play).with("sound.wav")
        play_wav_file("sound.wav")
      end
    end

    describe "status_bar" do
      it "sets the ScriptRunner status bar" do
        class ScriptRunner; end
        sc = ScriptRunner.new
        expect(sc).to receive(:script_set_status).with("HI")
        status_bar("HI")
      end
    end

    describe "save_file_dialog, open_file_dialog, open_files_dialog, open_directory_dialog" do
      it "gets file listings" do
        capture_io do |stdout|
          expect(self).to receive(:gets) { 'file' }
          expect(save_file_dialog(Dir.pwd, "Save Something!!!")).to eql 'file'
          expect(stdout.string).to include "Save Something!!!"
          stdout.rewind
          expect(self).to receive(:gets) { 'file' }
          expect(open_file_dialog("C:/")).to eql 'file'
          expect(stdout.string).to include "Open File"
          stdout.rewind
          expect(self).to receive(:gets) { 'file' }
          expect(open_files_dialog()).to eql 'file'
          expect(stdout.string).to include "Open File(s)"
          stdout.rewind
          expect(self).to receive(:gets) { 'dir' }
          expect(open_directory_dialog()).to eql 'dir'
          expect(stdout.string).to include "Open Directory"
          stdout.rewind
        end
      end
    end

    describe "ask_string, ask" do
      it "gets user input" do
        $stdout = StringIO.new
        expect(self).to receive(:gets) { '10' }
        expect(ask_string("Question", 5)).to eql '10'
        expect(self).to receive(:gets) { '10' }
        expect(ask("")).to eql 10
        $stdout = STDOUT
      end
    end

    describe "prompt, message_box, vertical_message_box, combo_box" do
      it "prompts the user for input" do
        $stdout = StringIO.new
        expect(self).to receive(:gets) { 'message' }
        expect(prompt("")).to eql 'message'
        expect(self).to receive(:gets) { 'b1' }
        expect(message_box("",["b1","b2"])).to eql 'b1'
        expect(self).to receive(:gets) { 'b1' }
        expect(vertical_message_box("",["b1","b2"])).to eql 'b1'
        expect(self).to receive(:gets) { 'b1' }
        expect(combo_box("",["b1","b2"])).to eql 'b1'
        $stdout = STDOUT
      end
    end

    describe "check, check_formatted, check_with_units, check_raw" do
      it "checks the number of parameters" do
        expect { check("INST HEALTH_STATUS TEMP1", -100.0) }.to raise_error(/Invalid number of arguments/)
        expect { check("INST", "HEALTH_STATUS", "TEMP1") }.to raise_error(/Invalid number of arguments/)
      end

      it "checks a telemetry item vs a condition" do
        capture_io do |stdout|
          check("INST HEALTH_STATUS TEMP1 == -100")
          expect(stdout.string).to match "CHECK: INST HEALTH_STATUS TEMP1 == -100 success"
          stdout.rewind

          check("INST","HEALTH_STATUS","TEMP1","== -100")
          expect(stdout.string).to match "CHECK: INST HEALTH_STATUS TEMP1 == -100 success"
          stdout.rewind

          check_formatted("INST HEALTH_STATUS TEMP1 == '-100.000'")
          expect(stdout.string).to match "CHECK: INST HEALTH_STATUS TEMP1 == '-100.000' success"
          stdout.rewind

          check_formatted("INST","HEALTH_STATUS","TEMP1","== '-100.000'")
          expect(stdout.string).to match "CHECK: INST HEALTH_STATUS TEMP1 == '-100.000' success"
          stdout.rewind

          check_with_units("INST HEALTH_STATUS TEMP1 == '-100.000 C'")
          expect(stdout.string).to match "CHECK: INST HEALTH_STATUS TEMP1 == '-100.000 C' success"
          stdout.rewind

          check_with_units("INST","HEALTH_STATUS","TEMP1","== '-100.000 C'")
          expect(stdout.string).to match "CHECK: INST HEALTH_STATUS TEMP1 == '-100.000 C' success"
          stdout.rewind

          check_raw("INST HEALTH_STATUS TEMP1")
          expect(stdout.string).to match "CHECK: INST HEALTH_STATUS TEMP1 == 0"
        end

        check("INST HEALTH_STATUS TEMP1 < 0")
        expect { check("INST HEALTH_STATUS TEMP1 > 0") }.to raise_error(Cosmos::CheckError)
      end
    end

    describe "check_tolerance, check_tolerance_raw" do
      it "checks the number of parameters" do
        expect { check_tolerance("INST HEALTH_STATUS TEMP1", -100.0) }.to raise_error(/Invalid number of arguments/)
        expect { check_tolerance("INST", "HEALTH_STATUS", "TEMP1", -100.0, 1, 0) }.to raise_error(/Invalid number of arguments/)
      end

      it "checks a telemetry item vs tolerance" do
        capture_io do |stdout|
          check_tolerance("INST HEALTH_STATUS TEMP1", -100.0, 1)
          expect(stdout.string).to match "CHECK: INST HEALTH_STATUS TEMP1 was within range"
          stdout.rewind

          check_tolerance("INST", "HEALTH_STATUS", "TEMP1", -100.0, 1)
          expect(stdout.string).to match "CHECK: INST HEALTH_STATUS TEMP1 was within range"
          stdout.rewind

          expect { check_tolerance("INST HEALTH_STATUS TEMP1", -200.0, 1) }.to raise_error(CheckError, /CHECK: INST HEALTH_STATUS TEMP1 failed to be within range/)
          stdout.rewind

          check_tolerance_raw("INST HEALTH_STATUS TEMP1", 0, 1)
          expect(stdout.string).to match "CHECK: INST HEALTH_STATUS TEMP1 was within range"
          stdout.rewind

          expect { check_tolerance_raw("INST HEALTH_STATUS TEMP1", 100, 1) }.to raise_error(CheckError, /CHECK: INST HEALTH_STATUS TEMP1 failed to be within range/)
          stdout.rewind
        end
      end

      it "handles a negative tolerance" do
        capture_io do |stdout|
          check_tolerance("INST HEALTH_STATUS TEMP1", -100.0, -1)
          expect(stdout.string).to match "CHECK: INST HEALTH_STATUS TEMP1 was within range"
          stdout.rewind

          check_tolerance("INST", "HEALTH_STATUS", "TEMP1", -100.0, -1)
          expect(stdout.string).to match "CHECK: INST HEALTH_STATUS TEMP1 was within range"
          stdout.rewind

          expect { check_tolerance("INST HEALTH_STATUS TEMP1", -200.0, -1) }.to raise_error(CheckError, /CHECK: INST HEALTH_STATUS TEMP1 failed to be within range/)
          stdout.rewind

          check_tolerance_raw("INST HEALTH_STATUS TEMP1", 0, -1)
          expect(stdout.string).to match "CHECK: INST HEALTH_STATUS TEMP1 was within range"
          stdout.rewind

          expect { check_tolerance_raw("INST HEALTH_STATUS TEMP1", 100, -1) }.to raise_error(CheckError, /CHECK: INST HEALTH_STATUS TEMP1 failed to be within range/)
          stdout.rewind
        end
      end
    end

    describe "check_expression" do
      it "checks an arbitrary expression" do
        capture_io do |stdout|
          check_expression("true == true")
          expect(stdout.string).to match "CHECK: true == true is TRUE"
      end

        expect { check_expression("true == false") }.to raise_error(CheckError, "CHECK: true == false is FALSE")
      end
    end

    describe "wait, wait_raw" do
      it "checks the number of parameters" do
        expect { wait("INST", "HEALTH_STATUS", "TEMP1", -100.0) }.to raise_error(/Invalid number of arguments/)
        expect { wait("INST", "HEALTH_STATUS", "TEMP1", -100.0, 1, 5, nil) }.to raise_error(/Invalid number of arguments/)
      end

      it "waits for an infinite time" do
        expect(self).to receive(:gets) { "\n" }
        capture_io do |stdout|
          wait()
          expect(stdout.string).to match "WAIT: Indefinite for actual time"
        end
      end

      it "waits for a specified number of seconds" do
        capture_io do |stdout|
          wait(0.1)
          expect(stdout.string).to match "WAIT: 0.1 seconds with actual time"
        end
      end

      it "handles a bad wait parameter" do
        expect { wait("1") }.to raise_error(/Non-numeric wait time/)
      end

      it "waits for telemetry check to be true" do
        capture_io do |stdout|
          # Success
          wait("INST HEALTH_STATUS TEMP1 == -100.0", 5)
          expect(stdout.string).to match "WAIT: INST HEALTH_STATUS TEMP1 == -100.0"
          stdout.rewind
          wait("INST HEALTH_STATUS TEMP1 == -100.0", 5, 0.1) # polling rate
          expect(stdout.string).to match "WAIT: INST HEALTH_STATUS TEMP1 == -100.0"
          stdout.rewind
          wait("INST","HEALTH_STATUS","TEMP1","== -100.0", 5)
          expect(stdout.string).to match "WAIT: INST HEALTH_STATUS TEMP1 == -100.0"
          stdout.rewind
          wait("INST","HEALTH_STATUS","TEMP1","== -100.0", 5, 0.1)
          expect(stdout.string).to match "WAIT: INST HEALTH_STATUS TEMP1 == -100.0"
          stdout.rewind
          wait_raw("INST HEALTH_STATUS TEMP1 == 0", 5)
          expect(stdout.string).to match "WAIT: INST HEALTH_STATUS TEMP1 == 0"
          stdout.rewind
          wait_tolerance("INST HEALTH_STATUS TEMP1", -100.0, 1, 5)

          # Failure
          wait("INST HEALTH_STATUS TEMP1 == -200.0", 0.1)
          expect(stdout.string).to match "WAIT: INST HEALTH_STATUS TEMP1 == -200.0 failed"
          stdout.rewind
          wait_raw("INST HEALTH_STATUS TEMP1 == 100", 0.1)
          expect(stdout.string).to match "WAIT: INST HEALTH_STATUS TEMP1 == 100 failed"
          stdout.rewind
        end
      end
    end

    describe "wait_tolerance, wait_tolerance_raw" do
      it "checks the number of parameters" do
        expect { wait_tolerance("INST", "HEALTH_STATUS", "TEMP1", -100.0, 1, 5, 0.1, nil) }.to raise_error(/Invalid number of arguments/)
      end

      it "waits for telemetry check to be true" do
        capture_io do |stdout|
          # Success
          wait_tolerance("INST HEALTH_STATUS TEMP1", -100.0, 1, 5)
          expect(stdout.string).to match "WAIT: INST HEALTH_STATUS TEMP1 was within"
          stdout.rewind
          wait_tolerance("INST HEALTH_STATUS TEMP1", -100.0, 1, 5, 0.1)
          expect(stdout.string).to match "WAIT: INST HEALTH_STATUS TEMP1 was within"
          stdout.rewind
          wait_tolerance("INST","HEALTH_STATUS","TEMP1", -100.0, 1, 5)
          expect(stdout.string).to match "WAIT: INST HEALTH_STATUS TEMP1 was within"
          stdout.rewind
          wait_tolerance("INST","HEALTH_STATUS","TEMP1", -100.0, 1, 5, 0.1)
          expect(stdout.string).to match "WAIT: INST HEALTH_STATUS TEMP1 was within"
          stdout.rewind
          wait_tolerance_raw("INST HEALTH_STATUS TEMP1", 0, 1, 5)
          expect(stdout.string).to match "WAIT: INST HEALTH_STATUS TEMP1 was within"
          stdout.rewind

          # Failure
          wait_tolerance("INST HEALTH_STATUS TEMP1", -200.0, 1, 0.1)
          expect(stdout.string).to match "WAIT: INST HEALTH_STATUS TEMP1 failed to be within"
          stdout.rewind
          wait_tolerance_raw("INST HEALTH_STATUS TEMP1", 100, 1, 0.1)
          expect(stdout.string).to match "WAIT: INST HEALTH_STATUS TEMP1 failed to be within"
          stdout.rewind
        end
      end
    end

    describe "wait_expression" do
      it "waits for an expression to be true" do
        capture_io do |stdout|
          # Success
          wait_expression("true == true", 5)
          expect(stdout.string).to match "WAIT: true == true is TRUE"
          stdout.rewind

          # Failure
          wait_expression("true == false", 0.1)
          expect(stdout.string).to match "WAIT: true == false is FALSE"
          stdout.rewind
        end
      end
    end

    describe "wait_check, wait_check_raw" do
      it "checks the number of parameters" do
        expect { wait_check("INST HEALTH_STATUS TEMP1 == -100.0") }.to raise_error(/Invalid number of arguments/)
        expect { wait_check("INST", "HEALTH_STATUS", "TEMP1", -100.0) }.to raise_error(/Invalid number of arguments/)
        expect { wait_check("INST", "HEALTH_STATUS", "TEMP1", -100.0, 5, 0.1, nil) }.to raise_error(/Invalid number of arguments/)
      end

      it "waits for telemetry check to be true" do
        capture_io do |stdout|
          # Success
          wait_check("INST HEALTH_STATUS TEMP1 == -100.0", 5)
          expect(stdout.string).to match "CHECK: INST HEALTH_STATUS TEMP1 == -100.0"
          stdout.rewind
          wait_check("INST HEALTH_STATUS TEMP1 == -100.0", 5, 0.1)
          expect(stdout.string).to match "CHECK: INST HEALTH_STATUS TEMP1 == -100.0"
          stdout.rewind
          wait_check("INST","HEALTH_STATUS","TEMP1", "== -100.0", 5)
          expect(stdout.string).to match "CHECK: INST HEALTH_STATUS TEMP1 == -100.0"
          stdout.rewind
          wait_check("INST","HEALTH_STATUS","TEMP1", "== -100.0", 5, 0.1)
          expect(stdout.string).to match "CHECK: INST HEALTH_STATUS TEMP1 == -100.0"
          stdout.rewind
          wait_check_raw("INST HEALTH_STATUS TEMP1 == 0", 5)
          expect(stdout.string).to match "CHECK: INST HEALTH_STATUS TEMP1 == 0"
          stdout.rewind
        end

        # Failure
        expect { wait_check("INST HEALTH_STATUS TEMP1 == -200.0", 0.1) }.to raise_error(CheckError, /CHECK: INST HEALTH_STATUS TEMP1 == -200.0 failed/)
        expect { wait_check_raw("INST HEALTH_STATUS TEMP1 == 100", 0.1) }.to raise_error(CheckError, /CHECK: INST HEALTH_STATUS TEMP1 == 100 failed/)
      end
    end

    describe "wait_check_tolerance, wait_check_tolerance_raw" do
      it "checks the number of parameters" do
        expect { wait_check_tolerance("INST", "HEALTH_STATUS", "TEMP1", -100.0, 1, 5, 0.1, nil) }.to raise_error(/Invalid number of arguments/)
      end

      it "waits for telemetry check to be true" do
        capture_io do |stdout|
          # Success
          wait_check_tolerance("INST HEALTH_STATUS TEMP1", -100.0, 1, 5)
          expect(stdout.string).to match "CHECK: INST HEALTH_STATUS TEMP1 was within"
          stdout.rewind
          wait_check_tolerance("INST","HEALTH_STATUS","TEMP1", -100.0, 1, 5)
          expect(stdout.string).to match "CHECK: INST HEALTH_STATUS TEMP1 was within"
          stdout.rewind
          wait_check_tolerance("INST","HEALTH_STATUS","TEMP1", -100.0, 1, 5, 0.1)
          expect(stdout.string).to match "CHECK: INST HEALTH_STATUS TEMP1 was within"
          stdout.rewind
          wait_check_tolerance_raw("INST HEALTH_STATUS TEMP1", 0, 1, 5)
          expect(stdout.string).to match "CHECK: INST HEALTH_STATUS TEMP1 was within"
          stdout.rewind
        end

        # Failure
        expect { wait_check_tolerance("INST HEALTH_STATUS TEMP1", -200.0, 1, 0.1) }.to raise_error(CheckError, /CHECK: INST HEALTH_STATUS TEMP1 failed to be within/)

        expect { wait_check_tolerance_raw("INST HEALTH_STATUS TEMP1", 100, 1, 0.1) }.to raise_error(CheckError, /CHECK: INST HEALTH_STATUS TEMP1 failed to be within/)

      end
    end

    describe "wait_check_expression" do
      it "waits for an expression to be true" do
        capture_io do |stdout|
          # Success
          wait_check_expression("true == true", 5)
          expect(stdout.string).to match "CHECK: true == true is TRUE"
          stdout.rewind
        end

        # Failure
        expect { wait_check_expression("true == false", 0.1) }.to raise_error(CheckError, /CHECK: true == false is FALSE/)
      end
    end

    describe "wait_packet, wait_check_packet" do
      it "waits for a certain number of packets" do
        capture_io do |stdout|
          wait_packet("INST","HEALTH_STATUS",1,0.1)
        end

        expect { wait_check_packet("INST","HEALTH_STATUS",1,0.1) }.to raise_error(CheckError, /INST HEALTH_STATUS expected to be received 1 times but only received 0 times/)
      end
    end

    describe "cosmos_script_sleep" do
      it "pauses the running script inside ScriptRunnerFrame" do
        class ScriptRunnerFrame; def self.instance; true; end; end
        allow(ScriptRunnerFrame).to receive_message_chain(:instance, :pause?).and_return(true)
        expect(ScriptRunnerFrame).to receive_message_chain(:instance, :perform_pause)
        cosmos_script_sleep(0.1)
      end
    end

    describe "start" do
      it "starts a script locally" do
        class ScriptRunnerFrame; def self.instance; false; end; end
        start("cosmos.rb")
      end

      it "starts a script without the .rb extension" do
        class ScriptRunnerFrame; def self.instance; false; end; end
        start("cosmos")
      end

      it "raises an error if the script can't be found" do
        class ScriptRunnerFrame; def self.instance; false; end; end
        expect { start("unknown_script.rb") }.to raise_error(LoadError)
      end

      it "starts a script within ScriptRunnerFrame" do
        class ScriptRunnerFrame
          @@instrumented_cache = {}
          def self.instance; true; end
          def self.instrumented_cache; @@instrumented_cache; end
          def self.instrumented_cache=(value); @@instrumented_cache = value; end
          def self.instrument_script(file_text, path, bool); "#"; end
        end
        start("cosmos.rb")
        # This one should use the cached version
        start("cosmos.rb")
      end
    end

    describe "load_utility" do
      it "requires a script" do
        class ScriptRunnerFrame; def self.instance; false; end; end;
        expect { load_utility("example.rb") }.to raise_error(LoadError, /Procedure not found/)
      end

      it "requires a script within ScriptRunnerFrame" do
        class ScriptRunnerFrame
          @@instrumented_cache = {}
          def self.instance; true; end
          def self.instrumented_cache; @@instrumented_cache; end
          def self.instrumented_cache=(value); @@instrumented_cache = value; end
          def self.instrument_script(file_text, path, bool); "#"; end
        end
        allow(ScriptRunnerFrame).to receive_message_chain(:instance, :use_instrumentation)
        allow(ScriptRunnerFrame).to receive_message_chain(:instance, :use_instrumentation=)
<<<<<<< HEAD
        cached = load_utility("cosmos.rb")
        expect(cached).to eq false
        # This one should use the cached version
        cached = load_utility("cosmos.rb")
        expect(cached).to eq true
=======
        script = File.join(Cosmos::USERPATH,'lib','example.rb')
        File.open(script, 'w') { |file| file.puts "# Example script" }
        not_cached = load_utility("example.rb")
        expect(not_cached).to eq true
        # This one should use the cached version
        not_cached = load_utility("example.rb")
        expect(not_cached).to eq false
        File.delete script
>>>>>>> 5f496419
      end
    end

  end
end
<|MERGE_RESOLUTION|>--- conflicted
+++ resolved
@@ -474,13 +474,6 @@
         end
         allow(ScriptRunnerFrame).to receive_message_chain(:instance, :use_instrumentation)
         allow(ScriptRunnerFrame).to receive_message_chain(:instance, :use_instrumentation=)
-<<<<<<< HEAD
-        cached = load_utility("cosmos.rb")
-        expect(cached).to eq false
-        # This one should use the cached version
-        cached = load_utility("cosmos.rb")
-        expect(cached).to eq true
-=======
         script = File.join(Cosmos::USERPATH,'lib','example.rb')
         File.open(script, 'w') { |file| file.puts "# Example script" }
         not_cached = load_utility("example.rb")
@@ -489,7 +482,6 @@
         not_cached = load_utility("example.rb")
         expect(not_cached).to eq false
         File.delete script
->>>>>>> 5f496419
       end
     end
 
