--- conflicted
+++ resolved
@@ -26,11 +26,7 @@
 
     describe "initialize" do
       it "complains with an unknown log type" do
-<<<<<<< HEAD
-        expect { PacketLogWriter.new(:BOTH) }.to raise_error(/must be :CMD or :TLM/)
-=======
         expect { PacketLogWriter.new(:BOTH) }.to raise_error(/log_type must be :CMD or :TLM/)
->>>>>>> 66d01ff6
       end
 
       it "creates a command log writer" do
