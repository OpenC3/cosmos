--- conflicted
+++ resolved
@@ -54,12 +54,9 @@
 
   module Connection
     class Base
-<<<<<<< HEAD
-=======
-      # Somehow this enforces order in the incoming messages
+      # This enforces order in the incoming messages
       # This is necessary for TlmGrapher which removes and adds an item back to back
       # When messages get out of order (add before remove) the streaming_api breaks
->>>>>>> bc7c6dbc
       def receive(websocket_message) # :nodoc:
         dispatch_websocket_message(websocket_message)
       end
