# encoding: ascii-8bit

# Copyright 2022 Ball Aerospace & Technologies Corp.
# All Rights Reserved.
#
# This program is free software; you can modify and/or redistribute it
# under the terms of the GNU Affero General Public License
# as published by the Free Software Foundation; version 3 with
# attribution addendums as found in the LICENSE.txt
#
# This program is distributed in the hope that it will be useful,
# but WITHOUT ANY WARRANTY; without even the implied warranty of
# MERCHANTABILITY or FITNESS FOR A PARTICULAR PURPOSE.  See the
# GNU Affero General Public License for more details.

# Modified by OpenC3, Inc.
# All changes Copyright 2024, OpenC3, Inc.
# All Rights Reserved
#
# This file may also be used under the terms of a commercial license
# if purchased from OpenC3, Inc.

require 'openc3/models/activity_model'
require 'openc3/topics/timeline_topic'

class ActivityController < ApplicationController
  def initialize
    super()
    @model_class = OpenC3::ActivityModel
  end

  # Returns an array/list of activities in json. With optional start_time and end_time parameters
  #
  # name [String] the timeline name, `system42`
  # scope [String] the scope of the timeline, `TEST`
  # start [String] (optional) The start time of the search window for timeline to return. Recommend in ISO format, `2031-04-16T01:02:00+00:00`.
  # stop [String] (optional) The stop time of the search window for timeline to return. Recommend in ISO format, `2031-04-16T01:02:00+00:00`.
  # @return [String] the array of activities converted into json format.
  def index
    return unless authorization('system')
    now = DateTime.now.new_offset(0) # Convert time to UTC
    begin
      start = params[:start].nil? ? (now - 7) : DateTime.parse(params[:start]) # minus 7 days
      stop = params[:stop].nil? ? (now + 7) : DateTime.parse(params[:stop]) # plus 7 days
      start = start.strftime('%s').to_i
      stop = stop.strftime('%s').to_i
      if params[:limit]
        limit = params[:limit]
      else
        limit = ((stop - start) / 60).to_i # 1 event every minute ... shouldn't ever be more than this!
      end
      model = @model_class.get(name: params[:name], scope: params[:scope], start: start, stop: stop, limit: limit)
      render :json => model.as_json(:allow_nan => true), :status => 200
    rescue ArgumentError => e
      logger.error(e.formatted)
      render :json => { :status => 'error', :message => 'Invalid date provided. Recommend ISO format' }, :status => 400
    rescue StandardError => e # includes ActivityInputError
      logger.error(e.formatted)
      render :json => { :status => 'error', :message => e.message, 'type' => e.class }, :status => 400
    end
  end

  # Returns an object/hash of activity in json.
  #
  # name [String] the timeline name, `system42`
  # scope [String] the scope of the timeline, `TEST`
  # json [String] The json of the activity (see below)
  # @return [String] the activity converted into json format
  # Request Headers
  # ```json
  #  {
  #    "Authorization": "token/password",
  #    "Content-Type": "application/json"
  #  }
  # ```
  # Request Post Body
  # ```json
  #  {
  #    "start": "2031-04-16T01:02:00",
  #    "stop": "2031-04-16T01:02:00",
  #    "kind": "cmd",
  #    "data": {"cmd"=>"INST ABORT"}
  #  }
  # ```
  def create
    return unless authorization('script_run')
    begin
      hash = params.to_unsafe_h.slice(:start, :stop, :kind, :data, :recurring).to_h
      hash['data'] ||= {}
      hash['data']['username'] = username()
      if hash['start'].nil? || hash['stop'].nil?
        raise ArgumentError.new 'post body must contain start and stop'
      end
      hash['start'] = DateTime.parse(hash['start']).strftime('%s').to_i
      hash['stop'] = DateTime.parse(hash['stop']).strftime('%s').to_i
      if hash['recurring'] and hash['recurring']['end']
        hash['recurring']['end'] = DateTime.parse(hash['recurring']['end']).strftime('%s').to_i
      end
      model = @model_class.from_json(hash.symbolize_keys, name: params[:name], scope: params[:scope])
      model.create()
      OpenC3::Logger.info(
        "Activity created: #{params[:name]} #{hash}",
        scope: params[:scope],
        user: hash['data']['username']
      )
      render :json => model.as_json(:allow_nan => true), :status => 201
    rescue ArgumentError, TypeError => e
      logger.error(e.formatted)
      render :json => { :status => 'error', :message => "Invalid input: #{hash}", :type => e.class, :e => e.to_s }, :status => 400
    rescue StandardError => e # includes ActivityInputError
      logger.error(e.formatted)
      render :json => { :status => 'error', :message => e.message, :type => e.class, :e => e.to_s }, :status => 400
    rescue OpenC3::ActivityOverlapError => e
      logger.error(e.formatted)
      render :json => { :status => 'error', :message => e.message, :type => e.class, :e => e.to_s }, :status => 409
    rescue OpenC3::ActivityError => e
      logger.error(e.formatted)
      render :json => { :status => 'error', :message => e.message, :type => e.class, :e => e.to_s }, :status => 418
    end
  end

  # Returns an object/hash the contains `count` as a key in json.
  #
  # name [String] the timeline name, `system42`
  # scope [String] the scope of the timeline, `TEST`
  # @return [String] the object/hash converted into json format
  # Request Headers
  # ```json
  #  {
  #    "Authorization": "token/password",
  #    "Content-Type": "application/json"
  #  }
  # ```
  def count
    return unless authorization('system')
    begin
      count = @model_class.count(name: params[:name], scope: params[:scope])
      render :json => { :name => params[:name], :count => count }, :status => 200
    rescue StandardError => e
      logger.error(e.formatted)
      render :json => { :status => 'error', :message => e.message, :type => e.class, :e => e.to_s }, :status => 400
    end
  end

  # Returns an object/hash of a single activity in json.
  #
  # name [String] the timeline name, `system42`
  # scope [String] the scope of the timeline, `TEST`
  # id [String] the start/id of the activity, `1620248449`
  # @return [String] the activity as a object/hash converted into json format
  # Request Headers
  # ```json
  #  {
  #    "Authorization": "token/password",
  #    "Content-Type": "application/json"
  #  }
  # ```
  def show
    return unless authorization('system')
    begin
      model = @model_class.score(name: params[:name], score: params[:id].to_i, scope: params[:scope])
      if model.nil?
        render :json => { :status => 'error', :message => NOT_FOUND }, :status => 404
      else
        render :json => model.as_json(:allow_nan => true), :status => 200
      end
    rescue StandardError => e
      logger.error(e.formatted)
      render :json => { :status => 'error', :message => e.message, :type => e.class, :e => e.to_s }, :status => 400
    end
  end

  # Adds an event to the object/hash of a single activity in json.
  #
  # name [String] the timeline name, `system42`
  # scope [String] the scope of the timeline, `TEST`
  # id [String] the score/id of the activity, `1620248449`
  # json [String] The json of the event (see #event_model)
  # @return [String] the activity as a object/hash converted into json format
  # Request Headers
  # ```json
  #  {
  #    "Authorization": "token/password",
  #    "Content-Type": "application/json"
  #  }
  # ```
  # Request Post Body
  # ```json
  #  {
  #    "status": "system42-ready",
  #    "message": "script was completed"
  #  }
  # ```
  def event
    return unless authorization('script_run')
    model = @model_class.score(name: params[:name], score: params[:id].to_i, scope: params[:scope])
    if model.nil?
      render :json => { :status => 'error', :message => NOT_FOUND }, :status => 404
      return
    end
    begin
      hash = params.to_unsafe_h.slice(:status, :message).to_h
      model.commit(status: hash['status'], message: hash['message'])
      OpenC3::Logger.info(
        "Event created for activity: #{params[:name]} #{hash}",
        scope: params[:scope],
        user: username()
      )
      render :json => model.as_json(:allow_nan => true), :status => 200
    rescue OpenC3::ActivityError => e
      logger.error(e.formatted)
      render :json => { :status => 'error', :message => e.message, :type => e.class, :e => e.to_s }, :status => 418
    rescue StandardError => e
      logger.error(e.formatted)
      render :json => { :status => 'error', :message => e.message, :type => e.class, :e => e.to_s }, :status => 400
    end
  end

  # Update and returns an object/hash of a single activity in json.
  #
  # name [String] the timeline name, `system42`
  # scope [String] the scope of the timeline, `TEST`
  # id [String] the score or id of the activity, `1620248449`
  # json [String] The json of the event (see #activity_model)
  # @return [String] the activity as a object/hash converted into json format
  # Request Headers
  # ```json
  #  {
  #    "Authorization": "token/password",
  #    "Content-Type": "application/json"
  #  }
  # ```
  # Request Post Body
  # ```json
  #  {
  #    "start": "2031-04-16T01:02:00+00:00",
  #    "stop": "2031-04-16T01:02:00+00:00",
  #    "kind": "cmd",
  #    "data": {"cmd"=>"INST ABORT"}
  #  }
  # ```
  def update
    return unless authorization('script_run')
    model = @model_class.score(name: params[:name], score: params[:id].to_i, scope: params[:scope])
    if model.nil?
      render :json => { :status => 'error', :message => NOT_FOUND }, :status => 404
      return
    end
    begin
      hash = params.to_unsafe_h.slice(:start, :stop, :kind, :data).to_h
      hash['data'] ||= {}
      hash['data']['username'] = username()
      hash['start'] = DateTime.parse(hash['start']).strftime('%s').to_i
      hash['stop'] = DateTime.parse(hash['stop']).strftime('%s').to_i
      model.update(start: hash['start'], stop: hash['stop'], kind: hash['kind'], data: hash['data'])
      OpenC3::Logger.info(
        "Activity updated: #{params[:name]} #{hash}",
        scope: params[:scope],
        user: hash['data']['username']
      )
      render :json => model.as_json(:allow_nan => true), :status => 200
    rescue ArgumentError, TypeError => e
      logger.error(e.formatted)
      render :json => { :status => 'error', :message => "Invalid input: #{hash}", :type => e.class, :e => e.to_s }, :status => 400
    rescue OpenC3::ActivityOverlapError => e
      logger.error(e.formatted)
      render :json => { :status => 'error', :message => e.message, :type => e.class, :e => e.to_s }, :status => 409
    rescue OpenC3::ActivityError => e
      logger.error(e.formatted)
      render :json => { :status => 'error', :message => e.message, :type => e.class, :e => e.to_s }, :status => 418
    rescue StandardError => e # includes OpenC3::ActivityInputError
      logger.error(e.formatted)
      render :json => { :status => 'error', :message => e.message, :type => e.class, :e => e.to_s }, :status => 400
    end
  end

  # Removes an activity activity by score/id.
  #
  # name [String] the timeline name, `system42`
  # scope [String] the scope of the timeline, `TEST`
  # id [String] the score or id of the activity, `1620248449`
  # @return [String] object/hash converted into json format but with a 204 no-content status code
  # Request Headers
  # ```json
  #  {
  #    "Authorization": "token/password",
  #    "Content-Type": "application/json"
  #  }
  # ```
  def destroy
    return unless authorization('script_run')
    begin
<<<<<<< HEAD
      model = @model_class.score(name: params[:name], score: params[:id].to_i, scope: params[:scope])
      if model.nil?
        render :json => { :status => 'error', :message => NOT_FOUND }, :status => 404
        return
=======
      ret = @model_class.destroy(name: params[:name], scope: params[:scope], score: params[:id].to_i, uuid: params[:uuid], recurring: params[:recurring])
      if ret == 0
        render :json => { :status => 'error', :message => "Activity not found" }, :status => 404
      else
        OpenC3::Logger.info(
          "Activity destroyed name: #{params[:name]} id:#{params[:id]} recurring:#{params[:recurring]}",
          scope: params[:scope],
          user: username()
        )
        render :json => { "status" => ret }, :status => 204
>>>>>>> a48d3ecf
      end
    rescue StandardError => e
      logger.error(e.formatted)
      render :json => { :status => 'error', :message => e.message, :type => e.class, :e => e.to_s }, :status => 400
    end
  end

  # Creates multiple activities by score/start/id.
  #
  # scope [String] the scope of the timeline, `TEST`
  # json [String] The json of the event (see #activity_model)
  # @return [String] the activity as a object/hash converted into json format
  # Request Headers
  # ```json
  #  {
  #    "Authorization": "token/password",
  #    "Content-Type": "application/json"
  #  }
  # ```
  # Request Post Body
  # ```json
  #  {
  #    "multi": [
  #      {
  #        "name": "test",
  #        "start": "2031-04-16T01:02:00+00:00",
  #        "stop": "2031-04-16T01:02:00+00:00",
  #        "kind": "cmd",
  #        "data": {"cmd"=>"INST ABORT"
  #      }
  #    ]
  #  }
  # ```
  def multi_create
    return unless authorization('script_run')
    input_activities = params.to_unsafe_h.slice(:multi).to_h['multi']
    unless input_activities.is_a?(Array)
      render(:json => { :status => 'error', :message => 'invalid input, must be json list/array' }, :status => 400) and return
    end

    ret = Array.new
    input_activities.each do |input|
      next if input.is_a?(Hash) == false || input['start'].nil? || input['stop'].nil? || input['name'].nil?

      begin
        hash = input.dup
        hash['data'] ||= {}
        hash['data']['username'] = username()
        name = hash.delete('name')
        hash['start'] = DateTime.parse(hash['start']).strftime('%s').to_i
        hash['stop'] = DateTime.parse(hash['stop']).strftime('%s').to_i
        model = @model_class.from_json(hash.symbolize_keys, name: name, scope: params[:scope])
        model.create()
        OpenC3::Logger.info(
          "Activity created: #{name} #{hash}",
          scope: params[:scope],
          user: hash['data']['username']
        )
        ret << model.as_json(:allow_nan => true)
      rescue ArgumentError, TypeError => e
        logger.error(e.formatted)
        ret << { :status => 'error', :message => "Invalid input, #{e.message}", 'input' => input, 'type' => e.class, status => 400 }
      rescue OpenC3::ActivityOverlapError => e
        logger.error(e.formatted)
        ret << { :status => 'error', :message => e.message, :input => input, :type => e.class, :err => 409 }
      rescue OpenC3::ActivityError => e
        logger.error(e.formatted)
        ret << { :status => 'error', :message => e.message, :input => input, :type => e.class, :err => 418 }
      rescue StandardError => e # includes OpenC3::ActivityInputError
        logger.error(e.formatted)
        ret << { :status => 'error', :message => e.message, :input => input, :type => e.class, :err => 400 }
      end
    end
    render :json => ret, :status => 200
  end

  # Removes multiple activities by score/start/id.
  #
  # scope [String] the scope of the timeline, `TEST`
  # json [String] The json below
  # @return [String] the activity as a object/hash converted into json format
  # Request Headers
  # ```json
  #  {
  #    "Authorization": "token/password",
  #    "Content-Type": "application/json"
  #  }
  # ```
  # Request Post Body
  # ```json
  #  {
  #    "multi": [
  #      {
  #        "name": "system42", # name of the timeline
  #        "id": "12345678" # score/start/id of the timeline
  #      }
  #    ]
  #  }
  # ```
  def multi_destroy
    return unless authorization('script_run')
    input_activities = params.to_unsafe_h.slice(:multi).to_h['multi']
    unless input_activities.is_a?(Array)
      render(:json => { :status => 'error', :message => 'invalid input' }, :status => 400) and return
    end

    ret = Array.new
    input_activities.each do |input|
      next if input.is_a?(Hash) == false || input['id'].nil? || input['name'].nil? || input['uuid'].nil?

      begin
        result = @model_class.destroy(name: input[:name], score: input[:id].to_i, uuid: input[:uuid], scope: params[:scope])
        OpenC3::Logger.info("Activity destroyed: #{input['name']}", scope: params[:scope], user: username())
        ret << { 'status' => 'removed', 'removed' => result, 'input' => input, 'type' => e.class }
      rescue StandardError => e # includes OpenC3::ActivityInputError
        logger.error(e.formatted)
        ret << { :status => 'error', :message => e.message, :input => input, :type => e.class, :err => 400 }
      end
    end
    render :json => ret, :status => 200
  end

  private
  NOT_FOUND = 'not found'
end<|MERGE_RESOLUTION|>--- conflicted
+++ resolved
@@ -24,6 +24,8 @@
 require 'openc3/topics/timeline_topic'
 
 class ActivityController < ApplicationController
+  NOT_FOUND = 'not found'
+
   def initialize
     super()
     @model_class = OpenC3::ActivityModel
@@ -290,15 +292,9 @@
   def destroy
     return unless authorization('script_run')
     begin
-<<<<<<< HEAD
-      model = @model_class.score(name: params[:name], score: params[:id].to_i, scope: params[:scope])
-      if model.nil?
-        render :json => { :status => 'error', :message => NOT_FOUND }, :status => 404
-        return
-=======
       ret = @model_class.destroy(name: params[:name], scope: params[:scope], score: params[:id].to_i, uuid: params[:uuid], recurring: params[:recurring])
       if ret == 0
-        render :json => { :status => 'error', :message => "Activity not found" }, :status => 404
+        render :json => { :status => 'error', :message => NOT_FOUND }, :status => 404
       else
         OpenC3::Logger.info(
           "Activity destroyed name: #{params[:name]} id:#{params[:id]} recurring:#{params[:recurring]}",
@@ -306,7 +302,6 @@
           user: username()
         )
         render :json => { "status" => ret }, :status => 204
->>>>>>> a48d3ecf
       end
     rescue StandardError => e
       logger.error(e.formatted)
@@ -428,7 +423,4 @@
     end
     render :json => ret, :status => 200
   end
-
-  private
-  NOT_FOUND = 'not found'
 end