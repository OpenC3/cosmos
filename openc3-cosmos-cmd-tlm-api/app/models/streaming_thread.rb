--- conflicted
+++ resolved
@@ -64,22 +64,14 @@
       OpenC3::Logger.info "Removing #{object.key}"
       @collection.remove(object)
     end
-<<<<<<< HEAD
-    if @collection.objects.length <= 0
-=======
     if @collection.objects.length == 0
       OpenC3::Logger.info "Last object removed, cancelling streaming."
->>>>>>> bc7c6dbc
       @cancel_thread = true
     end
   end
 
   def alive?
-<<<<<<< HEAD
-    if @thread and !@cancel_thread
-=======
     if @thread && !@cancel_thread
->>>>>>> bc7c6dbc
       @thread.alive?
     else
       false
