#!/usr/bin/env ruby
# encoding: ascii-8bit

# Copyright 2014 Ball Aerospace & Technologies Corp.
# All Rights Reserved.
#
# This program is free software; you can modify and/or redistribute it
# under the terms of the GNU General Public License
# as published by the Free Software Foundation; version 3 with
# attribution addendums as found in the LICENSE.txt

# Set the user path to our COSMOS configuration in the autohotkey directory
ENV['COSMOS_USERPATH'] = File.join(File.expand_path(File.dirname(__FILE__)), '..')

def autohotkey(command_name, ahk_script = nil)
  Dir.chdir(File.join(File.dirname(__FILE__), '..', '..'))
  require "./spec/spec_helper.rb"

<<<<<<< HEAD
  ENV['COSMOS_USERPATH'] = File.join(File.dirname(File.expand_path(__FILE__)), '..')

=======
>>>>>>> 5f496419
  SimpleCov.command_name command_name

  if ahk_script
    Thread.new do
      `AutoHotKey.exe #{File.join(File.expand_path(File.dirname(__FILE__)), ahk_script)}`
    end
  end

  yield
  sleep(2)

  # Clean up CTS log files
  Dir["autohotkey/outputs/logs/*"].each do |file|
    next if File.basename(file) == "cmd.bin" || File.basename(file) == "tlm.bin" ||
      File.basename(file) == "bigtlm.bin" || File.basename(file).include?('exception')
    File.delete file
  end
end
<|MERGE_RESOLUTION|>--- conflicted
+++ resolved
@@ -16,11 +16,7 @@
   Dir.chdir(File.join(File.dirname(__FILE__), '..', '..'))
   require "./spec/spec_helper.rb"
 
-<<<<<<< HEAD
   ENV['COSMOS_USERPATH'] = File.join(File.dirname(File.expand_path(__FILE__)), '..')
-
-=======
->>>>>>> 5f496419
   SimpleCov.command_name command_name
 
   if ahk_script
